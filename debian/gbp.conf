[DEFAULT]
pristine-tar = True
patch-numbers = False
<<<<<<< HEAD
debian-branch = debian/master
upstream-branch = upstream/252.x
=======
debian-branch = debian/experimental
upstream-branch = upstream/latest
>>>>>>> 72ee131f

[dch]
full = True
multimaint-merge = True<|MERGE_RESOLUTION|>--- conflicted
+++ resolved
@@ -1,13 +1,8 @@
 [DEFAULT]
 pristine-tar = True
 patch-numbers = False
-<<<<<<< HEAD
 debian-branch = debian/master
-upstream-branch = upstream/252.x
-=======
-debian-branch = debian/experimental
 upstream-branch = upstream/latest
->>>>>>> 72ee131f
 
 [dch]
 full = True
