--- conflicted
+++ resolved
@@ -33,12 +33,9 @@
 	--enable-selinux \
 	--enable-introspection \
 	--enable-gtk-doc \
-<<<<<<< HEAD
-	--enable-compat-libs
-=======
+	--enable-compat-libs \
 	PYTHON=python3 \
 	$(NULL)
->>>>>>> 72405a1a
 
 CONFFLAGS_udeb = \
 	--disable-selinux \
@@ -174,16 +171,13 @@
 	ln -s ../udev-finish.service debian/udev/lib/systemd/system/sysinit.target.wants/
 	install --mode=755 debian/debian-fixup \
 		debian/systemd/lib/systemd/
-<<<<<<< HEAD
 	# man files for example code in /usr/share/doc
 	mkdir -p debian/systemd/usr/share/man/man3/
 	mv debian/libsystemd-dev/usr/share/man/man3/sd-readahead.3 \
 		debian/libsystemd-dev/usr/share/man/man3/sd_readahead.3 \
 		debian/systemd/usr/share/man/man3/
-=======
 	install --mode=755 debian/systemd-logind-launch \
 		debian/systemd/lib/systemd/
->>>>>>> 72405a1a
 	# remove duplicates
 	# files shipped by systemd-sysv / sysvinit
 	rm debian/systemd/usr/share/man/man1/init.1
@@ -251,11 +245,7 @@
 
 %:
 ifeq (,$(findstring stage1,$(DEB_BUILD_PROFILES)))
-<<<<<<< HEAD
-	dh $@ --with autoreconf,gir,python2 --parallel
-=======
-	dh $@ --with autoreconf,gir,python3
->>>>>>> 72405a1a
+	dh $@ --with autoreconf,gir,python3 --parallel
 else
 	dh $@ --with autoreconf,python3 $(BOOTSTRAP_DH_FLAGS)
 endif