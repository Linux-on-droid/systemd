--- conflicted
+++ resolved
@@ -59,16 +59,12 @@
  create mode 100644 units/systemd-fsckd.socket
 
 diff --git a/man/rules/meson.build b/man/rules/meson.build
-<<<<<<< HEAD
-index 4819b15..4b52db1 100644
-=======
 index c5b457b..96bc180 100644
->>>>>>> 72ee131f
 --- a/man/rules/meson.build
 +++ b/man/rules/meson.build
 @@ -903,6 +903,7 @@ manpages = [
    '8',
-   ['systemd-fsck', 'systemd-fsck-root.service', 'systemd-fsck-usr.service'],
+   ['systemd-fsck', 'systemd-fsck-root.service'],
    ''],
 + ['systemd-fsckd.service', '8', ['systemd-fsckd.socket', 'systemd-fsckd'], ''],
   ['systemd-fstab-generator', '8', [], ''],
@@ -243,17 +239,10 @@
 +
 +</refentry>
 diff --git a/meson.build b/meson.build
-<<<<<<< HEAD
-index 39b101b..e5cdd1e 100644
---- a/meson.build
-+++ b/meson.build
-@@ -3351,6 +3351,15 @@ executable(
-=======
 index bfc8685..1ac0522 100644
 --- a/meson.build
 +++ b/meson.build
 @@ -3466,6 +3466,15 @@ executable(
->>>>>>> 72ee131f
          install : true,
          install_dir : rootlibexecdir)
  
