From: Michael Biebl <biebl@debian.org>
Date: Tue, 16 Feb 2021 00:18:50 +0100
Subject: Downgrade a couple of warnings to debug

If a package still ships only a SysV init script or if a service file or
tmpfile uses /var/run, downgrade those messages to debug. We can use
lintian to detect those issues.
For service files and tmpfiles in /etc, keep the warning, as those files
are typically added locally and aren't checked by lintian.

Closes: #981407
---
 src/core/load-fragment.c            | 4 +++-
 src/sysv-generator/sysv-generator.c | 2 +-
 src/tmpfiles/tmpfiles.c             | 4 +++-
 3 files changed, 7 insertions(+), 3 deletions(-)

diff --git a/src/core/load-fragment.c b/src/core/load-fragment.c
<<<<<<< HEAD
index 987f98a..fcde54f 100644
=======
index ce15758..3902cd4 100644
>>>>>>> 72ee131f
--- a/src/core/load-fragment.c
+++ b/src/core/load-fragment.c
@@ -545,6 +545,7 @@ static int patch_var_run(
 
         const char *e;
         char *z;
+        int log_level;
 
         e = path_startswith(*path, "/var/run/");
         if (!e)
@@ -554,7 +555,8 @@ static int patch_var_run(
         if (!z)
                 return log_oom();
 
-        log_syntax(unit, LOG_NOTICE, filename, line, 0,
+        log_level = path_startswith(filename, "/etc") ? LOG_NOTICE : LOG_DEBUG;
+        log_syntax(unit, log_level, filename, line, 0,
                    "%s= references a path below legacy directory /var/run/, updating %s → %s; "
                    "please update the unit file accordingly.", lvalue, *path, z);
 
diff --git a/src/sysv-generator/sysv-generator.c b/src/sysv-generator/sysv-generator.c
index 7c290a8..442ed07 100644
--- a/src/sysv-generator/sysv-generator.c
+++ b/src/sysv-generator/sysv-generator.c
@@ -758,7 +758,7 @@ static int enumerate_sysv(const LookupPaths *lp, Hashmap *all_services) {
                         if (!fpath)
                                 return log_oom();
 
-                        log_warning("SysV service '%s' lacks a native systemd unit file. "
+                        log_debug("SysV service '%s' lacks a native systemd unit file. "
                                     "Automatically generating a unit file for compatibility. "
                                     "Please update package to include a native systemd unit file, in order to make it more safe and robust.", fpath);
 
diff --git a/src/tmpfiles/tmpfiles.c b/src/tmpfiles/tmpfiles.c
<<<<<<< HEAD
index b18ac75..4cf52af 100644
=======
index 458aed7..eee8f66 100644
>>>>>>> 72ee131f
--- a/src/tmpfiles/tmpfiles.c
+++ b/src/tmpfiles/tmpfiles.c
@@ -2993,6 +2993,7 @@ static int specifier_expansion_from_arg(const Specifier *specifier_table, Item *
 static int patch_var_run(const char *fname, unsigned line, char **path) {
         const char *k;
         char *n;
+        int log_level;
 
         assert(path);
         assert(*path);
@@ -3018,7 +3019,8 @@ static int patch_var_run(const char *fname, unsigned line, char **path) {
         /* Also log about this briefly. We do so at LOG_NOTICE level, as we fixed up the situation automatically, hence
          * there's no immediate need for action by the user. However, in the interest of making things less confusing
          * to the user, let's still inform the user that these snippets should really be updated. */
-        log_syntax(NULL, LOG_NOTICE, fname, line, 0,
+        log_level = path_startswith(fname, "/etc") ? LOG_NOTICE : LOG_DEBUG;
+        log_syntax(NULL, log_level, fname, line, 0,
                    "Line references path below legacy directory /var/run/, updating %s → %s; please update the tmpfiles.d/ drop-in file accordingly.",
                    *path, n);
 <|MERGE_RESOLUTION|>--- conflicted
+++ resolved
@@ -16,11 +16,7 @@
  3 files changed, 7 insertions(+), 3 deletions(-)
 
 diff --git a/src/core/load-fragment.c b/src/core/load-fragment.c
-<<<<<<< HEAD
-index 987f98a..fcde54f 100644
-=======
 index ce15758..3902cd4 100644
->>>>>>> 72ee131f
 --- a/src/core/load-fragment.c
 +++ b/src/core/load-fragment.c
 @@ -545,6 +545,7 @@ static int patch_var_run(
@@ -55,11 +51,7 @@
                                      "Please update package to include a native systemd unit file, in order to make it more safe and robust.", fpath);
  
 diff --git a/src/tmpfiles/tmpfiles.c b/src/tmpfiles/tmpfiles.c
-<<<<<<< HEAD
-index b18ac75..4cf52af 100644
-=======
 index 458aed7..eee8f66 100644
->>>>>>> 72ee131f
 --- a/src/tmpfiles/tmpfiles.c
 +++ b/src/tmpfiles/tmpfiles.c
 @@ -2993,6 +2993,7 @@ static int specifier_expansion_from_arg(const Specifier *specifier_table, Item *
