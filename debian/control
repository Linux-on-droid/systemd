Source: systemd
Section: admin
Priority: optional
Maintainer: Debian systemd Maintainers <pkg-systemd-maintainers@lists.alioth.debian.org>
Uploaders: Tollef Fog Heen <tfheen@debian.org>, Michael Biebl <biebl@debian.org>, Marco d'Itri <md@linux.it>, Michael Stapelberg <stapelberg@debian.org>
Standards-Version: 3.9.5
Vcs-Git: git://anonscm.debian.org/pkg-systemd/systemd.git
Vcs-Browser: http://anonscm.debian.org/gitweb/?p=pkg-systemd/systemd.git;a=summary
X-Python-Version: >= 2.7
XS-Testsuite: autopkgtest
Homepage: http://www.freedesktop.org/wiki/Software/systemd
Build-Depends: debhelper (>= 9),
               pkg-config,
               xsltproc,
               docbook-xsl,
               docbook-xml,
               gtk-doc-tools,
               m4,
               dh-autoreconf,
               automake (>= 1.11),
               autoconf (>= 2.63),
               intltool,
               gperf,
               libcap-dev,
               libpam0g-dev,
               libaudit-dev,
               libdbus-1-dev (>= 1.3.2),
               libglib2.0-dev (>= 2.22.0),
               libcryptsetup-dev (>= 2:1.6.0),
               libwrap0-dev,
               libselinux1-dev (>= 2.1.9),
               libacl1-dev,
               libattr1-dev,
               liblzma-dev,
               libgcrypt11-dev,
               libkmod-dev (>= 14),
               libblkid-dev (>= 2.20),
               libgirepository1.0-dev (>= 1.31.1),
               gobject-introspection (>= 1.31.1),
               python-dev,
               libglib2.0-doc

Package: systemd
Architecture: linux-any
Section: admin
Priority: required
Recommends: libpam-systemd
Suggests: systemd-ui
Pre-Depends: ${misc:Pre-Depends}
Depends: ${shlibs:Depends},
         ${misc:Depends},
         libsystemd-login0 (= ${binary:Version}),
         util-linux (>= 2.19.1-2),
         initscripts (>= 2.88dsf-17),
         sysv-rc,
         udev,
         acl,
         adduser,
         libcap2-bin
Breaks: lvm2 (<< 2.02.84-1),
        lsb-base (<< 4.1+Debian4)
Conflicts: klogd
Description: system and service manager
 systemd is a replacement for sysvinit.  It is dependency-based and
 able to read the LSB init script headers in addition to parsing rcN.d
 links as hints.
 .
 It also provides process supervision using cgroups and the ability to
 not only depend on other init script being started, but also
 availability of a given mount point or dbus service.
 .
 Installing the systemd package will not switch your init system unless you
 boot with init=/bin/systemd or install systemd-sysv in addition.

Package: systemd-sysv
Architecture: linux-any
Section: admin
<<<<<<< HEAD
Priority: required
Conflicts: sysvinit (<< 2.88dsf-44~),
           upstart,
           runit-run
=======
Priority: extra
Conflicts: sysvinit-core,
           upstart
>>>>>>> 125666e4
Replaces: sysvinit (<< 2.88dsf-44~),
          sysvinit-core,
          upstart
Depends: ${shlibs:Depends},
         ${misc:Depends},
         systemd (= ${binary:Version})
Description: system and service manager - SysV links
 systemd is a replacement for sysvinit.  It is dependency-based and
 able to read the LSB init script headers in addition to parsing rcN.d
 links as hints.
 .
 It also provides process supervision using cgroups and the ability to
 not only depend on other init script being started, but also
 availability of a given mount point or dbus service.
 .
 This package provides the manual pages and links needed for systemd
 to replace sysvinit. Installing systemd-sysv will overwrite /sbin/init with a
 link to systemd.

Package: libpam-systemd
Architecture: linux-any
Multi-Arch: same
Section: admin
Priority: optional
Pre-Depends: ${misc:Pre-Depends}
Depends: ${shlibs:Depends},
         ${misc:Depends},
         systemd (= ${binary:Version}),
         libpam-runtime (>= 1.0.1-6),
         systemd-sysv | systemd-shim
Description: system and service manager - PAM module
 systemd is a replacement for sysvinit.  It is dependency-based and
 able to read the LSB init script headers in addition to parsing rcN.d
 links as hints.
 .
 It also provides process supervision using cgroups and the ability to
 not only depend on other init script being started, but also
 availability of a given mount point or dbus service.
 .
 This package contains the PAM module which registers user sessions in
 the systemd control group hierarchy.
 .
 If in doubt, do install this package.
 .
 Packages that depend on logind functionality need to depend on libpam-systemd.

Package: libsystemd-login0
Architecture: linux-any
Multi-Arch: same
Section: libs
Priority: optional
Pre-Depends: ${misc:Pre-Depends}
Depends: ${shlibs:Depends},
         ${misc:Depends}
Description: systemd login utility library
 The libsystemd-login library provides an interface for the
 systemd-logind service which is used to track user sessions and seats.

Package: libsystemd-login-dev
Architecture: linux-any
Section: libdevel
Priority: optional
Depends: ${shlibs:Depends},
         ${misc:Depends},
         libsystemd-login0 (= ${binary:Version})
Breaks: systemd (<< 204-8)
Replaces: systemd (<< 204-8)
Description: systemd login utility library - development files
 The libsystemd-login library provides an interface for the
 systemd-logind service which is used to track user sessions and seats.
 .
 This package contains the development files

Package: libsystemd-daemon0
Architecture: linux-any
Multi-Arch: same
Section: libs
Priority: optional
Pre-Depends: ${misc:Pre-Depends}
Depends: ${shlibs:Depends},
         ${misc:Depends}
Description: systemd utility library
 The sd-daemon library provides a reference implementation of various
 APIs for new-style daemons, as implemented by the systemd init system.

Package: libsystemd-daemon-dev
Architecture: linux-any
Section: libdevel
Priority: optional
Depends: ${shlibs:Depends},
         ${misc:Depends},
         libsystemd-daemon0 (= ${binary:Version})
Breaks: systemd (<< 204-8)
Replaces: systemd (<< 204-8)
Description: systemd utility library - development files
 The sd-daemon library provides a reference implementation of various
 APIs for new-style daemons, as implemented by the systemd init system.
 .
 This package contains the development files

Package: libsystemd-journal0
Architecture: linux-any
Multi-Arch: same
Section: libs
Priority: optional
Pre-Depends: ${misc:Pre-Depends}
Depends: ${shlibs:Depends},
         ${misc:Depends}
Description: systemd journal utility library
 The libsystemd-journal library provides an interface for the
 systemd journal service.

Package: libsystemd-journal-dev
Architecture: linux-any
Section: libdevel
Priority: optional
Depends: ${shlibs:Depends},
         ${misc:Depends},
         libsystemd-journal0 (= ${binary:Version}),
         libsystemd-id128-dev (= ${binary:Version})
Breaks: systemd (<< 204-8)
Replaces: systemd (<< 204-8)
Description: systemd journal utility library - development files
 The libsystemd-journal library provides an interface for the
 systemd journal service.
 .
 This package contains the development files

Package: libsystemd-id128-0
Architecture: linux-any
Multi-Arch: same
Section: libs
Priority: optional
Pre-Depends: ${misc:Pre-Depends}
Depends: ${shlibs:Depends},
         ${misc:Depends}
Description: systemd 128 bit ID utility library
 The libsystemd-id128 library provides utility functions for generating
 128 bit IDs.

Package: libsystemd-id128-dev
Architecture: linux-any
Section: libdevel
Priority: optional
Depends: ${shlibs:Depends},
         ${misc:Depends},
         libsystemd-id128-0 (= ${binary:Version})
Breaks: systemd (<< 204-8)
Replaces: systemd (<< 204-8)
Description: systemd 128 bit ID utility library - development files
 The libsystemd-id128 library provides utility functions for generating
 128 bit IDs.
 .
 This package contains the development files

Package: udev
Section: admin
Priority: important
Architecture: linux-any
Multi-Arch: foreign
Pre-Depends: debconf (>= 1.4.69) | debconf-2.0
Depends: ${shlibs:Depends},
         ${misc:Depends},
         libudev1 (= ${binary:Version}),
         lsb-base (>= 3.0-6),
         util-linux (>= 2.16),
         s390-tools (>> 1.6.2) [s390],
         procps
Breaks: consolekit (<< 0.4.6-1)
Description: /dev/ and hotplug management daemon
 udev is a daemon which dynamically creates and removes device nodes from
 /dev/, handles hotplug events and loads drivers at boot time.

Package: libudev1
Section: libs
Priority: important
Architecture: linux-any
Multi-Arch: same
Pre-Depends: ${misc:Pre-Depends}
Depends: ${shlibs:Depends},
         ${misc:Depends}
Description: libudev shared library
 This library provides access to udev device information.

Package: libudev-dev
Section: libdevel
Priority: optional
Architecture: linux-any
Depends: ${shlibs:Depends},
         ${misc:Depends},
         libudev1 (= ${binary:Version})
Description: libudev development files
 This package contains the files needed for developing applications that
 use libudev.

Package: udev-udeb
XC-Package-Type: udeb
Section: debian-installer
Priority: optional
Architecture: linux-any
Depends: ${shlibs:Depends},
         ${misc:Depends},
         util-linux-udeb
Description: /dev/ and hotplug management daemon
 udev is a daemon which dynamically creates and removes device nodes from
 /dev/, handles hotplug events and loads drivers at boot time.
 .
 This is a minimal version, only for use in the installation system.

Package: libudev1-udeb
Package-Type: udeb
Section: debian-installer
Priority: optional
Architecture: linux-any
Depends: ${shlibs:Depends},
         ${misc:Depends}
Description: libudev shared library
 This library provides access to udev device information.
 .
 This is a minimal version, only for use in the installation system.

Package: libgudev-1.0-0
Section: libs
Priority: optional
Architecture: linux-any
Multi-Arch: same
Pre-Depends: ${misc:Pre-Depends}
Depends: ${shlibs:Depends},
         ${misc:Depends}
Description: GObject-based wrapper library for libudev
 This library makes it much simpler to use libudev from programs already using
 GObject. It also makes it possible to easily use libudev from other
 programming languages, such as Javascript, because of GObject introspection
 support.

Package: gir1.2-gudev-1.0
Section: introspection
Priority: optional
Architecture: linux-any
Depends: ${shlibs:Depends},
         ${misc:Depends},
         ${gir:Depends}
Description: libgudev-1.0 introspection data
 This package contains the GObject-introspection data of libgudev-1.0 in
 binary typelib format.

Package: libgudev-1.0-dev
Section: libdevel
Priority: optional
Architecture: linux-any
Depends: ${shlibs:Depends},
         ${misc:Depends},
         libgudev-1.0-0 (= ${binary:Version}),
         gir1.2-gudev-1.0 (= ${binary:Version}),
         libglib2.0-dev,
         pkg-config
Description: libgudev-1.0 development files
 This package contains the files needed for developing applications that
 use libgudev-1.0.

Package: python-systemd
Section: python
Priority: optional
Architecture: linux-any
Depends: ${shlibs:Depends},
         ${misc:Depends},
         ${python:Depends}
Description: python bindings for systemd
 This package contains Python bindings for the systemd libraries.

Package: systemd-dbg
Architecture: linux-any
Section: debug
Priority: extra
Depends: ${misc:Depends},
         systemd (= ${binary:Version}),
         udev (= ${binary:Version}),
         libsystemd-login0 (= ${binary:Version}),
         libsystemd-daemon0 (= ${binary:Version}),
         libsystemd-journal0 (= ${binary:Version}),
         libsystemd-id128-0 (= ${binary:Version}),
         libudev1 (= ${binary:Version})
Description: system and service manager (debug symbols)
 systemd is a replacement for sysvinit.  It is dependency-based and
 able to read the LSB init script headers in addition to parsing rcN.d
 links as hints.
 .
 It also provides process supervision using cgroups and the ability to
 not only depend on other init script being started, but also
 availability of a given mount point or dbus service.
 .
 This package contains the debugging symbols for systemd, udev and
 related libraries.<|MERGE_RESOLUTION|>--- conflicted
+++ resolved
@@ -75,16 +75,9 @@
 Package: systemd-sysv
 Architecture: linux-any
 Section: admin
-<<<<<<< HEAD
 Priority: required
-Conflicts: sysvinit (<< 2.88dsf-44~),
-           upstart,
-           runit-run
-=======
-Priority: extra
 Conflicts: sysvinit-core,
            upstart
->>>>>>> 125666e4
 Replaces: sysvinit (<< 2.88dsf-44~),
           sysvinit-core,
           upstart
