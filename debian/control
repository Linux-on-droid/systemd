--- conflicted
+++ resolved
@@ -287,13 +287,10 @@
          util-linux (>= 2.16),
          s390-tools (>> 1.6.2) [s390],
          procps
-<<<<<<< HEAD
-Breaks: consolekit (<< 0.4.6-1), plymouth (<< 0.9.0-7)
-=======
 Breaks: consolekit (<< 0.4.6-1),
         kmod (<< 14),
-        systemd (<< 208)
->>>>>>> 09258517
+        systemd (<< 208),
+        plymouth (<< 0.9.0-7)
 Description: /dev/ and hotplug management daemon
  udev is a daemon which dynamically creates and removes device nodes from
  /dev/, handles hotplug events and loads drivers at boot time.
