--- conflicted
+++ resolved
@@ -1,10 +1,3 @@
-<<<<<<< HEAD
-systemd (239-11~bpo9+1) stretch-backports; urgency=medium
-
-  * Rebuild for stretch-backports
-
- -- Michael Biebl <biebl@debian.org>  Sun, 28 Oct 2018 21:49:54 +0100
-=======
 systemd (239-12) unstable; urgency=high
 
   [ Martin Pitt ]
@@ -41,7 +34,12 @@
     (Closes: #911231)
 
  -- Michael Biebl <biebl@debian.org>  Sat, 17 Nov 2018 18:39:21 +0100
->>>>>>> 9dd96e0a
+
+systemd (239-11~bpo9+1) stretch-backports; urgency=medium
+
+  * Rebuild for stretch-backports
+
+ -- Michael Biebl <biebl@debian.org>  Sun, 28 Oct 2018 21:49:54 +0100
 
 systemd (239-11) unstable; urgency=high
 
