--- conflicted
+++ resolved
@@ -1,4 +1,24 @@
-<<<<<<< HEAD
+systemd (219-4ubuntu2) UNRELEASED; urgency=medium
+
+  * Merge experimental branch to fix autopkgtest.
+
+ -- Martin Pitt <martin.pitt@ubuntu.com>  Fri, 27 Feb 2015 08:48:16 +0100
+
+systemd (219-5) UNRELEASED; urgency=medium
+
+  [ Didier Roche ]
+  * Add "systemd-fsckd" autopkgtest. (LP: #1427312)
+
+  [ Martin Pitt ]
+  * journald: Suppress expected cases of "Failed to set file attributes"
+    errors. (LP: #1427899)
+  * Add systemd-sysv.postinst: Update grub on first installation, so that the
+    alternative init system boot entries get updated.
+  * debian/tests: Call /tmp/autopkgtest-reboot, to work with autopkgtest >=
+    3.11.1.
+
+ -- Martin Pitt <mpitt@debian.org>  Tue, 03 Mar 2015 14:51:46 +0100
+
 systemd (219-4ubuntu1) vivid; urgency=medium
 
   * Merge with Debian experimental. Remaining Ubuntu changes:
@@ -43,22 +63,6 @@
     - Clean up obsolete /etc/udev/rules.d/README.
 
  -- Martin Pitt <martin.pitt@ubuntu.com>  Fri, 27 Feb 2015 08:48:16 +0100
-=======
-systemd (219-5) UNRELEASED; urgency=medium
-
-  [ Didier Roche ]
-  * Add "systemd-fsckd" autopkgtest. (LP: #1427312)
-
-  [ Martin Pitt ]
-  * journald: Suppress expected cases of "Failed to set file attributes"
-    errors. (LP: #1427899)
-  * Add systemd-sysv.postinst: Update grub on first installation, so that the
-    alternative init system boot entries get updated.
-  * debian/tests: Call /tmp/autopkgtest-reboot, to work with autopkgtest >=
-    3.11.1.
-
- -- Martin Pitt <mpitt@debian.org>  Tue, 03 Mar 2015 14:51:46 +0100
->>>>>>> 08495510
 
 systemd (219-4) experimental; urgency=medium
 
