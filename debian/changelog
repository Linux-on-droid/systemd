<<<<<<< HEAD
systemd (247~rc2-2) experimental; urgency=medium

  * missing: define several syscall numbers for MIPS arch (Closes: #974619)

 -- Michael Biebl <biebl@debian.org>  Fri, 13 Nov 2020 19:22:04 +0100

systemd (247~rc2-1) experimental; urgency=medium

  [ Michael Biebl ]
  * New upstream version 247~rc2
    - tmpfiles: Handle filesystems without ACL support in more cases
      (Closes: #972135)
  * Rebase patches
  * Explicitly disable oomd
  * Use -Dmode=release as we want a release, not developer, build
  * Update symbols file for libudev1 and libsystemd0

  [ Luca Boccassi ]
  * systemd-container: install systemd-dissect binary.
    Required for TEST-50-DISSECT since:
    https://github.com/systemd/systemd/pull/16046
  * d/t/control: install squashfs-tools for upstream test.
    Required by TEST-50-DISSECT since upstream PR:
    https://github.com/systemd/systemd/pull/16046

  [ Dan Streetman ]
  * d/control: update meson minimum version
    https://github.com/systemd/systemd/pull/13842#issuecomment-601105975
  * d/t/upstream: convert 'blacklist' term to 'deny-list'
    Support transition for upstream-ci from
    https://github.com/systemd/systemd/pull/16262

 -- Michael Biebl <biebl@debian.org>  Thu, 12 Nov 2020 21:23:22 +0100
=======
systemd (246.6-5) unstable; urgency=medium

  * Drop non-functional DefaultTasksMax patch.
    This patch was supposed to remove the DefaultTasksMax limit, but lost
    its actual logic over 4 years ago, when the patches were rebased for the
    v231 release. Since nobody has complained so far, we can assume it is
    safe to drop this patch. (Closes: #975335)
  * test-seccomp: accept ENOSYS from sysctl(2) too.
    It seems that kernel 5.9 started returning that.
  * test/test-functions: copy /usr/lib/pam.d into $initdir.
    The systemd-user file has been moved from /etc/pam.d into /usr/lib/pam.d,
    so test-functions needs to copy it from /usr/lib/pam.d instead.

 -- Michael Biebl <biebl@debian.org>  Tue, 24 Nov 2020 21:53:25 +0100

systemd (246.6-4) unstable; urgency=medium

  * Revert "Trigger a systemctl daemon-reload when init scripts are installed
    or removed"
    Remove the dpkg file trigger which called systemctl daemon-reload whenever
    a SysV init script was installed. We have proper support in debhelper
    nowadays which makes this superfluous and we want to avoid unnecessary
    systemctl daemon-reload calls.

 -- Michael Biebl <biebl@debian.org>  Thu, 19 Nov 2020 22:35:48 +0100

systemd (246.6-3) unstable; urgency=medium

  * pam: include pam_keyinit session module in systemd-user.
    We want that systemd --user gets its own keyring, not the basic keyring
    set up by systemd --system.
  * pam: move systemd-user PAM config from /etc/pam.d to /usr/lib/pam.d.
    This is supported since PAM 1.2 and we want as little files in /etc as
    possible.
  * init-functions: update LSB hook to not use ignore-dependencies
    job-mode=ignore-dependencies, as currently used in the LSB hook during
    bootup and shutdown, can have undesired side-effects, like changing the
    ordering of services and ultimately causing them to fail, due to unmet
    dependencies.
    So simplify that, and only apply --no-block on reload requests during
    bootup and shutdown. (Closes: #960594)
  * d/t/timedated: use /bin/bash to work around job handling issue in dash.
    See: #975010

 -- Michael Biebl <biebl@debian.org>  Tue, 17 Nov 2020 23:34:07 +0100
>>>>>>> 178f6618

systemd (246.6-2) unstable; urgency=medium

  * XDG autostart improvements
    - Add support for Path= in XDG Desktop File
    - Ignore more common XDG Desktop Entry fields
    - Lower most info messages to debug level (Closes: #968116)
  * Re-enable seccomp support on riscv64.
    This should be safe now, as the code has fallbacks for systems with
    older libseccomp versions.
  * Move sysusers.d/sysctl.d/binfmt.d/modules-load.d back to /usr.
    In Debian, late mounting of /usr is no longer supported, so it is safe
    to install those files in /usr.
    We want those facilities in /usr, not /, as this will make an eventual
    switch to a merged-usr setup easier. (Closes: #971282)
  * units: update serial-getty@.service to support 57600 baud rate
    (Closes: #969144)
  * bootspec: don't fail with EIO if searching for ESP and finding one without
    an enveloping partition table
    (Closes: #970534)

 -- Michael Biebl <biebl@debian.org>  Thu, 15 Oct 2020 23:48:34 +0200

systemd (246.6-1) unstable; urgency=medium

  * New upstream version 246.6
  * Rebase patches

 -- Michael Biebl <biebl@debian.org>  Mon, 21 Sep 2020 20:28:36 +0200

systemd (246.5-1) unstable; urgency=medium

  * New upstream version 246.5
    - network: fix NDisc handling for the case when multiple routers exist
      (Closes: #969599)
    - core/socket: we may get ENOTCONN from socket_instantiate_service()
      (Closes: #970156)
  * Rebase patches

 -- Michael Biebl <biebl@debian.org>  Mon, 14 Sep 2020 08:04:39 +0200

systemd (246.4-1) unstable; urgency=medium

  * New upstream version 246.4
  * Rebase patches

 -- Michael Biebl <biebl@debian.org>  Wed, 02 Sep 2020 13:30:52 +0200

systemd (246.3-1) unstable; urgency=medium

  * New upstream version 246.3
  * Rebase patches

 -- Michael Biebl <biebl@debian.org>  Sat, 29 Aug 2020 18:39:32 +0200

systemd (246.2-2) unstable; urgency=medium

  [ Balint Reczey ]
  * debian/systemd.postinst: Restart systemd-networkd.socket on incompatible
    change.
    PassCredentials=yes is replaced with PassPacketInfo=yes and extra padding is
    dropped, too.
    (Closes: #968589, LP: #1891716)

  [ Michael Biebl ]
  * Fix restart of systemd-networkd.socket.
    We can't restart the socket while systemd-networkd.service is still
    active. Instead we stop the socket and ensure, that a try-restart of
    systemd-networkd.service also starts the socket.
  * seccomp: Add support for riscv64 (Closes: #954312)
  * Support missing conditions/asserts everywhere (Closes: #968612)
  * path: Skip directories when finalising $PATH search (Closes: #969006)

 -- Michael Biebl <biebl@debian.org>  Sat, 29 Aug 2020 16:24:49 +0200

systemd (246.2-1) unstable; urgency=medium

  * New upstream version 246.2
  * Remove resolvconf.conf drop-in, resolved integration moved to resolvconf
    package
  * Rebase patches
  * Add versioned Breaks against resolvconf (<< 1.83~) to systemd.
    The PathExists= directive was changed in v246 to match the documented
    behaviour but now causes resolvconf-pull-resolved.service to be
    continuously triggered by resolvconf-pull-resolved.path.
    This requires a fix in the resolvconf package, see #968015.
    (Closes: #967906)
  * Keep journal files compatible with older versions.
    Disable the KEYED-HASH journal feature by default and keep LZ4 (instead
    of ZSTD) as default compression for new journal files. Otherwise journal
    files are incompatible and can't be read by older journalctl
    implementations.
    This patch can be dropped in bullseye+1, as journalctl from bullseye
    will then be able to read journal files with those features.
    (Closes: #968055)

 -- Michael Biebl <biebl@debian.org>  Mon, 17 Aug 2020 22:28:09 +0200

systemd (246.1-1) unstable; urgency=medium

  * New upstream version 246.1
  * Rebase patches

 -- Michael Biebl <biebl@debian.org>  Sun, 16 Aug 2020 13:14:46 +0200

systemd (246-2) unstable; urgency=medium

  * Upload to unstable

 -- Michael Biebl <biebl@debian.org>  Mon, 03 Aug 2020 09:46:27 +0200

systemd (246-1) experimental; urgency=medium

  * New upstream version 246
  * Rebase patches
  * Update symbols file for libsystemd0
  * Bump libapparmor-dev Build-Depends to (>= 2.13)
  * Disable libfido2 support.
    This is only used by homed which we don't enable.

 -- Michael Biebl <biebl@debian.org>  Thu, 30 Jul 2020 22:22:24 +0200

systemd (245.7-1) unstable; urgency=medium

  [ Michael Biebl ]
  * New upstream version 245.7
    - resolve: enable RES_TRUSTAD towards the 127.0.0.53 stub resolver
      (Closes: #965371)
    - basic/cap-list: parse/print numerical capabilities
      (Closes: #964926)
  * Rebase patches

  [ Dan Streetman ]
  * Add libzstd-dev and zstd as build and test deps.
    https://github.com/systemd/systemd/pull/15422

 -- Michael Biebl <biebl@debian.org>  Mon, 27 Jul 2020 23:24:47 +0200

systemd (245.6-3) unstable; urgency=medium

  [ Dan Streetman ]
  * d/t/upstream: capture new merged 'system.journal' from tests.
    https://github.com/systemd/systemd/pull/15281
  * d/t/upstream: use --directory or --file param for journalctl.
    Properly tell journalctl if the journal to parse is a dir or file.
  * d/t/storage: check for ext2 or ext4 fs when using crypttab 'tmp' option.
    https://github.com/systemd/systemd/pull/15853

  [ Martin Pitt ]
  * debian/tests/localed-locale: Fix for environments without en_US.UTF-8.
    Unconditionally back up/restore locale configuration files and generate
    en_US.UTF-8. Previously the test failed in environments which have some
    locale other than en_US.UTF-8 in /etc/default/locale.
    Also fix the assertion of /etc/locale.conf not being present after
    localectl. This only applies to Debian/Ubuntu tests, not upstream ones.

  [ Dimitri John Ledkov ]
  * Enable EFI/bootctl on armhf.

 -- Michael Biebl <biebl@debian.org>  Tue, 14 Jul 2020 18:16:57 +0200

systemd (245.6-2) unstable; urgency=medium

  [ Dan Streetman ]
  * 40-vm-hotadd.rules: check offline before onlining memory/cpus.
    The kernel will return EINVAL if the memory or cpu is already online,
    which is harmless, but adds a confusing error to the log. Avoid the error
    message by only onlining if the memory or cpu is currently offline.
    (LP: #1876018)

  [ Michael Biebl ]
  * d/t/boot-and-services: use canonical name for NetworkManager service
  * Fix build with libmicrohttpd 0.9.71.
    The return type of callbacks was changed from int to an enum.

  [ Youfu Zhang ]
  * fsckd: avoid useless CR displayed on console (LP: #1692353)

  [ Balint Reczey ]
  * dhclient-exit-hooks.d/timesyncd: Act only when systemd-timesyncd is available.
    Otherwise the hook script might trigger an error if the
    systemd-timesyncd package is uninstalled but not purged. (LP: #1873031)

 -- Michael Biebl <biebl@debian.org>  Sun, 05 Jul 2020 11:44:39 +0200

systemd (245.6-1) unstable; urgency=medium

  [ Michael Biebl ]
  * New upstream version 245.6
  * Rebase patches

  [ Balint Reczey ]
  * debian/tests/boot-and-services: Handle missing fstab (LP: #1877078)

 -- Michael Biebl <biebl@debian.org>  Mon, 08 Jun 2020 00:56:37 +0200

systemd (245.5-3) unstable; urgency=medium

  [ Michael Biebl ]
  * Bump priority of libnss-systemd to standard
  * logind: avoid shadow lookups when doing userdb client side
  * Disable DNSSEC support by default in resolved.
    The upstream default, DNSSEC=allow-downgrade can lead to compatibility
    issues with certain network access points. Previously, DNSSEC support
    was only turned off when built for a stable Debian release, but it is
    safer and more consistent to just generally change the default to
    DNSSEC=no. (Closes: #959996)
  * Bump debhelper compatibility level to 13.
    Use the debhelper-compat package to declare the compatibility level and
    drop debian/compat.
  * Convert to dh_installsystemd and disable dh_installsystemduser
  * Drop custom initramfs update code.
    Now handled by dh_installinitramfs which is enabled by default in compat
    level 12 and above.

  [ Dan Streetman ]
  * Cherry-pick fix from upstream master to adjust UseGateway= default
    - network: change UseGateway= default to UseRoutes= setting
    - network: honor SetDNSRoutes= even if UseGateway=False
    (LP: #1867375)

  [ Topi Miettinen ]
  * Delete empty lines at end of file.
    Upstream commit hooks don't allow empty lines and of course they serve no
    purpose.

 -- Michael Biebl <biebl@debian.org>  Sun, 17 May 2020 19:28:49 +0200

systemd (245.5-2) unstable; urgency=medium

  * Cherry-pick various fixes from upstream master
    - network: add a flag to ignore gateway provided by DHCP server
    - userdb: when doing client-side NSS look-ups optionally avoid shadow
      look-ups
    - nss-systemd: don't synthesize root/nobody when iterating
    - core: make sure we don't get confused when setting TERM for a tty fd
    - core: make sure to restore the control command id, too
  * Install 60-block.rules in udev-udeb and initramfs-tools.
    The block device rules were split out from 60-persistent-storage.rules
    into its own rules file in v220. Those rules ensure that change events
    are emitted and the udev db is updated after metadata changes.
    Thanks to Pascal Hambourg (Closes: #958397)

 -- Michael Biebl <biebl@debian.org>  Mon, 27 Apr 2020 17:38:44 +0200

systemd (245.5-1) unstable; urgency=medium

  [ Michael Biebl ]
  * New upstream version 245.5
  * Rebase patches

  [ Dan Streetman ]
  * Follow symlinks when finding link files to copy into initramfs.
    If the /{etc,lib}/systemd/network directory itself is a symlink, the find
    command will not actually find any of the files in the dir it links to.
    Use the find -L param to follow symlinks.
    (LP: #1868892)
  * Remove Ubuntu-specific ondemand.service.
    New processors handle scaling/throttling in internal firmware
    (e.g. intel_pstate), and do not require OS config.
    Additionally, nobody else does this, not even Debian.

 -- Michael Biebl <biebl@debian.org>  Sat, 18 Apr 2020 20:41:18 +0200

systemd (245.4-4) unstable; urgency=medium

  * Drop Conflicts: virtualbox-guest-utils from systemd-timesyncd.
    Otherwise this could lead to virtualbox-guest-utils being uninstalled on
    upgrades which is not intended. (Closes: #956436)
  * pid1: automatically generate systemd-remount-fs.service deps, plus enable
    systemd-pstore from sysinit.target
  * Fix systemd-pstore.service enablement symlink on upgrades.
    It is now started via sysinit.target. Also clean up the symlink on
    purge.

 -- Michael Biebl <biebl@debian.org>  Mon, 13 Apr 2020 11:34:31 +0200

systemd (245.4-3) unstable; urgency=medium

  [ Dan Streetman ]
  * d/rules: in dh_auto_test, include meson param --print-errorlogs.
    Also, don't cat testlog.txt; it's noisy and not very helpful.
    Upstream request:
    https://github.com/systemd/systemd/pull/14338#issuecomment-603432989

  [ Michael Biebl ]
  * pid1: by default make user units inherit their umask from the user manager
    (Closes: #945000)
  * user-util: rework how we validate user names.
    This reworks the user validation infrastructure. There are now two
    modes. In regular mode we are strict and test against a strict set of
    valid chars. And in "relaxed" mode we just filter out some really
    obvious, dangerous stuff. i.e. strict is whitelisting what is OK, but
    "relaxed" is blacklisting what is really not OK.
    The idea is that we use strict mode whenever we allocate a new user,
    while "relaxed" mode is used when we process users registered elsewhere.
    (Closes: #955541)

 -- Michael Biebl <biebl@debian.org>  Fri, 10 Apr 2020 11:55:15 +0200

systemd (245.4-2) unstable; urgency=medium

  [ Balint Reczey ]
  * Ship systemd-timesyncd in a separate package.
    The new systemd-timesyncd package conflicting with other NTP-related
    packages resolves the problems arising when running systemd-timesyncd
    and other NTP servers on the same system.
    (LP: #1849156, Closes: #805927, #947936)

 -- Michael Biebl <biebl@debian.org>  Sat, 04 Apr 2020 08:59:50 +0200

systemd (245.4-1) unstable; urgency=medium

  [ Michael Biebl ]
  * New upstream version 245.4
    - Allow names starting with a digit (Closes: #954174)
    - Recognize davfs as network file system (Closes: #954755)
  * Enable systemd-pstore.service by default on new installs and upgrades
    (Closes: #952767)
  * Revert "Enable seccomp support on riscv64"
    This requires further changes to the source code and a newer, not yet
    officially released, libseccomp. Since this complicates backports revert
    this change for the time being.

  [ Dan Streetman ]
  * d/t/logind: use grep -s when checking /sys/power/state.
    Some kernels in Ubuntu (e.g. linux-kvm) do not enable CONFIG_PM, which
    results in stderr output when the logind test tries to grep the power
    state file, causing the test to fail.  The test already handles skipping
    the test if suspend isn't supported, so just use -s to suppress grep
    from printing to stderr if the file doesn't exist.

 -- Michael Biebl <biebl@debian.org>  Thu, 02 Apr 2020 11:58:18 +0200

systemd (245.2-1) unstable; urgency=medium

  * New upstream version 245.2
  * Rebase patches
  * Enable seccomp support on riscv64 (Closes: #954077)
  * Drop migration code for the switch from DynamicUser=yes to no.
    This code is no longer needed as it only affected systems between 239-1
    and 239-5, i.e. it never affected a stable release.

 -- Michael Biebl <biebl@debian.org>  Wed, 18 Mar 2020 23:32:08 +0100

systemd (245-2) unstable; urgency=medium

  * Revert "job: Don't mark as redundant if deps are relevant"
    This change negatively affects plymouth which was no longer properly
    stopped after the system has completed booting. The running plymouth
    daemon can trigger a VT switch (to tty1). (Closes: #953670)

 -- Michael Biebl <biebl@debian.org>  Thu, 12 Mar 2020 13:55:26 +0100

systemd (245-1) unstable; urgency=medium

  [ Balint Reczey ]
  * New upstream version 245
  * Refresh patches
  * Update symbols

  [ Michael Biebl ]
  * Disable repart, userdb, homed, fdisk, pwquality, p11kit feature.
    Those are new features which drag in new dependencies and need further
    review first.
  * analyze: Fix table time output
  * execute: Fix migration from DynamicUser=yes to no
  * Drop manual clean up of /var/lib/private/systemd/timesync.
    This is now done properly by systemd itself when a service switches from
    DynamicUser=yes to no.

 -- Michael Biebl <biebl@debian.org>  Wed, 11 Mar 2020 13:33:37 +0100

systemd (244.3-1) unstable; urgency=medium

  * New upstream version 244.3
    - Revert "Support Plugable UD-PRO8 dock"
      Unfortunately the same usb hub is used in other places, and causes
      numerous regressions. (Closes: #951330)

 -- Michael Biebl <biebl@debian.org>  Sat, 15 Feb 2020 15:44:45 +0100

systemd (244.2-1) unstable; urgency=medium

  [ Michael Biebl ]
  * New upstream version 244.2
    - polkit: when authorizing via PolicyKit re-resolve callback/userdata
      instead of caching it (CVE-2020-1712, Closes: #950732)
  * Rebase patches
  * Bump Standards-Version to 4.5.0

  [ Balint Reczey ]
  * Remove empty /var/log/journal/ on purge

 -- Michael Biebl <biebl@debian.org>  Fri, 07 Feb 2020 19:24:20 +0100

systemd (244.1-3) unstable; urgency=medium

  * Update documentation regarding network interface naming.
    Document that 73-usb-net-by-mac.link needs to be masked together with
    99-default.link if one wants to disable the systemd naming scheme and keep
    the kernel-provided names. (Closes: #946196)
  * Update debian/rules clean target to remove all Python bytecode
  * Update systemd package description.
    Recommend init=/lib/systemd/systemd instead of init=/bin/systemd.
    The latter is just a compat symlink which might go away eventually.
  * shared/dropin: fix assert for invalid drop-in.
    Fixes an assertion when running systemctl cat on inexistent
    unit templates. (Closes: #950489)
  * core: call dynamic_user_acquire() only when 'group' is non-null.
    Fixes an assertion in systemd which could happen if a unit is reloaded
    and the unit is in bad-setting state. (Closes: #950409)
  * Don't fail upgrade if /proc is not mounted.
    Applying ACLs on /var/log/journal via systemd-tmpfiles requires a
    mounted /proc. Skip this step if /proc is not available, e.g. in a
    chroot. (Closes: #950533)

 -- Michael Biebl <biebl@debian.org>  Tue, 04 Feb 2020 00:11:55 +0100

systemd (244.1-2) unstable; urgency=medium

  * Report status of libpam-systemd and libnss-systemd in systemd reportbug
    template.
    Since the libpam-systemd Recommends was moved from systemd to
    systemd-sysv we no longer get this information automatically, so request
    it explicitly.
  * Drop btrfs-progs Recommends from systemd-container.
    Upstream has dropped the logic of setting up /var/lib/machines as btrfs
    loopback mount so this Recommends is no longer necessary.
  * Fix processing of dpkg triggers in systemd.
    We need to use $@ instead of "$@" so we can iterate through the
    individual trigger names which are passed as a space separated list in
    the second argument.
  * Fix cleanup of timesyncd state directory
  * Enable persistent journal.
    Create /var/log/journal on upgrades and new installs. This enables
    persistent journal in auto mode. (Closes: #717388)

 -- Michael Biebl <biebl@debian.org>  Sat, 01 Feb 2020 02:59:12 +0100

systemd (244.1-1) unstable; urgency=medium

  [ Michael Biebl ]
  * New upstream version 244.1
    - network: fix segfault in parsing SendOption= (Closes: #946475)
  * core: don't allow perpetual units to be masked (Closes: #948710)

  [ Balint Reczey ]
  * debian/watch: Switch to watch tags at github.com/systemd/systemd-stable.
    Upstream point releases appear there.

  [ Helmut Grohne ]
  * Add basic support for the noinsttest build profile
  * Annotate dbus build dependency with <!noinsttest>
    The dbus library is needed for building tests. As such it must be
    present unless we disable both build time and installed tests.
    Previously, building with the nocheck profile worked, but it didn't
    reproduce a regular build.

 -- Michael Biebl <biebl@debian.org>  Sat, 25 Jan 2020 18:53:23 +0100

systemd (244-3) unstable; urgency=medium

  * Update udev-udeb to use 73-usb-net-by-mac.link

 -- Michael Biebl <biebl@debian.org>  Mon, 02 Dec 2019 23:44:52 +0100

systemd (244-2) unstable; urgency=medium

  * Add lintian override for udev.
    60-autosuspend-chromiumos.rules triggers a udev-rule-missing-subsystem
    warning. This is a false positive, as SUBSYSTEM is tested at the
    beginning of the rules file.
  * Add lintian override for systemd-container
    systemd-nspawn@.service triggers a
    systemd-service-file-refers-to-unusual-wantedby-target warning but
    nspawn containers are supposed to be started via machines.target.
  * Make it easier to override MAC based name policy for USB network adapters.
    Replace 73-usb-net-by-mac.rules with 73-usb-net-by-mac.link. The .link
    file provides the same functionality but makes it easier to set a custom
    name for USB network adapters via the systemd.link mechanism.
    Thanks to Benjamin Poirier (Closes: #941636)
  * Move libpam-systemd Recommends from systemd to systemd-sysv.
    libpam-systemd is only really useful if systemd is PID 1 and the systemd
    package should be installable without affecting another installed init
    system. (Closes: #926316)
  * Upload to unstable

 -- Michael Biebl <biebl@debian.org>  Mon, 02 Dec 2019 17:57:55 +0100

systemd (244-1) experimental; urgency=medium

  * New upstream version 244
    - udev: do not propagate error when executing PROGRAM and IMPORT{program}
      (Closes: #944675)
    - sd-event: don't invalidate source type on disconnect
      (Closes: #945332)
  * Rebase patches

 -- Michael Biebl <biebl@debian.org>  Sat, 30 Nov 2019 16:39:57 +0100

systemd (243-9) unstable; urgency=medium

  [ Daniel Kahn Gillmor ]
  * resolved: fix connection failures with TLS 1.3 and GnuTLS (Closes: #945507)

 -- Michael Biebl <biebl@debian.org>  Fri, 29 Nov 2019 21:33:19 +0100

systemd (243-8) unstable; urgency=medium

  * udevadm: ignore EROFS and return earlier.
    Fixes failures of "udevadm trigger" in containers with a readonly /sys.
    (Closes: #944860)
  * udev: silence warning about PROGRAM+= or IMPORT+= rules (Closes: #944917)
  * man: add entry about SpeedMeter= (Closes: #944597)
  * udev: drop SystemCallArchitectures=native from systemd-udevd.service.
    We can't really control what helper programs are run from other udev
    rules. E.g. running i386 binaries under amd64 is a valid use case and
    should not trigger a SIGSYS failure. (Closes: #869719)

 -- Michael Biebl <biebl@debian.org>  Tue, 19 Nov 2019 09:17:12 +0100

systemd (243-7) unstable; urgency=medium

  * Fix build failure on arm64 with libseccomp >= 2.4.2

 -- Michael Biebl <biebl@debian.org>  Fri, 15 Nov 2019 22:01:17 +0100

systemd (243-6) unstable; urgency=medium

  * Revert "sysusers: properly mark generated accounts as locked"
    We shouldn't lock the accounts because people actually need to use them, and
    if they are locked, various tools will refuse.
  * udev: ignore error caused by device disconnection.
    During an add or change event, the device may be disconnected.
    (Closes: #944586)
  * udev: do not append newline when writing attributes

 -- Michael Biebl <biebl@debian.org>  Thu, 14 Nov 2019 14:09:49 +0100

systemd (243-5) unstable; urgency=medium

  * Switch default hierarchy (back) to hybrid.
    Since v243, the new upstream default is unified, but this still causes
    regressions in important packages, like LXC or Docker, so switch the
    default back to hybrid for now.
  * Drop masks for SysV init scripts that have been dropped
  * Drop masks for SysV init scripts provided by initscripts and bootlogd
  * logind: fix emission of PropertiesChanged signal for users and seats
  * Bump Standards Version to 4.4.1
  * Upload to unstable

 -- Michael Biebl <biebl@debian.org>  Mon, 11 Nov 2019 00:58:41 +0100

systemd (243-4) experimental; urgency=medium

   * Merge changes from unstable branch

 -- Michael Biebl <biebl@debian.org>  Sat, 09 Nov 2019 01:15:08 +0100

systemd (243-3) experimental; urgency=medium

  * Import patches from v243-stable branch (up to ef677436aa)

 -- Michael Biebl <biebl@debian.org>  Mon, 14 Oct 2019 15:26:01 +0200

systemd (243-2) experimental; urgency=medium

  * Import patches from v243-stable branch (up to fab6f010ac)

 -- Michael Biebl <biebl@debian.org>  Sun, 22 Sep 2019 12:46:02 +0200

systemd (243-1) experimental; urgency=medium

  * New upstream version 243
  * Merge changes from unstable branch

 -- Michael Biebl <biebl@debian.org>  Thu, 05 Sep 2019 01:21:49 +0200

systemd (243~rc2-1) experimental; urgency=medium

  * New upstream version 243~rc2
    - man: document that "systemd-analyze blame/critical-chain" is not useful
      to track down job latency. (Closes: #920234)
    - systemctl: process all units matched by a glob in the cat verb by
      default. (Closes: #904913)
    - units: automatically revert to /run logging on shutdown if necessary.
      Prevents /var staying busy on shutdown due to journald.
      (Closes: #851402)
    - bash-completion: don't sort syslog priorities. (Closes: #913222)
    - man: add example for setting multiple properties at once.
      (Closes: #807464)
  * Rebase patches
  * Update symbols file for libsystemd0
  * core: stop removing non-existent and duplicate lookup paths
  * Install static-nodes-permissions.conf tmpfile in udev

 -- Michael Biebl <biebl@debian.org>  Sat, 31 Aug 2019 00:20:41 +0200

systemd (242-8) unstable; urgency=medium

  [ Dan Streetman ]
  * d/extra/rules/73-special-net-names.rules: use $$ instead of $ in PROGRAM=
    value.
    Fixes incorrect variable substitution.
  * Rework and improve blacklist handling in debian/tests/upstream

  [ Balint Reczey ]
  * Various improvements to debian/extra/checkout-upstream making it more
    straightforward to override the default behaviour
  * Use package version as systemd's reported version (LP: #1849158)

  [ Michael Biebl]
  * debiant/tests/udev: replace deprecated ADTTMP with AUTOPKGTEST_TMP

 -- Michael Biebl <biebl@debian.org>  Fri, 08 Nov 2019 23:18:00 +0100

systemd (242-7) unstable; urgency=medium

  * sleep: properly pass verb to sleep script
  * core: factor root_directory application out of apply_working_directory.
    Fixes RootDirectory not working when used in combination with User.
    (Closes: #939408)
  * shared/bus-util: drop trusted annotation from
    bus_open_system_watch_bind_with_description().
    This ensures that access controls on systemd-resolved's D-Bus interface
    are enforced properly.
    (CVE-2019-15718, Closes: #939353)

 -- Michael Biebl <biebl@debian.org>  Wed, 04 Sep 2019 19:34:17 +0200

systemd (242-6) unstable; urgency=medium

  [ Dan Streetman ]
  * d/t/control: upstream test requires qemu-system-ppc on ppc64el
  * d/t/control: install seabios for upstream test.
    Some archs (at least arm64) qemu implementation require the vga bios.

  [ Michael Biebl ]
  * Drop unused lintian override
  * network: fix ListenPort= in [WireGuard] section (Closes: #936198)
  * d/e/r/73-usb-net-by-mac.rules: import net.ifnames only for network devices
    (Closes: #934589)
  * d/e/r/73-usb-net-by-mac.rules: skip if iface name was provided by
    user-space
  * Drop dbus activation stub service.
    Since dbus 1.11.0, a dbus-daemon that is run with --systemd-activation
    automatically assumes that o.fd.systemd1 is an activatable service.
    As a result, with a new enough dbus version,
    /usr/share/dbus-1/services/org.freedesktop.systemd1.service and
    /usr/share/dbus-1/system-services/org.freedesktop.systemd1.service
    become unnecessary and can be removed. (Closes: #914015)
  * Revert "core: check start limit on condition checks too"
    If a unit was referenced too often, it hit the restart limit and the
    unit was marked as failed. Fixes a regression introduced in v242.
    (Closes: #935829)

  [ Michael Prokop ]
  * README.Debian: document KillUserProcesses behavior in Debian

 -- Michael Biebl <biebl@debian.org>  Tue, 03 Sep 2019 11:09:07 +0200

systemd (242-5) unstable; urgency=medium

  [ Dan Streetman ]
  * d/rules: add CONFFGLAGS_UPSTREAM to dh_auto_configure -- params

  [ Michael Biebl ]
  * core: never propagate reload failure to service result.
    Fixes a regression introduced in v239 where the main process of a
    service unit gets killed on reload if ExecReload fails. (Closes: #936032)
  * shared/seccomp: add sync_file_range2.
    Some architectures need the arguments to be reordered because of alignment
    issues. Otherwise, it's the same as sync_file_range.
    Fixes sync_file_range failures in nspawn containers on arm, ppc.
    (Closes: #935091)
  * bash-completion: don't sort syslog priorities.
    By default, the available completions are sorted alphabetically, which
    is counterproductive in case of syslog priorities. Override the default
    behavior using the `nosort` option. (Closes: #913222)
  * test-bpf: skip test when run inside containers

 -- Michael Biebl <biebl@debian.org>  Thu, 29 Aug 2019 16:18:18 +0200

systemd (242-4) unstable; urgency=medium

  * Upload to unstable

 -- Michael Biebl <biebl@debian.org>  Wed, 21 Aug 2019 22:09:13 +0200

systemd (242-3) experimental; urgency=medium

  [ Dan Streetman ]
  * d/t/boot-and-services: fix test_failing()
  * d/t/boot-and-services: check for any kernel message, not just first kernel
    message (Closes: #929730)
  * d/t/upstream: add TEST-30, TEST-34 to blacklist
  * d/t/timedated: replace systemctl is-active with systemctl show
  * d/t/control: root-unittests can break networking, add breaks-testbed
  * d/t/control: mark udev test skippable
  * d/t/upstream: always cleanup after (and before) each test
  * d/t/control: upstream test requires dmeventd
  * d/e/checkout-upstream: don't remove .git
  * d/e/checkout-upstream: move change to debian/ files above other changes
  * d/e/checkout-upstream: add UPSTREAM_KEEP_CHANGELOG param
  * d/e/checkout-upstream: create git commits for each change
  * d/e/checkout-upstream: switch from 'quilt' to 'native' format
  * d/e/checkout-upstream: set user.name, user.email if unset
  * d/t/storage: change plaintext_name to include testname
  * d/t/storage: increase wait for plaintext_dev from 5 to 30 seconds
  * d/t/storage: wait for service to start, only stop if active
  * d/t/storage: don't search for 'scsi_debug' in ask_password
  * d/t/storage: manage scsi_debug using add_hosts (Closes: #929728)
  * d/t/storage: use short timeout waiting for scsi_debug block dev to appear
  * d/t/storage: convert password agent into normal Thread
  * d/t/storage: fail if socket info not in ask_password contents
  * d/t/boot-smoke: pass failure reason to fail() to print instead of separate
    echo
  * d/t/boot-smoke: in fail() set +e so errors are ignored while gathering
    data
  * d/t/boot-smoke: gather still running jobs in fail()
  * d/t/boot-smoke: wait for is-system-running
  * d/t/boot-smoke: call fail if pidof polkitd fails
  * d/t/boot-smoke: remove check for running jobs

  [ Michael Biebl ]
  * d/t/boot-smoke: check for NetworkManager instead of D-Bus activated
    polkitd (Closes: #934992)

 -- Michael Biebl <biebl@debian.org>  Wed, 21 Aug 2019 00:12:22 +0200

systemd (242-2) experimental; urgency=medium

  [ Michael Biebl ]
  * Drop dependency on lsb-base.
    It is only needed when booting with sysvinit and initscripts, but
    initscripts already Depends on lsb-base (see #864999).
  * Stop removing enablement symlinks in /etc/systemd/system.
    With v242 this is no longer necessary as `ninja install` will no longer
    create those symlinks.
  * Replace manual removal of halt-local.service with upstream patch

  [ Dimitri John Ledkov ]
  * Build manpages in .deb variant.
    Upstream snapshots are switching to building manpages off by default.

  [ Luca Boccassi ]
  * Enable portabled and install related files in systemd-container.
    Keep disabled for the udeb profile. (Closes: #918606)

 -- Michael Biebl <biebl@debian.org>  Fri, 07 Jun 2019 22:41:50 +0200

systemd (242-1) experimental; urgency=medium

  * New upstream version 242
    - Change ownership/mode of the execution directories also for static users
      (Closes: #919231)
    - A new boolean sandboxing option RestrictSUIDSGID= has been added that is
      built on seccomp. When turned on, creation of SUID/SGID files is
      prohibited. The NoNewPrivileges= and the new RestrictSUIDSGID= options
      are now implied if DynamicUser= is turned on for a service.
      (Closes: #928102, CVE-2019-3843, CVE-2019-3844)
  * Drop Revert-udev-network-device-renaming-immediately-give.patch.
    This patch needs ongoing maintenance work to be adapted to new releases
    and fails to apply with v242. Instead of investing more time into it we
    are going to drop the patch as it was a hack anyway.
  * Rebase patches
  * Drop pre-stretch migration code
  * Drop /sbin/udevadm compat symlink (Closes: #852580)
  * socket-util: Make sure flush_accept() doesn't hang on unexpected
    EOPNOTSUPP
  * Enable regexp matching support in journalctl using pcre2 (Closes: #898892)
  * Switch from libidn to libidn2 (Closes: #928615)

 -- Michael Biebl <biebl@debian.org>  Wed, 08 May 2019 01:33:56 +0200

systemd (241-7) unstable; urgency=medium

  [ Michael Biebl ]
  * network: Fix failure to bring up interface with Linux kernel 5.2.
    Backport two patches from systemd master in order to fix a bug with 5.2
    kernels where the network interface fails to come up with the following
    error: "enp3s0: Could not bring up interface: Invalid argument"
    (Closes: #931636)
  * Use /usr/sbin/nologin as nologin shell.
    In Debian the nologin shell is installed in /usr/sbin, not /sbin.
    (Closes: #931850)

  [ Mert Dirik ]
  * 40-systemd: Don't fail if SysV init script uses set -u and $1 is unset
    (Closes: #931719)

 -- Michael Biebl <biebl@debian.org>  Thu, 18 Jul 2019 19:38:23 +0200

systemd (241-6) unstable; urgency=medium

  * ask-password: Prevent buffer overflow when reading from keyring.
    Fixes a possible memory corruption that causes systemd-cryptsetup to
    crash either when a single large password is used or when multiple
    passwords have already been pushed to the keyring. (Closes: #929726)
  * Clarify documentation regarding %h/%u/%U specifiers.
    Make it clear, that setting "User=" has no effect on those specifiers.
    Also ensure that "%h" is actually resolved to "/root" for the system
    manager instance as documented in the systemd.unit man page.
    (Closes: #927911)
  * network: Behave more gracefully when IPv6 has been disabled.
    Ignore any configured IPv6 settings when IPv6 has been disabled in the
    kernel via sysctl. Instead of failing completely, continue and log a
    warning instead. (Closes: #929469)

 -- Michael Biebl <biebl@debian.org>  Mon, 08 Jul 2019 11:27:51 +0200

systemd (241-5) unstable; urgency=medium

  * Revert "Add check to switch VTs only between K_XLATE or K_UNICODE"
    This change left the keyboard in an unusable state when exiting an X
    session. (Closes: #929229)

 -- Michael Biebl <biebl@debian.org>  Fri, 24 May 2019 22:58:59 +0200

systemd (241-4) unstable; urgency=medium

  * journal-remote: Do not request Content-Length if Transfer-Encoding is
    chunked (Closes: #927008)
  * systemctl: Restore "systemctl reboot ARG" functionality.
    Fixes a regression introduced in v240. (Closes: #928659)
  * random-util: Eat up bad RDRAND values seen on AMD CPUs.
    Some AMD CPUs return bogus data via RDRAND after a suspend/resume cycle
    while still reporting success via the carry flag.
    Filter out invalid data like -1 (and also 0, just to be sure).
    (Closes: #921267)
  * Add check to switch VTs only between K_XLATE or K_UNICODE.
    Switching to K_UNICODE from other than L_XLATE can make the keyboard
    unusable and possibly leak keypresses from X.
    (CVE-2018-20839, Closes: #929116)
  * Document that DRM render nodes are now owned by group "render"
    (Closes: #926886)

 -- Michael Biebl <biebl@debian.org>  Fri, 17 May 2019 21:16:33 +0200

systemd (241-3) unstable; urgency=high

  [ Michael Biebl ]
  * Drop systemd-shim alternative from libpam-systemd.
    A fixed systemd-shim package which works with newer versions of systemd
    is unlikely to happen given that the systemd-shim package has been
    removed from the archive. Drop the alternative dependency from
    libpam-systemd accordingly.
  * Properly remove duplicate directories from systemd package.
    When removing duplicate directories from the systemd package, sort the
    list of directories in reverse order so we properly delete nested
    directories.
  * udev: Run programs in the specified order (Closes: #925190)
  * bash-completion: Use default completion for redirect operators
    (Closes: #924541)
  * networkd: Clarify that IPv6 RA uses our own stack, no the kernel's
    (Closes: #815582)
  * Revert "Drop systemd-timesyncd.service.d/disable-with-time-daemon.conf"
    Apparently Conflicts= are not a reliable mechanism to ensure alternative
    NTP implementations take precedence over systemd-timesyncd.
    (Closes: #902026)
  * network: Fix routing policy rule issue.
    When multiple links request a routing policy, make sure they are all
    applied correctly. (Closes: #924406)
  * pam-systemd: Use secure_getenv() rather than getenv()
    Fixes a vulnerability in the systemd PAM module which insecurely uses
    the environment and lacks seat verification permitting spoofing an
    active session to PolicyKit. (CVE-2019-3842)

  [ Martin Pitt ]
  * Enable udev autopkgtest in containers.
    This test doesn't actually need udev.service (which is disabled in
    containers) and works fine in LXC.
  * Enable boot-and-service autopkgtest in containers
    - Skip tests which can't work in containers.
    - Add missing rsyslog test dependency.
    - e2scrub_reap.service fails in containers, ignore (filed as #926138)
    - Relax pgrep pattern for gdm, as there's no wayland session in
      containers.

 -- Michael Biebl <biebl@debian.org>  Mon, 08 Apr 2019 12:59:32 +0200

systemd (241-2) unstable; urgency=medium

  [ Martin Pitt ]
  * debian/tests/boot-smoke: Create journal and udevdb artifacts on all
    failures
  * autopkgtests: Replace obsolete $ADT_* variables
  * networkd-test: Ignore failures of test_route_only_dns* in containers.
    This test exposes a race condition when running in LXC, see issue #11848
    for details. Until that is understood and fixed, skip the test as it's
    not a recent regression. (Closes: #924539)
  * Bump Standards-Version to 4.3.0.
    No changes necessary.
  * debian/tests/boot-smoke: Only check current boot for connection timeouts.
    Otherwise we'll catch some
        Failed to resolve group 'render': Connection timed out
    messages that happen in earlier boots during VM setup, before the
    "render" group is created.
    Fixes https://github.com/systemd/systemd/issues/11875
  * timedated: Fix emitted value when ntp client is enabled/disabled.
    Fixes a regression introduced in 241.
  * debian/tests/timedated: Check enabling/disabling NTP.
    Assert that `timedatectl set-ntp` correctly controls the service, sets
    the `org.freedesktop.timedate1 NTP` property, and sends the right
    `PropertiesChanged` signal.
    This reproduces <https://github.com/systemd/systemd/issues/11944> and
    also the earlier <https://github.com/systemd/systemd/issues/9672>.

  [ Michael Biebl ]
  * Disable fallback DNS servers in resolved (Closes: #923081)
  * cgtop: Fix processing of controllers other than CPU (Closes: #921280)
  * udev: Restore debug level when logging a failure in the external prog
    called by IMPORT{program} (Closes: #924199)
  * core: Remove "." path components from required mount paths.
    Fixes mount related failures when a user's home directory contains "/./"
    (Closes: #923881)
  * udev.init: Use new s-s-d --notify-await to start udev daemon.
    Fixes a race condition during startup under SysV init.
    Add versioned dependency on dpkg (>= 1.19.3) to ensure that a version
    of start-stop-daemon which supports --notify-await is installed.
    (Closes: #908796)
  * Make /dev/dri/renderD* accessible to group "render"
    Follow upstream and make render nodes available to a dedicated system
    group "render" instead of "video". Keep the uaccess tag for local,
    active users.

 -- Michael Biebl <biebl@debian.org>  Fri, 15 Mar 2019 18:33:54 +0100

systemd (241-1) unstable; urgency=medium

  [ Adam Borowski ]
  * Make libpam-systemd Provide: logind, default-logind.
    This allows alternate logind implementations such as elogind, without
    having to recompile every dependent package -- as long as the client API
    remains compatible.
    These new virtual packages got policy-approved in #917431. (Closes: #915407)

  [ Felipe Sateler ]
  * New upstream version 241
    - Refresh patches
    - Backport upstream fix for Driver= matches in .network files

  [ Martin Pitt ]
  * debian/libsystemd0.symbols: Add new symbol from release 241
  * Fix various bugs and races in networkd tests.
    This should get the autopkgtest back to green, which regressed with
    dnsmasq 2.80.

 -- Felipe Sateler <fsateler@debian.org>  Thu, 21 Feb 2019 20:10:15 -0300

systemd (240-6) unstable; urgency=high

  * High urgency as this fixes a vulnerability.

  [ Felipe Sateler ]
  * Reenable pristine-tar in gbp.conf.
    The pristine-tar bug has been fixed, so we can use it again.
    This reverts commit 9fcfbbf6fea15eacfa3fad74240431c5f2c3300e.
  * d/watch: add version mangle to transform -rc to ~rc.
    Upstream has started releasing rcs, so let's account for that
  * Fix comment about why we disable hwclock.service.
    Systemd nowadays doesn't do it itself because the kernel does it on its
    own when necessary, and when not, it is not safe to save the hwclock (eg,
    there is no certainty the system clock
    is correct)
  * udev: Backport upstream preventing mass killings when not running under
    systemd (Closes: #918764)

  [ Dimitri John Ledkov ]
  * debian/tests/storage: improve cleanups.
    On fast ppc64el machines, cryptsetup start job may not complete by the
    time tearDown is executed. In that case stop, causes to simply cancel the
    start job without actually cleaning up the dmsetup node. This leads to
    failing subsequent test as it no longer starts with a clean device. Thus
    ensure the systemd-cryptsetup unit is started, before stopping it.
    Also rmmod scsi_debug module at the end, to allow re-running the test in a
    loop.
  * debian/tests/upstream: Mark TEST-13-NSPAWN-SMOKE as flakey.
  * debian/tests/control: add socat to upstream tests for pull #11591
  * Blacklist TEST-10-ISSUE-2467 #11706
  * debian/tests/storage: fix for LUKS2 and avoid interactive password
    prompts.

  [ Martin Pitt ]
  * udevadm: Fix segfault with subsystem-match containing '/'
    (Closes: #919206)
  * sd-bus: if we receive an invalid dbus message, ignore and proceed
  * sd-bus: enforce a size limit on D-Bus object paths.
    This avoids accessing/modifying memory outside of the allocated stack
    region by sending specially crafted D-Bus messages with very large object
    paths.
    Vulnerability discovered by Chris Coulson <chris.coulson@canonical.com>,
    patch provided by Riccardo Schirone <rschiron@redhat.com>.
    (CVE-2019-6454)

 -- Martin Pitt <mpitt@debian.org>  Mon, 18 Feb 2019 13:54:04 +0000

systemd (240-5) unstable; urgency=medium

  [ Felipe Sateler ]
  * Revert interface renaming changes. (Closes: #919390)

  [ Martin Pitt ]
  * process-util: Fix memory leak (Closes: #920018)

 -- Martin Pitt <mpitt@debian.org>  Sun, 27 Jan 2019 21:33:07 +0000

systemd (240-4) unstable; urgency=medium

  [ Benjamin Drung ]
  * Fix shellcheck issues in initramfs-tools scripts

  [ Michael Biebl ]
  * Import patches from v240-stable branch (up to f02b5472c6)
    - Fixes a problem in logind closing the controlling terminal when using
      startx. (Closes: #918927)
    - Fixes various journald vulnerabilities via attacker controlled alloca.
      (CVE-2018-16864, CVE-2018-16865, Closes: #918841, Closes: #918848)
  * sd-device-monitor: Fix ordering of setting buffer size.
    Fixes an issue with uevents not being processed properly during coldplug
    stage and some kernel modules not being loaded via "udevadm trigger".
    (Closes: #917607)
  * meson: Stop setting -fPIE globally.
    Setting -fPIE globally can lead to miscompilations on certain
    architectures. Instead use the b_pie=true build option, which was
    introduced in meson 0.49. Bump the Build-Depends accordingly.
    (Closes: #909396)

 -- Michael Biebl <biebl@debian.org>  Sat, 12 Jan 2019 21:49:44 +0100

systemd (240-3) unstable; urgency=medium

  * udev.init: Trigger add events for subsystems.
    Update the SysV init script and mimic the behaviour of the initramfs and
    systemd-udev-trigger.service which first trigger subsystems and then
    devices during the coldplug stage.
  * udevadm: Refuse to run trigger, control, settle and monitor commands in
    chroot (Closes: #917633)
  * network: Set link state configuring before setting addresses.
    Fixes a crash in systemd-networkd caused by an assertion failure.
    (Closes: #918658)
  * libudev-util: Make util_replace_whitespace() read only len characters.
    Fixes a regression where /dev/disk/by-id/ names had additional
    underscores.
  * man: Update color of journal logs in DEBUG level (Closes: #917948)
  * Remove old state directory of systemd-timesyncd on upgrades.
    Otherwise timesyncd will fail to update the clock file if it was created
    as /var/lib/private/systemd/timesync/clock.
    This was the case when the service was using DynamicUser=yes which it no
    longer does in v240. (Closes: #918190)

 -- Michael Biebl <biebl@debian.org>  Wed, 09 Jan 2019 18:40:57 +0100

systemd (240-2) unstable; urgency=medium

  * Pass separate dev_t var to device_path_parse_major_minor.
    Fixes FTBFS on mips/mipsel (MIPS/O32). (Closes: #917195)
  * test-json: Check absolute and relative difference in floating point test.
    Fixes FTBFS due to test-suite failures on armel, armhf and hppa.
    (Closes: #917215)
  * sd-device: Fix segfault when error occurs in device_new_from_{nulstr,strv}()
    Fixes a segfault in systemd-udevd when debug logging is enabled.
  * udev-event: Do not read stdout or stderr if the pipefd is not created.
    This fixes problems with device-mapper symlinks no longer being created
    or certain devices not being marked as ready. (Closes: #917124)
  * Don't bump fs.nr_open in PID 1.
    In v240, systemd bumped fs.nr_open in PID 1 to the highest possible
    value. Processes that are spawned directly by systemd, will have
    RLIMIT_NOFILE be set to 512K (hard).
    pam_limits in Debian defaults to "set_all", i.e. for limits which are
    not explicitly configured in /etc/security/limits.conf, the value from
    PID 1 is taken, which means for login sessions, RLIMIT_NOFILE is set to
    the highest possible value instead of 512K. Not every software is able
    to deal with such an RLIMIT_NOFILE properly.
    While this is arguably a questionable default in Debian's pam_limit,
    work around this problem by not bumping fs.nr_open in PID 1.
    (Closes: #917167)

 -- Michael Biebl <biebl@debian.org>  Thu, 27 Dec 2018 14:03:57 +0100

systemd (240-1) unstable; urgency=medium

  [ Michael Biebl ]
  * New upstream version 240
    - core: Skip cgroup_subtree_mask_valid update if UNIT_STUB
      (Closes: #903011)
    - machined: Rework referencing of machine scopes from machined
      (Closes: #903288)
    - timesync: Fix serialization of IP address
      (Closes: #916516)
    - core: Don't track jobs-finishing-during-reload explicitly
      (Closes: #916678)
  * Rebase patches
  * Install new systemd-id128 binary
  * Update symbols file for libsystemd0
  * Update nss build options

  [ Martin Pitt ]
  * tests: Disable some flaky upstream tests.
    See https://github.com/systemd/systemd/issues/11195
  * tests: Disable flaky TEST-17-UDEV-WANTS upstream test.
    See https://github.com/systemd/systemd/issues/11195

 -- Michael Biebl <biebl@debian.org>  Sat, 22 Dec 2018 16:01:43 +0100

systemd (239-15) unstable; urgency=medium

  [ Felipe Sateler ]
  * Fix container check in udev init script.
    Udev needs writable /sys, so the init script tried to check before
    starting. Unfortunately, the check was inverted. Let's add the missing
    '!' to negate the check.
    (Closes: #915261)
  * Add myself to uploaders

  [ Michael Biebl ]
  * Remove obsolete systemd-shim conffile on upgrades.
    The D-Bus policy file was dropped from the systemd-shim package in
    version 8-4, but apparently there are cases where users removed the
    package before that cleanup happened. The D-Bus policy file that was
    shipped by systemd-shim was much more restrictive and now prevents
    calling GetDynamicUsers() and other recent APIs on systemd Manager.
    (Closes: #914285)

 -- Felipe Sateler <fsateler@debian.org>  Wed, 05 Dec 2018 21:03:34 -0300

systemd (239-14) unstable; urgency=medium

  [ Michael Biebl ]
  * autopkgtest: Drop test_custom_cgroup_cleanup from boot-and-services
  * resolved: Increase size of TCP stub replies (Closes: #915049)
  * meson: Unify linux/stat.h check with other checks and use _GNU_SOURCE.
    Fixes a build failure with glibc 2.28.
  * Drop procps dependency from systemd.
    The systemd-exit.service user service no longer uses the "kill" binary.
  * Simplify container check in udev SysV init script.
    Instead of using "ps" to detect a container environment, simply test if
    /sys is writable. This matches what's used in systemd-udevd.service via
    ConditionPathIsReadWrite=/sys and follows
    https://www.freedesktop.org/wiki/Software/systemd/ContainerInterface/
    This means we no longer need procps, so drop that dependency from the
    udev package. (Closes: #915095)

  [ Mert Dirik ]
  * 40-systemd: Honour __init_d_script_name.
    Make /lib/lsb/init-functions.d/40-systemd use __init_d_script_name
    (if available) to figure out real script name. (Closes: #826214)
  * 40-systemd: Improve heuristics for init-d-script.
    Improve heuristics for scripts run via init-d-script so that the
    redirection works even for older init-d-script versions without the
    __init_d_script_name variable.

 -- Michael Biebl <biebl@debian.org>  Sun, 02 Dec 2018 01:00:01 +0100

systemd (239-13) unstable; urgency=medium

  * autopktest: Add e2fsprogs dependency to upstream test.
    Some of the upstream tests require mkfs.ext4. (Closes: #887250)
  * systemctl: Tell update-rc.d to skip creating any systemd symlinks.
    When calling update-rc.d via systemd-sysv-install, tell it to skip
    creating any systemd symlinks as we want to handle those directly in
    systemctl. Older update-rc.d versions will ignore that request, but
    that's ok. This means we don't need a versioned dependency against
    init-system-helpers. (Closes: #743217)
  * pam_systemd: Suppress LOG_DEBUG log messages if debugging is off
    (Closes: #825949)
  * Drop cgroup-don-t-trim-cgroup-trees-created-by-someone-el.patch.
    The patch is no longer necessary as lxc.service now uses Delegate=yes.
  * Remove obsolete Replaces from pre-jessie

 -- Michael Biebl <biebl@debian.org>  Tue, 20 Nov 2018 19:44:39 +0100

systemd (239-12) unstable; urgency=high

  [ Martin Pitt ]
  * Enable QEMU on more architectures in "upstream" autopkgtest.
    Taken from the Ubuntu package, so apparently QEMU works well enough on
    these architectures now.
  * autopkgtest: Avoid test bed reset for boot-smoke.
    Make "boot-smoke"'s dependencies a strict superset of "upstream"'s, so
    that autopkgtest doesn't have to provide a new testbed.
  * Fix wrong "nobody" group from sysusers.d.
    Fix our make-sysusers-basic sysusers.d generator to special-case the
    nobody group. "nobody" user and "nogroup" group both have the same ID
    65534, which is the only special case for Debian's static users/groups.
    So specify the gid explicitly, to avoid systemd-sysusers creating a
    dynamic system group for "nobody".
    Also clean up the group on upgrades.
    Thanks to Keh-Ming Luoh for the original patch! (Closes: #912525)

  [ Michael Biebl ]
  * autopkgtest: Use shutil.which() which is provided by Python 3
  * Drop non-existing gnuefi=false build option.
    This was mistakenly added when converting from autotools to meson.
  * core: When deserializing state always use read_line(…, LONG_LINE_MAX, …)
    Fixes a vulnerability in unit_deserialize which allows an attacker to
    supply arbitrary state across systemd re-execution via NotifyAccess.
    (CVE-2018-15686, Closes: #912005)
  * meson: Use the host architecture compiler/linker for src/boot/efi.
    Fixes cross build failure for arm64. (Closes: #905381)
  * systemd: Do not pass .wants fragment path to manager_load_unit.
    Fixes an issue with overridden units in /etc not being used due to a
    .wants/ symlink pointing to /lib. (Closes: #907054)
  * machined: When reading os-release file, join PID namespace too.
    This ensures that we properly acquire the os-release file from containers.
    (Closes: #911231)

 -- Michael Biebl <biebl@debian.org>  Sat, 17 Nov 2018 18:39:21 +0100

systemd (239-11) unstable; urgency=high

  [ Michael Biebl ]
  * debian/tests/upstream: Clean up after each test run.
    Otherwise the loopback images used by qemu are not properly released and
    we might run out of disk space.
  * dhcp6: Make sure we have enough space for the DHCP6 option header.
    Fixes out-of-bounds heap write in systemd-networkd dhcpv6 option
    handling.
    (CVE-2018-15688, LP: #1795921, Closes: #912008)
  * chown-recursive: Rework the recursive logic to use O_PATH.
    Fixes a race condition in chown_one() which allows an attacker to cause
    systemd to set arbitrary permissions on arbitrary files.
    (CVE-2018-15687, LP: #1796692, Closes: #912007)

  [ Martin Pitt ]
  * debian/tests/boot-and-services: Use gdm instead of lightdm.
    This seems to work more reliably, on Ubuntu CI's i386 instances lightdm
    fails.

  [ Manuel A. Fernandez Montecelo ]
  * Run "meson test" instead of "ninja test"
    Upstream developers of meson recommend to run it in this way, because
    "ninja test" just calls "meson test", and by using meson directly and
    using extra command line arguments it is possible to control aspects of
    how the tests are run.
  * Increase timeout for test in riscv64.
    The buildds for the riscv64 arch used at the moment are slow, so increase
    the timeouts for this arch by a factor of 10, for good measure.
    (Closes: #906429)

 -- Michael Biebl <biebl@debian.org>  Sun, 28 Oct 2018 13:02:18 +0100

systemd (239-10) unstable; urgency=medium

  [ Michael Biebl ]
  * meson: Rename -Ddebug to -Ddebug-extra.
    Meson added -Doptimization and -Ddebug options, which obviously causes
    a conflict with our -Ddebug options. Let's rename it.
    (Closes: #909455)
  * Add conflicts against consolekit.
    Letting both ConsoleKit and logind manage dynamic device permissions
    will only lead to inconsistent and unexpected results.

  [ Felipe Sateler ]
  * Link systemctl binary statically against libshared.
    This reduces the Pre-Depends list considerably, and is more resilient
    against borked installs.

 -- Michael Biebl <biebl@debian.org>  Tue, 25 Sep 2018 16:11:12 +0200

systemd (239-9) unstable; urgency=medium

  * autopkgtest: Remove needs-recommends runtime restriction.
    This restriction has been deprecated and there are plans to remove it
    altogether. The tests pass withouth needs-recommends, so it seems safe
    to remove.
  * test: Use installed catalogs when test-catalog is not located at build
    dir.
    This makes it possible to run test-catalog as installed test, so we no
    longer need to mark it as EXFAIL in our root-unittests autopkgtest.
  * test: Use "systemd-runtest.env" to set $SYSTEMD_TEST_DATA and
    $SYSTEMD_CATALOG_DIR.
    This avoids embedding ABS_{SRC,BUILD}_DIR into libsystemd-shared.so and
    the test binaries and should make the build reproducible.
    (Closes: #908365)

 -- Michael Biebl <biebl@debian.org>  Wed, 12 Sep 2018 19:07:38 +0200

systemd (239-8) unstable; urgency=medium

  [ Michael Biebl ]
  * Clean up dbus-org.freedesktop.timesync1.service Alias on purge
    (Closes: #904290)
  * user-runtime-dir: Fix wrong SELinux context (Closes: #908026)
  * core: Fix gid when DynamicUser=yes with static user (Closes: #904335)
  * Remove udev control socket on shutdown under sysvinit.
    The udev control socket is no longer removed automatically when the
    daemon is stopped. As this can confuse other software, update the SysV
    init script to remove the control socket manually and make sure the init
    script is executed on shutdown (runlevel 0) and reboot (runlevel 6).
    (Closes: #791944)
  * Bump Standards-Version to 4.2.1

  [ Martin Pitt ]
  * timedated: Fix wrong PropertyChanged values and refcounting

 -- Michael Biebl <biebl@debian.org>  Fri, 07 Sep 2018 08:41:12 +0200

systemd (239-7) unstable; urgency=medium

  * autopkgtest: Add iputils-ping dependency to root-unittests.
    The ping binary is required by test-bpf.
  * autopkgtest: Add dbus-user-session and libpam-systemd dependency to
    root-unittests.
    Without a working D-Bus user session, a lot of the test-bus-* tests are
    skipped.
  * network/link: Fix logic error in matching devices by MAC (Closes: #904198)

 -- Michael Biebl <biebl@debian.org>  Sun, 22 Jul 2018 13:40:15 +0200

systemd (239-6) unstable; urgency=medium

  [ Martin Pitt ]
  * autopkgtest: Install libnss-systemd.
    Make sure that dynamic users can be resolved. This e. g. prevents a
    startup failure for systemd-resolved.
  * autopkgtest: Add missing python3 test dependency for udev test

  [ Michael Biebl ]
  * autopkgtest: Make AppArmor violator test work with merged-usr
  * Make /dev/kvm accessible to local users and group kvm.
    Re-add the uaccess tag to /dev/kvm to make it accessible to local
    users. Access is also granted via group kvm, so create that in
    udev.postinst. (Closes: #887852)
  * Move a few man pages from systemd to systemd-journal-remote.
    The systemd package shipped a few systemd-journal-remote and
    systemd-journal-upload related man pages which really belong into the
    systemd-journal-remote package. Move those man pages into the correct
    package and add a Breaks/Replaces against systemd accordingly.
    (Closes: #903557)
  * autopkgtest: Drop no-longer needed workaround from upstream test
  * Go back to statically allocate system users for timesyncd, networkd and
    resolved.
    There are currently too many open issues related to D-Bus and the usage
    of DynamicUser. (Closes: #902971)
  * Change python3-minimal dependency to python3.
    While we strictly only need python3-minimal, the usage of
    python3-minimal triggers a lintian error: depends-on-python-minimal
  * test: Drop SKIP_INITRD for QEMU-based tests.
    The Debian Linux kernel ships ext4 support as a module, so we require an
    initrd to successfully start the QEMU images.
  * debian/tests/localed-x11-keymap: Deal with absence of
    /etc/default/keyboard more gracefully
  * autopkgtest: Add various dependencies to make upstream test pass on Debian
    - netcat-openbsd: Required by TEST-12-ISSUE-3171.
    - busybox-static: Required by TEST-13-NSPAWN-SMOKE.
    - plymouth: Required by TEST-15-DROPIN and TEST-22-TMPFILES.
  * Drop seccomp system call filter for udev.
    The seccomp based system call whitelist requires at least systemd 239 to
    be the active init and during a dist-upgrade we can't guarantee that
    systemd has been fully configured before udev is restarted.
    The versioned systemd Breaks that was added to udev for #902185 didn't
    really fix this issue, so revert that change again. (Closes: #903224)

 -- Michael Biebl <biebl@debian.org>  Thu, 19 Jul 2018 00:04:54 +0200

systemd (239-5) unstable; urgency=medium

  * Add inverse version restriction of the Breaks to the systemd-shim
    alternative in libpam-systemd.
    Otherwise apt will fail to find an installation path for libpam-systemd
    in cases where libpam-systemd is an indirect dependency. (Closes: #902998)

 -- Michael Biebl <biebl@debian.org>  Thu, 05 Jul 2018 11:50:10 +0200

systemd (239-4) unstable; urgency=medium

  [ Michael Biebl ]
  * Drop outdated section from README.Debian about switching back to SysV init
  * sleep: Fix one more printf format of a fiemap field
  * basic: Add missing comma in raw_clone assembly for sparc
  * bus-util: Make log level lower in request_name_destroy_callback()
  * tmpfiles: Specify access mode for /run/systemd/netif
  * Add Breaks against python-dbusmock (<< 0.18) to systemd.
    The logind and timedated tests in python-dbusmock were broken by the
    latest systemd release and had to be adjusted to work with systemd 239.
    See #902602
  * Drop patches which try to support running systemd services without systemd
    as pid 1.
    No one is currently actively maintaining systemd-shim, which means that
    e.g. running systemd-logind no longer works when systemd is not pid 1.
    Thus drop our no longer working patches. Bump the Breaks against
    systemd-shim accordingly.
    See #895292, #901404, #901405

  [ Martin Pitt ]
  * test: fix networkd-test.py rate limiting and dynamic user

 -- Michael Biebl <biebl@debian.org>  Tue, 03 Jul 2018 23:36:28 +0200

systemd (239-3) unstable; urgency=medium

  * Revert "systemctl: when removing enablement or mask symlinks, cover both
    /run and /etc"
    We currently have packages in the archive which use
    "systemctl --runtime unmask" and are broken by this change.
    This is a intermediate step until it is clear whether upstream will
    revert this commit or whether we will have to update affected packages
    to deal with this changed behaviour.
    See #902287 and https://github.com/systemd/systemd/issues/9393

 -- Michael Biebl <biebl@debian.org>  Wed, 27 Jun 2018 14:46:06 +0200

systemd (239-2) unstable; urgency=medium

  * sleep: Fix printf format of fiemap fields.
    This should fix a FTBFS on ia64.
  * timesync: Change type of drift_freq to int64_t.
    This should fix a FTBFS on x32.
  * Bump systemd Breaks to ensure it is upgraded in lockstep with udev.
    The hardening features used by systemd-udevd.service require systemd 239
    and udev will fail to start with older versions. (Closes: #902185)

 -- Michael Biebl <biebl@debian.org>  Wed, 27 Jun 2018 13:59:24 +0200

systemd (239-1) unstable; urgency=medium

  [ Michael Biebl ]
  * New upstream version 239
  * Drop alternative iptables-dev Build-Depends.
    It is no longer needed as both Ubuntu and Debian now ship libiptc-dev in
    their latest stable (LTS) release.
  * Drop alternative btrfs-tools Recommends.
    It is no longer needed as btrfs-progs is now available in both Debian
    and Ubuntu and keeping the alternative around prevents the transitional
    package from being autoremoved.
  * Disable installation of RPM macros.
    This avoids having to remove them manually later on.
  * Drop cleanup rules for libtool .la files.
    With the switch to Meson, libtool is no longer used.
  * Drop fallback for older kernels when running the test suite.
    We now assume that we have a kernel newer then 3.13.
  * Stop cleaning up .busname units.
    Those are gone upstream, so we no longer need to remove them manually.
  * Update symbols file for libsystemd0
  * Rebase patches
  * Install new resolvectl tool.
    Don't ship the /sbin/resolvconf compat symlink in the systemd package,
    as this would cause a file conflict with the resolvconf and openresolv
    package.
  * Disable support for "Portable Services"
    This is still an experimental feature.
  * Disable pristine-tar in gbp.conf.
    It is currently not possible to import the systemd v239 tarball using
    pristine-tar due to #902115.
  * Bump Build-Depends on meson to (>= 0.44)
  * Stop setting the path for the kill binary, no longer necessary
  * Stop creating systemd-network and systemd-resolve system user
    systemd-networkd.service and systemd-resolved.service now use
    DynamicUser=yes.

  [ Dimitri John Ledkov ]
  * Run all upstream tests, and then report all that failed.

 -- Michael Biebl <biebl@debian.org>  Sat, 23 Jun 2018 00:18:08 +0200

systemd (238-5) unstable; urgency=medium

  [ Evgeny Vereshchagin ]
  * upstream autopkgtest: Copy journal subdirectories.
    Otherwise logs are missing on failures.

  [ Martin Pitt ]
  * debian/tests/boot-and-services: Ignore cpi.service failure.
    This is apparently a regression in Ubuntu 18.04, not in systemd, so
    ignore it.

  [ Michael Biebl ]
  * sd-bus: Do not try to close already closed fd (Closes: #896781)
  * Use dh_missing to act on uninstalled files.
    The usage of dh_install --fail-missing has been deprecated.
  * meson: Avoid warning about comparison of bool and string.
    The result of this is undefined and will become a hard error in a future
    Meson release.
  * login: Respect --no-wall when cancelling a shutdown request
    (Closes: #897938)
  * Add dependencies of libsystemd-shared to Pre-Depends.
    This is necessary so systemctl is functional at all times during a
    dist-upgrade. (Closes: #897986)
  * Drop dh_strip override, the dbgsym migration is done

  [ Felipe Sateler ]
  * Don't include libmount.h in a header file.
    Kernel and glibc headers both use MS_* constants, but are not in sync, so
    only one of them can be used at a time. Thus, only import them where
    needed. Works around #898743.

 -- Michael Biebl <biebl@debian.org>  Sat, 26 May 2018 10:31:29 +0200

systemd (238-4) unstable; urgency=medium

  [ Michael Biebl ]
  * udev/net-id: Fix check for address to keep interface names stable
  * debian/copyright: Move global wildcard section to the top

  [ Martin Pitt ]
  * Fix daemon reload failures

  [ Laurent Bigonville ]
  * Fix /sys/fs/cgroup mount when using SELinux.
    Since v236, all cgroups except /sys/fs/cgroup/systemd and
    /sys/fs/cgroup/unified are not mounted when SELinux is enabled (even in
    permissive mode). Disabling SELinux completely restores these cgroups.
    This patch fixes that issue by no longer making the assumption that those
    cgroups are mounted by initrd/dracut before systemd is started.

 -- Michael Biebl <biebl@debian.org>  Sun, 01 Apr 2018 13:02:57 +0200

systemd (238-3) unstable; urgency=medium

  [ Martin Pitt ]
  * Enable systemd-sysusers unit and provide correct Debian static u/gids.
    Add a helper script debian/extra/make-sysusers-basic which generates a
    sysusers.d(5) file from Debian's static master passwd/group files.
    systemd 238 now supports  specifying different uid and gid and a
    non-default login shell, so this is possible now. (Closes: #888126)
  * udev README.Debian: Include initrd rebuild and some clarifications in
    migration.
    While initrd update is already being mentioned in the introductory
    section, it is easy to miss when going through the migration steps, so
    explicitly mention it again. Also add a warning about keeping a fallback
    on misconfigurations, and the possibility to migrate one interface at a
    time.
    Thanks to Karl O. Pinc for the suggestions! (Closes: #881769)

  [ Michael Biebl ]
  * basic/macros: Rename noreturn into _noreturn_.
    "noreturn" is reserved and can be used in other header files we include.
    (Closes: #893426)
  * units: Fix SuccessAction that belongs to [Unit] section not [Service]
    section (Closes: #893282)

 -- Michael Biebl <biebl@debian.org>  Tue, 20 Mar 2018 23:22:57 +0100

systemd (238-2) unstable; urgency=medium

  [ Alf Gaida ]
  * core: do not free stack-allocated strings.
    Fixes a crash in systemd when the cpuacct cgroup controller is not
    available. (Closes: #892360)

 -- Michael Biebl <biebl@debian.org>  Sat, 10 Mar 2018 01:12:47 +0100

systemd (238-1) unstable; urgency=medium

  [ Michael Biebl ]
  * New upstream version 238
    - Fixes systemd-tmpfiles to correctly handle symlinks present in
      non-terminal path components. (CVE-2018-6954, Closes: #890779)
  * Rebase patches
  * Use compat symlinks as provided by upstream.
    As the upstream build system now creates those symlinks for us, we no
    longer have to create them manually.
  * Update symbols file for libsystemd0
  * test-cgroup-util: bail out when running under a buildd environment

  [ Dimitri John Ledkov ]
  * systemd-sysv-install: Fix name initialisation.
    Only initialise NAME after --root optional argument has been parsed,
    otherwise NAME is initialized to e.g. `enable`, instead of to the
    `unit-name`, resulting in failures. (LP: #1752882)

 -- Michael Biebl <biebl@debian.org>  Wed, 07 Mar 2018 23:21:53 +0100

systemd (237-4) unstable; urgency=medium

  [ Gunnar Hjalmarsson ]
  * Fix PO template creation.
    Cherry-pick upstream patches to build a correct systemd.pot including
    the polkit policy files even without policykit-1 being installed.
    (LP: #1707898)

  [ Michael Biebl ]
  * Drop mask for fuse SysV init script.
    The fuse package has removed its SysV init script a long time ago, so
    the mask is no longer needed.
  * Replace two Debian specific patches which cherry-picks from upstream
    master

 -- Michael Biebl <biebl@debian.org>  Wed, 28 Feb 2018 19:18:34 +0100

systemd (237-3) unstable; urgency=medium

  [ Martin Pitt ]
  * debian/tests/boot-smoke: More robust journal checking.
    Also fail the test if calling journalctl fails, and avoid calling it
    twice. See https://github.com/systemd/systemd/pull/8032
  * Simplify PO template creation.
    Use the existing upstream build system instead of a manual call to
    `intltool-update` and `xgettext` to build systemd.pot. Remove the now
    obsolete intltool build dependency, but still explicitly keep gettext.
    (LP: #1707898)
  * Make systemd-sysv-install robust against existing $ROOT.
    Always initialize `$ROOT`, to avoid the script getting confused by an
    existing outside env variable. Also fix the `--root` option to actually
    work, the previous approach was conceptually broken due to how shell
    quoting works. Make the work with `set -u`. (Closes: #890436)

  [ Felipe Sateler ]
  * Backport upstream patch fixing a wrong assert() call (Closes: #890423)

 -- Michael Biebl <biebl@debian.org>  Wed, 14 Feb 2018 23:07:17 +0100

systemd (237-2) unstable; urgency=medium

  * Drop debian/extra/rules/70-debian-uaccess.rules.
    Up-to-date udev rules for U2F devices are shipped in libu2f-udev nowadays.
    (Closes: #889665)
  * service: relax PID file symlink chain checks a bit.
    Let's read the PID file after all if there's a potentially unsafe symlink
    chain in place. But if we do, then refuse taking the PID if its outside of
    the cgroup. (Closes: #889144)

 -- Michael Biebl <biebl@debian.org>  Fri, 09 Feb 2018 23:35:31 +0100

systemd (237-1) unstable; urgency=medium

  * New upstream version 237
  * Rebase patches
  * Update symbols file for libsystemd0
  * Update Vcs-* to point to https://salsa.debian.org
  * Bump Standards-Version to 4.1.3
  * Set Rules-Requires-Root to no

 -- Michael Biebl <biebl@debian.org>  Tue, 30 Jan 2018 01:55:24 +0100

systemd (236-4) unstable; urgency=medium

  [ Felipe Sateler ]
  * Allow systemd-timesyncd to start when libnss-systemd is not installed.
    Pick upstream patch requiring the existence of the systemd-timesync user
    only when running as root, which is not the case for the system unit.
    (Closes: #887343)

  [ Nicolas Braud-Santoni ]
  * debian/copyright: Refer to the CC0 license file (Closes: #882629)

  [ Michael Biebl ]
  * Add Build-Depends on python3-evdev <!nocheck>
    This is used by hwdb/parse_hwdb.py to perform additional validation on
    hwdb files.

 -- Michael Biebl <biebl@debian.org>  Sun, 28 Jan 2018 22:29:32 +0100

systemd (236-3) unstable; urgency=medium

  * Revert "core/execute: RuntimeDirectory= or friends requires mount
    namespace"
    This was making mounts from SSH sessions invisible to the system.
    (Closes: #885325)

 -- Michael Biebl <biebl@debian.org>  Thu, 11 Jan 2018 16:46:04 +0100

systemd (236-2) unstable; urgency=medium

  * Downgrade priority of libudev1 to optional.
    This makes it compliant with recent versions of debian-policy which
    recommends to use priority optional for library packages.
  * Clarify NEWS entry about removal of system users.
    Mention in the recent NEWS entry that the associated system groups
    should be removed as well. (Closes: #885061)
  * cryptsetup-generator: Don't mistake NULL input as OOM.
    Fixes systemd-cryptsetup-generator failing to run during boot.
    (Closes: #885201)
  * analyze: Use normal bus connection for "plot" verb.
    Fixes "systemd-analyze plot" failing to run as root. (Closes: #884506)
  * Stop re-enabling systemd services on every upgrade.
    This was done so changes to the [Install] section would be applied on
    upgrades. Forcefully re-enabling a service might overwrite local
    modifications though and thus far, none of the affected services did
    actually change its [Install] section. So remove this code from the
    maintainer scripts as it was apparently doing more harm then good.
    (Closes: #869354)

 -- Michael Biebl <biebl@debian.org>  Tue, 02 Jan 2018 00:35:14 +0100

systemd (236-1) unstable; urgency=medium

  [ Martin Pitt ]
  * debian/tests/upstream: Only show ≥ warning in journal dumps.
    Showing the entire debug log is too hard to scan visually, and most of
    the time the warnings and errors are sufficient to explain a failure.
    Put the journal files into the artifacts though, in case the debug
    information is necessary.

  [ Michael Biebl ]
  * New upstream version 236
    - nspawn: Adjust path to static resolv.conf to support split usr.
      (Closes: #881310)
    - networkd: Don't stop networkd if CONFIG_FIB_RULES=n in kernel.
      (Closes: #881823)
    - core: Fix segfault in compile_bind_mounts() when BindPaths= or
      BindReadOnlyPaths= is set. (Closes: #883380)
    - meson: Link NSS modules with -z nodelete to fix memory leak in
      nss-systemd. (Closes: #883407)
    - logind: Make sure we don't acces m->action_what if it's not initialized.
      (Closes: #882270)
    - systemctl: Ignore shutdown's "-t" argument. (Closes: #882245)
    - core: Be more defensive if we can't determine per-connection socket
      peer. (Closes: #879603)
    - bpf-firewall: Actually invoke BPF_PROG_ATTACH to check whether
      cgroup/bpf is available. (Closes: #878965)
  * Rebase patches
  * Update symbols file for libsystemd0
  * Bump Standards-Version to 4.1.2
  * Clean up old /var/lib/systemd/clock on upgrade.
    The clock file used by systemd-timesyncd is now stored in
    StateDirectory=systemd/timesync. (Closes: #883605)
  * Stop creating systemd-timesync system user.
    DynamicUser=yes has been enabled for systemd-timesyncd.service so
    allocating a system user statically is no longer necessary.
  * Document removal of systemd-{timesync,journal-gateway,journal-upload} user.
    We no longer create those system users as the corresponding services now
    use DynamicUser=yes. Removing those system users automatically is tricky,
    as the relevant services might be running during upgrade. Add a NEWS
    entry instead which documents this change.
  * Revert "udev-rules: Permission changes for /dev/dri/renderD*"
    This would introduce a new system group "render". As the name is rather
    generic, this needs further discussion first, so revert this change for
    now.

 -- Michael Biebl <biebl@debian.org>  Sun, 17 Dec 2017 21:45:51 +0100

systemd (235-3) unstable; urgency=medium

  [ Michael Biebl ]
  * Switch from XC-Package-Type to Package-Type. As of dpkg-dev 1.15.7
    Package-Type is recognized as an official field name.
  * Install modprobe configuration file to /lib/modprobe.d.
    Otherwise it is not read by kmod. (Closes: #879191)

  [ Felipe Sateler ]
  * Backport upstream (partial) fix for combined DynamicUser= + User=
    UID was not allowed to be different to GID, which is normally the case in
    debian, due to the group users being allocated the GID 100 without an
    equivalent UID 100 being allocated.
  * Backport upstream patches to fully make DynamicUser=yes + static,
    pre-existing User= work.

  [ Martin Pitt ]
  * Add missing python3-minimal dependency to systemd-tests
  * Drop long-obsolete systemd-bus-proxy system user
    systemd-bus-proxy hasn't been shipped since before stretch and never
    created any files. Thus clean up the obsolete system user on upgrades.
    (Closes: #878182)
  * Drop static systemd-journal-gateway system user
    systemd-journal-gatewayd.service now uses DynamicUser=, so we don't need
    to create this statically any more. Don't remove the user on upgrades
    though, as there is likely still be a running process. (Closes: #878183)
  * Use DynamicUser= for systemd-journal-upload.service.
  * Add Recommends: libnss-systemd to systemd-sysv.
    This is useful to actually be able to resolve dynamically created system
    users with DynamicUser=true. This concept is going to be used much more
    in future versions and (hopefully) third-party .services, so pulling it
    into the default installation seems prudent now.
  * resolved: Fix loop on packets with pseudo dns types.
    (CVE-2017-15908, Closes: #880026, LP: #1725351)
  * bpf-firewall: Properly handle kernels without BPF cgroup but with TRIE maps.
    Fixes "Detaching egress BPF: Invalid argument" log spam. (Closes: #878965)
  * Fix MemoryDenyWriteExecution= bypass with pkey_mprotect() (LP: #1725348)

 -- Martin Pitt <mpitt@debian.org>  Wed, 15 Nov 2017 09:34:00 +0100

systemd (235-2) unstable; urgency=medium

  * Revert "tests: when running a manager object in a test, migrate to private
    cgroup subroot first"
    This was causing test suite failures when running inside a chroot.

 -- Michael Biebl <biebl@debian.org>  Wed, 11 Oct 2017 00:46:07 +0200

systemd (235-1) unstable; urgency=medium

  [ Michael Biebl ]
  * New upstream version 235
    - cryptsetup-generator: use remote-cryptsetup.target when _netdev is
      present (Closes: #852534)
    - tmpfiles: change btmp mode 0600 → 0660 (Closes: #870638)
    - networkd: For IPv6 addresses do not treat IFA_F_DEPRECATED as not ready
      (Closes: #869995)
    - exec-util,conf-files: skip non-executable files in execute_directories()
      (Closes: #867902)
    - man: update udevadm -y/--sysname-match documentation (Closes: #865081)
    - tmpfiles: silently ignore any path that passes through autofs
      (Closes: #805553)
    - shared: end string with % if one was found at the end of a expandible
      string (Closes: #865450)
  * Refresh patches
  * Bump Build-Depends on libmount-dev to (>= 2.30)
  * Install new modprobe.d config file
  * Bump Standards-Version to 4.1.1

  [ Martin Pitt ]
  * Merge logind-kill-off autopkgtest into logind test.
    This was horribly inefficient as a separate test (from commit
    6bd0dab41e), as that cost two VM resets plus accompanying boots; and
    this does not change any state thus does not require this kind of
    isolation.

 -- Michael Biebl <biebl@debian.org>  Tue, 10 Oct 2017 18:29:28 +0200

systemd (234-3) unstable; urgency=medium

  [ Martin Pitt ]
  * Various fixes for the upstream autopkgtest.

  [ Felipe Sateler ]
  * Add fdisk to the dependencies of the upstream autopkgtest.
    The upstream autopkgtest uses sfdisk, which is now in the non-essential
    fdisk package. (Closes: #872119)
  * Disable nss-systemd on udeb builds
  * Correctly disable resolved on udeb builds
  * Help fix collisions in libsystemd-shared symbols by versioning them.
    Backport upstream patch to version the symbols provided in the private
    library, so that they cannot confuse unversioned pam modules or libraries
    linked into them. (Closes: #873708)

  [ Dimitri John Ledkov ]
  * Cherrypick upstream networkd-test.py assertion/check fixes.
    This resolves ADT test suite failures, when running tests under lxc/lxd
    providers.
  * Cherrypick arm* seccomp fixes.
    This should resolve ADT test failures, on arm64, when running as root.
  * Disable KillUserProcesses, yet again, with meson this time.
  * initramfs-tools: trigger udevadm add actions with subsystems first.
    This updates the initramfs-tools init-top udev script to trigger udevadm
    actions with type specified. This mimics the systemd-udev-trigger.service.
    Without type specified only devices are triggered, but triggering
    subsystems may also be required and should happen before triggering the
    devices. This is the case for example on s390x with zdev generated udev
    rules. (LP: #1713536)

  [ Michael Biebl ]
  * (Re)add --quiet flag to addgroup calls.
    This is now safe with adduser having been fixed to no longer suppress
    fatal error messages if --quiet is used. (Closes: #837871)
  * Switch back to default GCC (Closes: #873661)
  * Drop systemd-timesyncd.service.d/disable-with-time-daemon.conf.
    All major NTP implementations ship a native service file nowadays with a
    Conflicts=systemd-timesyncd.service so this drop-in is no longer
    necessary. (Closes: #873185)

 -- Michael Biebl <biebl@debian.org>  Mon, 04 Sep 2017 00:17:00 +0200

systemd (234-2.3) unstable; urgency=high

  * Non-maintainer upload.
  * Also switch to g++-6 temporarily (needed for some tests):
    - Add g++-6 to Build-Depends
    - Export CXX = g++-6

 -- Cyril Brulebois <kibi@debian.org>  Thu, 24 Aug 2017 02:40:53 +0200

systemd (234-2.2) unstable; urgency=high

  * Non-maintainer upload.
  * Switch to gcc-6 on all architectures, working around an FTBFS on mips64el,
    apparently due to a gcc-7 bug (See: #871514):
    - Add gcc-6 to Build-Depends in debian/control
    - Export CC = gcc-6 in debian/rules

 -- Cyril Brulebois <kibi@debian.org>  Wed, 23 Aug 2017 22:53:09 +0000

systemd (234-2.1) unstable; urgency=high

  * Non-maintainer upload.
  * Fix missing 60-input-id.rules in udev-udeb, which breaks the graphical
    version of the Debian Installer, as no key presses or mouse events get
    processed (Closes: #872598).

 -- Cyril Brulebois <kibi@debian.org>  Wed, 23 Aug 2017 20:41:33 +0200

systemd (234-2) unstable; urgency=medium

  [ Martin Pitt ]
  * udev README.Debian: Fix name of example *.link file

  [ Felipe Sateler ]
  * test-condition: Don't assume that all non-root users are normal users.
    Automated builders may run under a dedicated system user, and this test
    would fail that.

  [ Michael Biebl ]
  * Revert "units: Tell login to preserve environment"
    Environment=LANG= LANGUAGE= LC_CTYPE= ... as used in the getty units is
    not unsetting the variables but instead sets it to an empty var. Passing
    that environment to login messes up the system locale settings and
    breaks programs like gpg-agent.
    (Closes: #868695)

 -- Michael Biebl <biebl@debian.org>  Thu, 20 Jul 2017 15:13:42 +0200

systemd (234-1) unstable; urgency=medium

  [ Michael Biebl ]
  * New upstream version 234
    - tmpfiles: Create /var/log/lastlog if it does not exist.
      (Closes: #866313)
    - network: Bridge vlan without PVID. (Closes: #859941)
  * Rebase patches
  * Switch build system from autotools to meson.
    Update the Build-Depends accordingly.
  * Update fsckd patch for meson
  * udev autopkgtest: no longer install test-udev binary manually.
    This is now done by the upstream build system.
  * Update symbols file for libsystemd0
  * Update lintian override for systemd-tests.
    Upstream now installs manual and unsafe tests in subdirectories of
    /usr/lib/systemd/tests/, so ignore those as well.
  * Bump Standards-Version to 4.0.0
  * Change priority of libnss-* packages from extra to optional.
  * Use UTF-8 locale when building the package.
    Otherwise meson will be pretty unhappy when trying to process files with
    unicode characters. Use C.UTF-8 as this locale is pretty much guaranteed
    to be available everywhere.
  * Mark test-timesync as manual.
    The test tries to setup inotify watches for /run/systemd/netif/links
    which fails in a buildd environment where systemd is not active.
  * Do not link udev against libsystemd-shared.
    We ship udev in a separate binary package, so can't use
    libsystemd-shared, which is part of the systemd binary package.
  * Avoid requiring a "kvm" system group.
    This group is not universally available and as a result generates a
    warning during boot. As kvm is only really useful if the qemu package is
    installed and this package already takes care of setting up the proper
    permissions for /dev/kvm, drop this rule from 50-udev-default.rules.

  [ Martin Pitt ]
  * udev README.Debian: Update transitional rules and mention *.link files.
    - 01-mac-for-usb.link got replaced with 73-usb-net-by-mac.rules
    - /etc/systemd/network/50-virtio-kernel-names.link is an upgrade
      transition for VMs with virtio
    - Describe *.link files as a simpler/less error prone (but also less
      flexible) way of customizing interface names. (Closes: #868002)

 -- Michael Biebl <biebl@debian.org>  Thu, 13 Jul 2017 17:38:28 +0200

systemd (233-10) unstable; urgency=medium

  [ Martin Pitt ]
  * Adjust var-lib-machines.mount target.
    Upstream PR #6095 changed the location to
    {remote-fs,machines}.target.wants, so just install all available ones.

  [ Dimitri John Ledkov ]
  * Fix out-of-bounds write in systemd-resolved.
    CVE-2017-9445 (Closes: #866147, LP: #1695546)

  [ Michael Biebl ]
  * Be truly quiet in systemctl -q is-enabled (Closes: #866579)
  * Improve RLIMIT_NOFILE handling.
    Use /proc/sys/fs/nr_open to find the current limit of open files
    compiled into the kernel instead of using a hard-coded value of 65536
    for RLIMIT_NOFILE. (Closes: #865449)

  [ Nicolas Braud-Santoni ]
  * debian/extra/rules: Use updated U2F ruleset.
    This ruleset comes from Yubico's libu2f-host. (Closes: #824532)

 -- Michael Biebl <biebl@debian.org>  Mon, 03 Jul 2017 18:51:58 +0200

systemd (233-9) unstable; urgency=medium

  * hwdb: Use path_join() to generate the hwdb_bin path.
    This ensures /lib/udev/hwdb.bin gets the correct SELinux context. Having
    double slashes in the path makes selabel_lookup_raw() return the wrong
    context. (Closes: #851933)
  * Drop no longer needed Breaks against usb-modeswitch
  * Drop Breaks for packages shipping rcS init scripts.
    This transition was completed in stretch.

 -- Michael Biebl <biebl@debian.org>  Mon, 19 Jun 2017 15:10:14 +0200

systemd (233-8) experimental; urgency=medium

  * Bump debhelper compatibility level to 10
  * Drop versioned Build-Depends on dpkg-dev.
    It's no longer necessary as even Jessie ships a new enough version.
  * timesyncd: don't use compiled-in list if FallbackNTP has been configured
    explicitly (Closes: #861769)
  * resolved: fix null pointer p->question dereferencing.
    This fixes a bug which allowed a remote DoS (daemon crash) via a crafted
    DNS response with an empty question section.
    Fixes: CVE-2017-9217 (Closes: #863277)

 -- Michael Biebl <biebl@debian.org>  Mon, 29 May 2017 14:12:08 +0200

systemd (233-7) experimental; urgency=medium

  [ Michael Biebl ]
  * basic/journal-importer: Fix unaligned access in get_data_size()
    (Closes: #862062)
  * ima: Ensure policy exists before asking the kernel to load it
    (Closes: #863111)
  * Add Depends: procps to systemd.
    It's required by /usr/lib/systemd/user/systemd-exit.service which calls
    /bin/kill to stop the systemd --user instance. (Closes: #862292)
  * service: Serialize information about currently executing command
    (Closes: #861157)
  * seccomp: Add clone syscall definitions for mips (Closes: #861171)

  [ Dimitri John Ledkov ]
  * ubuntu: disable dnssec on any ubuntu releases (LP: #1690605)

  [ Felipe Sateler ]
  * Specify nobody user and group.
    Otherwise nss-systemd will translate to group 'nobody', which doesn't
    exist on debian systems.

 -- Michael Biebl <biebl@debian.org>  Wed, 24 May 2017 12:26:18 +0200

systemd (233-6) experimental; urgency=medium

  [ Felipe Sateler ]
  * Backport upstream PR #5531.
    This delays opening the mdns and llmnr sockets until a network has enabled
    them. This silences annoying messages when networkd receives such packets
    without expecting them: Got mDNS UDP packet on unknown scope.

  [ Martin Pitt ]
  * resolved: Disable DNSSEC by default on stretch and zesty.
    Both Debian stretch and Ubuntu zesty are close to releasing, switch to
    DNSSEC=off by default for those. Users can still turn it back on with
    DNSSEC=allow-downgrade (or even "yes").

  [ Michael Biebl ]
  * Add Conflicts against hal.
    Since v183, udev no longer supports RUN+="socket:". This feature is
    still used by hal, but now generates vast amounts of errors in the
    journal. Thus force the removal of hal by adding a Conflicts to the udev
    package. This is safe, as hal is long dead and no longer useful.
  * Drop systemd-ui Suggests
    systemd-ui is unmaintained upstream and not particularly useful anymore.
  * journal: fix up syslog facility when forwarding native messages.
    Native journal messages (_TRANSPORT=journal) typically don't have a
    syslog facility attached to it. As a result when forwarding the
    messages to syslog they ended up with facility 0 (LOG_KERN).
    Apply syslog_fixup_facility() so we use LOG_USER instead.
    (Closes: #837893)
  * Split upstream tests into systemd-tests binary package (Closes: #859152)
  * Get PACKAGE_VERSION from config.h.
    This also works with meson and is not autotools specific.

  [ Sjoerd Simons ]
  * init-functions Only call daemon-reload when planning to redirect
    systemctl daemon-reload is a quite a heavy operation, it will re-parse
    all configuration and re-run all generators. This should only be done
    when strictly needed. (Closes: #861158)

 -- Michael Biebl <biebl@debian.org>  Fri, 28 Apr 2017 21:47:14 +0200

systemd (233-5) experimental; urgency=medium

  * Do not throw a warning in emergency and rescue mode if plymouth is not
    installed.
    Ideally, plymouth should only be referenced via dependencies, not
    ExecStartPre. This at least avoids the confusing error message on
    minimal installations that do not carry plymouth.
  * rules: Allow SPARC vdisk devices when identifying CD drives
    (Closes: #858014)

 -- Michael Biebl <biebl@debian.org>  Tue, 21 Mar 2017 21:00:08 +0100

systemd (233-4) experimental; urgency=medium

  [ Martin Pitt ]
  * udev autopkgtest: Drop obsolete sys.tar.xz fallback.
    This was only necessary for supporting 232 as well.
  * root-unittest: Drop obsolete FIXME comment.
  * Add libpolkit-gobject-1-dev build dep for polkit version detection.
  * Move systemd.link(5) to udev package.
    .link files are being handled by udev, so it should ship the
    corresponding manpage. Bump Breaks/Replaces accordingly. (Closes: #857270)

  [ Michael Biebl ]
  * Restart journald on upgrades (Closes: #851438)
  * Avoid strict DM API versioning.
    Compiling against the dm-ioctl.h header as provided by the Linux kernel
    will embed the DM interface version number. Running an older kernel can
    lead to errors on shutdown when trying to detach DM devices.
    As a workaround, build against a local copy of dm-ioctl.h based on 3.13,
    which is the minimum required version to support DM_DEFERRED_REMOVE.
    (Closes: #856337)

 -- Michael Biebl <biebl@debian.org>  Thu, 16 Mar 2017 18:40:16 +0100

systemd (233-3) experimental; urgency=medium

  [ Michael Biebl ]
  * Install D-Bus policy files in /usr
  * Drop no longer needed maintainer scripts migration code and simplify
    various version checks
  * Fix location of installed tests
  * Override package-name-doesnt-match-sonames lintian warning for libnss-*
  * Don't ship any symlinks in /etc/systemd/system.
    Those should be created dynamically via "systemctl enable".

  [ Martin Pitt ]
  * root-unittests autopkgtest: Skip test-udev.
    It has its own autopkgtest and needs some special preparation. At some
    point that should be merged into root-unittests, but let's quickfix this
    to unbreak upstream CI.

 -- Michael Biebl <biebl@debian.org>  Fri, 03 Mar 2017 19:49:44 +0100

systemd (233-2) experimental; urgency=medium

  * test: skip instead of fail if crypto kmods are not available.
    The Debian buildds have module loading disabled, thus AF_ALG sockets are
    not available during build. Skip the tests that cover those (khash and
    id128) instead of failing them in this case.
    https://github.com/systemd/systemd/issues/5524

 -- Martin Pitt <mpitt@debian.org>  Fri, 03 Mar 2017 11:51:25 +0100

systemd (233-1) experimental; urgency=medium

  [ Martin Pitt ]
  * New upstream release 233:
    - udev: Remove /run/udev/control on stop to avoid sendsigs to kill
      udevd. (Closes: #791944)
    - nspawn: Handle container directory symlinks. (Closes: #805785)
    - Fix mount units to not become "active" when NFS mounts time out.
      (Closes: #835810)
    - hwdb: Rework path/priority comparison when loading files from /etc/
      vs. /lib. (Closes: #845442)
    - machinectl: Fix "list" command when failing to determine OS version.
      (Closes: #849316)
    - Support tilegx architecture. (Closes: #856306)
    - systemd-sleep(8): Point out inhibitor interface as better alternative
      for suspend integration. (Closes: #758279)
    - journalctl: Improve error message wording when specifying boot
      offset with ephemeral journal. (Closes: #839291)
  * Install new systemd-umount and /usr/lib/environment.d/
  * Use "make install-tests" for shipped unit tests
  * Switch back to gold linker on mips*
    Bug #851736 got fixed now.
  * debian/rules: Drop obsolete SETCAP path

  [ Michael Biebl ]
  * Drop upstart jobs for udev
  * Drop /sbin/udevadm compat symlink from udev-udeb and initramfs
  * Drop Breaks and Replaces from pre-jessie

 -- Martin Pitt <mpitt@debian.org>  Thu, 02 Mar 2017 17:10:09 +0100

systemd (232-19) unstable; urgency=medium

  [ Martin Pitt ]
  * debian/README.source: Update patch and changelog handling to current
    reality.
  * root-unittests autopkgtest: Blacklist test-journal-importer.
    This got added in a recent PR, but running this requires using "make
    install-tests" which hasn't landed yet.
  * fsckd: Fix format specifiers on 32 bit architectures.
  * resolved: Fix NSEC proofs for missing TLDs (Closes: #855479)
  * boot-and-services autopkgtest: Skip CgroupsTest on unified hierarchy.
  * boot-smoke autopkgtest: Run in containers, too.
  * logind autopkgtest: Adjust to work in containers.

  [ Dimitri John Ledkov ]
  * Fix resolved failing to follow CNAMES for DNS stub replies (LP: #1647031)
  * Fix emitting change signals with a sessions property in logind
    (LP: #1661568)

  [ Michael Biebl ]
  * If an automount unit is masked, don't react to activation anymore.
    Otherwise we'll hit an assert sooner or later. (Closes: #856035)

  [ Felipe Sateler ]
  * resolved: add the new KSK to the built-in resolved trust anchor.
    The old root key will be discarded in early 2018, so get this into
    stretch.
  * Backport some zsh completion fixes from upstream (Closes: #847203)

 -- Martin Pitt <mpitt@debian.org>  Thu, 02 Mar 2017 09:21:12 +0100

systemd (232-18) unstable; urgency=medium

  * udev autopkgtest: Adjust to script-based test /sys creation.
    PR #5250 changes from the static sys.tar.xz to creating the test /sys
    directory with a script. Get along with both cases until 233 gets
    released and packaged.
  * systemd-resolved.service.d/resolvconf.conf: Don't fail if resolvconf is
    not installed. ReadWritePaths= fails by default if the referenced
    directory does not exist. This happens if resolvconf is not installed, so
    use '-' to ignore the absence. (Closes: #854814)
  * Fix two more seccomp issues.
  * Permit seeing process list of units whose unit files are missing.
  * Fix systemctl --user enable/disable without $XDG_RUNTIME_DIR being set.
    (Closes: #855050)

 -- Martin Pitt <mpitt@debian.org>  Mon, 13 Feb 2017 17:36:12 +0100

systemd (232-17) unstable; urgency=medium

  * Add libcap2-bin build dependency for tests. This will make
    test_exec_capabilityboundingset() actually run. (Closes: #854394)
  * Add iproute2 build dependency for tests. This will make
    test_exec_privatenetwork() actually run; it skips if "ip" is not present.
    (Closes: #854396)
  * autopkgtest: Run all upstream unit tests as root.
    Ship all upstream unit tests in libsystemd-dev, and run them all as root
    in autopkgtest. (Closes: #854392) This also fixes the FTBFS on non-seccomp
    architectures.
  * systemd-resolved.service.d/resolvconf.conf: Allow writing to
    /run/resolvconf. Upstream PR #5283 will introduce permission restrictions
    for systemd-resolved.service, including the lockdown to writing
    /run/systemd/. This will then cause the resolvconf call in our drop-in to
    fail as that needs to write to /run/resolvconf/. Add this to
    ReadWritePaths=. (This is a no-op with the current unrestricted unit).

 -- Martin Pitt <mpitt@debian.org>  Fri, 10 Feb 2017 11:52:46 +0100

systemd (232-16) unstable; urgency=medium

  [ Martin Pitt ]
  * Add autopkgtest for test-seccomp
  * udev: Fix by-id symlinks for devices whose IDs contain whitespace
    (Closes: #851164, LP: #1647485)
  * Add lintian overrides for binary-or-shlib-defines-rpath on shipped test
    programs. This is apparently a new lintian warning on which uploads get
    rejected.  These are only test programs, not in $PATH, and they need to
    link against systemd's internal library.

  [ Michael Biebl ]
  * Fix seccomp filtering. (Closes: #852811)
  * Do not crash on daemon-reexec when /run is full (Closes: #850074)

 -- Martin Pitt <mpitt@debian.org>  Thu, 09 Feb 2017 16:22:43 +0100

systemd (232-15) unstable; urgency=medium

  * Add missing Build-Depends on tzdata.
    It is required to successfully run the test suite. (Closes: #852883)
  * Bump systemd Breaks to ensure it is upgraded in lockstep with udev.
    The sandboxing features used by systemd-udevd.service require systemd
    (>= 232-11). (Closes: #853078)
  * Bump priority of libpam-systemd to standard.
    This reflects the changes that have been made in the archive a while
    ago. See #803184

 -- Michael Biebl <biebl@debian.org>  Wed, 01 Feb 2017 22:45:35 +0100

systemd (232-14) unstable; urgency=medium

  * Deal with NULL pointers more gracefully in unit_free() (Closes: #852202)
  * Fix issues in journald during startup

 -- Michael Biebl <biebl@debian.org>  Mon, 23 Jan 2017 14:52:46 +0100

systemd (232-13) unstable; urgency=medium

  * Re-add versioned Conflicts/Replaces against upstart.
    In Debian the upstart package was never split into upstart and
    upstart-sysv, so we need to keep that for switching from upstart to
    systemd-sysv. (Closes: #852156)
  * Update Vcs-* according to the latest recommendation
  * Update Homepage and the URLs in debian/copyright to use https

 -- Michael Biebl <biebl@debian.org>  Sun, 22 Jan 2017 08:19:28 +0100

systemd (232-12) unstable; urgency=medium

  * Fix build if seccomp support is disabled
  * Enable seccomp support on ppc64

 -- Michael Biebl <biebl@debian.org>  Wed, 18 Jan 2017 19:43:51 +0100

systemd (232-11) unstable; urgency=medium

  [ Martin Pitt ]
  * Fix RestrictAddressFamilies=
    Backport upstream fix for setting up seccomp filters to fix
    RestrictAddressFamilies= on non-amd64 architectures. Drop the hack from
    debian/rules to remove this property from unit files.
    See #843160
  * Use local machine-id for running tests during package build.
    Since "init" and thus "systemd" are not part of debootstrap any more,
    some buildd chroots don't have an /etc/machine-id any more. Port the old
    Add-env-variable-for-machine-ID-path.patch to the current code, use a
    local machine-id again, and always make test suite failures fatal.
    (Closes: #851445)

  [ Michael Biebl ]
  * gpt-auto-generator: support LUKS encrypted root partitions
    (Closes: #851475)
  * Switch to bfd linker on mips*
    The gold linker is currently producing broken libraries on mips*
    resulting in segfaults for users of libsystemd. Switch to bfd until
    binutils has been fixed. (Closes: #851412)
  * Revert "core: turn on specifier expansion for more unit file settings"
    The expansion of the % character broke the fstab-generator and
    specifying the tmpfs size as percentage of physical RAM resulted in the
    size being set to 4k. (Closes: #851492)
  * Drop obsolete Conflicts, Breaks and Replaces
  * Require systemd-shim version which supports v232.
    See #844785

  [ Ondřej Nový ]
  * Redirect try-restart in init-functions hook (Closes: #851688)

 -- Michael Biebl <biebl@debian.org>  Wed, 18 Jan 2017 12:38:54 +0100

systemd (232-10) unstable; urgency=medium

  * Add NULL sentinel to strjoin.
    We haven't cherry-picked upstream commit 605405c6c which introduced a
    strjoin macro that adds the NULL sentinel automatically so we need to do
    it manually. (Closes: #851210)

 -- Michael Biebl <biebl@debian.org>  Fri, 13 Jan 2017 05:08:55 +0100

systemd (232-9) unstable; urgency=medium

  * Use --disable-wheel-group configure switch.
    Instead of mangling the tmpfiles via sed to remove the wheel group, use
    the configure switch which was added upstream in v230.
    See https://github.com/systemd/systemd/issues/2492
  * Update debian/copyright.
    Bob Jenkins released the lookup3.[ch] files as public domain which means
    there is no copyright holder.
  * Drop fallback for older reportbug versions when attaching files
  * debian/extra/init-functions.d/40-systemd: Stop checking for init env var.
    This env variable is no longer set when systemd executes a service so
    it's pointless to check for it.
  * debian/extra/init-functions.d/40-systemd: Stop setting
    _SYSTEMCTL_SKIP_REDIRECT=true.
    It seems we don't actually need it to detect recursive loops (PPID is
    sufficient) and by exporting it we leak _SYSTEMCTL_SKIP_REDIRECT into
    the runtime environment of the service. (Closes: #802018)
  * debian/extra/init-functions.d/40-systemd: Rename _SYSTEMCTL_SKIP_REDIRECT.
    Rename _SYSTEMCTL_SKIP_REDIRECT to SYSTEMCTL_SKIP_REDIRECT to be more
    consistent with other environment variables which are used internally by
    systemd, like SYSTEMCTL_SKIP_SYSV.
  * Various specifier resolution fixes.
    Turn on specifier expansion for more unit file settings.
    See https://github.com/systemd/systemd/pull/4835 (Closes: #781730)

 -- Michael Biebl <biebl@debian.org>  Thu, 12 Jan 2017 16:59:22 +0100

systemd (232-8) unstable; urgency=medium

  [ Martin Pitt ]
  * Drop systemd dependency from libnss-myhostname again.
    This NSS module is completely independent from systemd, unlike the other
    three.
  * Install 71-seat.rules into the initrd.
    This helps plymouth to detect applicable devices. (Closes: #756109)
  * networkd: Fix crash when setting routes.
  * resolved: Drop removal of resolvconf entry on stop.
    This leads to timeouts on shutdown via the resolvconf hooks and does not
    actually help much -- /etc/resolv.conf would then just be empty instead of
    having a nonexisting 127.0.0.53 nameserver, so manually stopping resolved
    in a running system is broken either way. (LP: #1648068)
  * Keep RestrictAddressFamilies on amd64.
    This option and libseccomp currently work on amd64 at least, so let's make
    sure it does not break there as well, and benefit from the additional
    protection at least on this architecture.
  * Explicitly set D-Bus policy dir.
    This is about to change upstream in
    https://github.com/systemd/systemd/pull/4892, but as explained in commit
    2edb1e16fb12f4 we need to keep the policies in /etc/ until stretch+1.

  [ Michael Biebl ]
  * doc: Clarify NoNewPrivileges in systemd.exec(5). (Closes: #756604)
  * core: Rework logic to determine when we decide to add automatic deps for
    mounts.  This adds a concept of "extrinsic" mounts. If mounts are
    extrinsic we consider them managed by something else and do not add
    automatic ordering against umount.target, local-fs.target,
    remote-fs.target. (Closes: #818978)
  * rules: Add persistent links for nbd devices. (Closes: #837999)

 -- Michael Biebl <biebl@debian.org>  Sat, 17 Dec 2016 01:54:18 +0100

systemd (232-7) unstable; urgency=medium

  [ Michael Biebl ]
  * Mark liblz4-tool build dependency as <!nocheck>
  * udev: Try mount -n -o move first
    initramfs-tools is not actually using util-linux mount (yet), so making
    mount -n --move the first alternative would trigger an error message if
    users have built their initramfs without busybox support.

  [ Alexander Kurtz ]
  * debian/extra/kernel-install.d/85-initrd.install: Remove an unnecessary
    variable. (Closes: #845977)

  [ Martin Pitt ]
  * Drop systemd-networkd's "After=dbus.service" ordering, so that it can
    start during early boot (for cloud-init.service). It will auto-connect to
    D-Bus once it becomes available later, and transient (from DHCP) hostname
    and timezone setting do not currently work anyway. (LP: #1636912)
  * Run hwdb/parse_hwdb.py during package build.
  * Package libnss-systemd
  * Make libnss-* depend on the same systemd package version.

 -- Martin Pitt <mpitt@debian.org>  Wed, 30 Nov 2016 14:38:36 +0100

systemd (232-6) unstable; urgency=medium

  * Add policykit-1 test dependency for networkd-test.py.
  * debian/rules: Don't destroy unit symlinks with sed -i.
    Commit 21711e74 introduced a "sed -i" to remove RestrictAddressFamilies=
    from units. This also caused unit symlinks to get turned into real files,
    causing D-Bus activated services like timedated to fail ("two units with
    the same D-Bus name").
  * Fall back to "mount -o move" in udev initramfs script
    klibc's mount does not understand --move, so for the time being we need to
    support both variants. (Closes: #845161)
  * debian/README.Debian: Document how to generate a shutdown log.
    Thanks 積丹尼 Dan Jacobson. (Closes: #826297)

 -- Martin Pitt <mpitt@debian.org>  Mon, 21 Nov 2016 10:39:57 +0100

systemd (232-5) unstable; urgency=medium

  * Add missing liblz4-tool build dependency.
    Fixes test-compress failure during package build.
  * systemd: Ship /var/lib.
    This will soon contain a polkit pkla file.

 -- Martin Pitt <mpitt@debian.org>  Sun, 20 Nov 2016 12:22:52 +0100

systemd (232-4) unstable; urgency=medium

  [ Martin Pitt ]
  * debian/tests/unit-config: Query pkg-config for system unit dir.
    This fixes confusion on merged-/usr systems where both /usr/lib/systemd and
    /lib/systemd exist. It's actually useful to verify that systemd.pc says the
    truth.
  * debian/tests/upstream: Fix clobbering of merged-/usr symlinks
  * debian/tests/systemd-fsckd: Create /etc/default/grub.d if necessary
  * debian/rules: Drop check for linking to libs in /usr.
    This was just an approximation, as booting without an initrd could still be
    broken by library updates (e. g. #828991). With merged /usr now being the
    default this is now completely moot.
  * Move kernel-install initrd script to a later prefix.
    60- does not leave much room for scripts that want to run before initrd
    building (which is usually one of the latest things to do), so bump to 85.
    Thanks to Sjoerd Simons for the suggestion.
  * Disable 99-default.link instead of the udev rule for disabling persistent
    interface names.
    Disabling 80-net-setup-link.rules will also cause ID_NET_DRIVER to not be
    set any more, which breaks 80-container-ve.network and matching on driver
    name in general. So disable the actual default link policy instead. Still
    keep testing for 80-net-setup-link.rules in the upgrade fix and
    73-usb-net-by-mac.rules to keep the desired behaviour on systems which
    already disabled ifnames via that udev rule.
    See https://lists.freedesktop.org/archives/systemd-devel/2016-November/037805.html
  * debian/tests/boot-and-services: Always run seccomp test
    seccomp is now available on all architectures on which Debian and Ubuntu
    run tests, so stop making this test silently skip if seccomp is disabled.
  * Bump libseccomp build dependency as per configure.ac.
  * Replace "Drop RestrictAddressFamilies=" patch with sed call.
    With that it will also apply to upstream builds/CI, and it is structurally
    simpler.
  * Rebuild against libseccomp with fixed shlibs. (Closes: #844497)

  [ Michael Biebl ]
  * fstab-generator: add x-systemd.mount-timeout option. (Closes: #843989)
  * build-sys: do not install ctrl-alt-del.target symlink twice.
    (Closes: #844039)
  * Enable lz4 support.
    While the compression rate is not as good as XZ, it is much faster, so a
    better default for the journal and especially systemd-coredump.
    (Closes: #832010)

  [ Felipe Sateler ]
  * Enable machines.target by default. (Closes: #806787)

  [ Evgeny Vereshchagin ]
  * debian/tests/upstream: Print all journal files.
    We don't print all journal files. This is misleading a bit:
    https://github.com/systemd/systemd/pull/4331#issuecomment-252830790
    https://github.com/systemd/systemd/pull/4395#discussion_r87948836

  [ Luca Boccassi ]
  * Use mount --move in initramfs-tools udev script.
    Due to recent changes in busybox and initramfs-tools the mount
    utility is no longer the one from busybox but from util-linux.
    The latter does not support mount -o move.
    The former supports both -o move and --move, so use it instead to be
    compatible with both.
    See this discussion for more details:
    https://bugs.debian.org/823856 (Closes: #844775)

 -- Michael Biebl <biebl@debian.org>  Sun, 20 Nov 2016 03:34:58 +0100

systemd (232-3) unstable; urgency=medium

  [ Felipe Sateler ]
  * Make systemd-delta less confused on merged-usr systems. (Closes: #843070)
  * Fix wrong paths for /bin/mount when compiled on merged-usr system.
    Then the build system finds /usr/bin/mount which won't exist on a
    split-/usr system. Set the paths explicitly in debian/rules and drop
    Use-different-default-paths-for-various-binaries.patch. (Closes: #843433)

  [ Martin Pitt ]
  * debian/tests/logind: Split out "pid in logind session" test
  * debian/tests/logind: Adjust "in logind session" test for unified cgroup
    hierarchy
  * debian/tests/boot-and-services: Check common properties of CLI programs.
    Verify that CLI programs have a sane behaviour and exit code when being
    called with --help, --version, or an invalid option.
  * nspawn: Fix exit code for --help and --version (Closes: #843544)
  * core: Revert using the unified hierarchy for the systemd cgroup.
    Too many things don't get along with it yet, like docker, LXC, or runc.
    (Closes: #843509)

 -- Martin Pitt <mpitt@debian.org>  Wed, 09 Nov 2016 09:34:45 +0100

systemd (232-2) unstable; urgency=medium

  * Drop RestrictAddressFamilies from service files.
    RestrictAddressFamilies= is broken on 32bit architectures and causes
    various services to fail with a timeout, including
    systemd-udevd.service.
    While this might actually be a libseccomp issue, remove this option for
    now until a proper solution is found. (Closes: #843160)

 -- Michael Biebl <biebl@debian.org>  Sat, 05 Nov 2016 22:43:27 +0100

systemd (232-1) unstable; urgency=medium

  [ Martin Pitt ]
  * New upstream release 232:
    - Fix "systemctl start" when ReadWriteDirectories is a symlink
      (Closes: ##792187)
    - Fix "journalctl --setup-keys" output (Closes: #839097)
    - Run run sysctl service if /proc/sys/net is writable, for containers
      (Closes: #840529)
    - resolved: Add d.f.ip6.arpa to the DNSSEC default negative trust anchors
      (Closes: #834453)
  * debian/tests/logind: Copy the current on-disk unit instead of the
    on-memory one.
  * Build sd-boot on arm64. gnu-efi is available on arm64 now.
    (Closes: #842617)
  * Link test-seccomp against seccomp libs to fix FTBFS
  * debian/rules: Remove nss-systemd (until we package it)
  * Install new systemd-mount

  [ Michael Biebl ]
  * Install new journal-upload.conf man pages in systemd-journal-remote

 -- Martin Pitt <mpitt@debian.org>  Fri, 04 Nov 2016 07:18:10 +0200

systemd (231-10) unstable; urgency=medium

  [ Martin Pitt ]
  * systemctl: Add --wait option to wait until started units terminate again.
  * nss-resolve: return NOTFOUND instead of UNAVAIL on resolution errors.
    This makes it possible to configure a fallback to "dns" without breaking
    DNSSEC, with "resolve [!UNAVAIL=return] dns".
  * libnss-resolve.postinst: Skip dns fallback if resolve is present.
    Only fall back to "dns" if nss-resolve is not installed (for the
    architecture of the calling program). Once it is, we never want to fall
    back to "dns" as that breaks enforcing DNSSEC verification and also
    pointlessly retries NXDOMAIN failures. (LP: #1624071)
  * unit: sent change signal before removing the unit if necessary
    (LP: #1632964)
  * networkd: Fix assertion crash on adding VTI with IPv6 addresses
    (LP: #1633274)
  * debian/tests/upstream: Stop specifying initrd, it is autodetected now.
  * debian/tests/upstream: Add gcc/libc-dev/make test dependencies,
    so that the tests can build helper binaries.

  [ Felipe Sateler ]
  * Explicitly disable installing the upstream-provided PAM configuration.
  * Register interest in the status of dracut and initramfs-tools in reportbug
    template

  [ Michael Biebl ]
  * Stop creating systemd-update-utmp-runlevel.service symlinks manually

 -- Martin Pitt <mpitt@debian.org>  Wed, 26 Oct 2016 13:24:37 +0200

systemd (231-9) unstable; urgency=medium

  * pid1: process zero-length notification messages again.
    Just remove the assertion, the "n" value was not used anyway. This fixes
    a local DoS due to unprocessed/unclosed fds which got introduced by the
    previous fix. (Closes: #839171) (LP: #1628687)
  * pid1: Robustify manager_dispatch_notify_fd()
  * test/networkd-test.py: Add missing writeConfig() helper function.

 -- Martin Pitt <mpitt@debian.org>  Thu, 29 Sep 2016 23:39:24 +0200

systemd (231-8) unstable; urgency=medium

  [ Martin Pitt ]
  * Replace remaining systemctl --failed with --state=failed
    "--failed" is deprecated in favor of --state.
  * debian/shlibs.local.in: More precisely define version of internal shared
    lib.
  * debian/tests/upstream: Drop blacklisting
    These tests now work fine without qemu.
  * debian/tests/storage: Avoid rmmod scsi_debug (LP: #1626737)
  * upstream build system: Install libudev, libsystemd, and nss modules to
    ${rootlibdir}. Drop downstream workaround from debian/rules.
  * Ubuntu: Disable resolved's DNSSEC for the final 16.10 release.
    Resolved's DNSSEC support is still not mature enough, and upstream
    recommends to disable it in stable distro releases still.
  * Fix abort/DoS on zero-length notify message triggers (LP: #1628687)
  * resolved: don't query domain-limited DNS servers for other domains
    (LP: #1588230)

  [ Antonio Ospite ]
  * Update systemd-user pam config to require pam_limits.so.
    (Closes: #838191)

 -- Martin Pitt <mpitt@debian.org>  Thu, 29 Sep 2016 13:40:21 +0200

systemd (231-7) unstable; urgency=medium

  [ Michael Biebl ]
  * fsckd: Do not exit on idle timeout if there are still clients connected
    (Closes: #788050, LP: #1547844)

  [ Martin Pitt ]
  * 73-usb-net-by-mac.rules: Split kernel command line import line.
    Reportedly this makes the rule actually work on some platforms. Thanks Alp
    Toker! (LP: #1593379)
  * debian/tests/boot-smoke: Only run 5 iterations
  * systemd.postinst: Drop obsolete setcap call for systemd-detect-virt.
    Drop corresponding libcap2-bin dependency.
  * debian/tests/systemd-fsckd: Robustify check for "unit was running"
    (LP: #1624406)
  * debian/extra/set-cpufreq: Use powersave with intel_pstate.
    This is what we did on xenial, and apparently powersave is still actually
    better than performance. Thanks to Doug Smythies for the measurements!
    (LP: #1579278)
  * Ubuntu: Move ondemand.service from static to runtime enablement.
    This makes it easier to keep performance, by disabling ondemand.service.
    Side issue in LP: #1579278
  * Revert "networkd: remove route if carrier is lost"
    This causes networkd to drop addresses from unmanaged interfaces in some
    cases. (Closes: #837759)
  * debian/tests/storage: Avoid stderr output of stopping systemd-cryptsetup@.service
  * libnss-*.prerm: Remove possible [key=value] options from NSS modules as well.
    (LP: #1625584)

 -- Martin Pitt <mpitt@debian.org>  Tue, 20 Sep 2016 15:03:06 +0200

systemd (231-6) unstable; urgency=medium

  [ Martin Pitt ]
  * Add alternative iptables-dev build dependencies
    libiptc-dev is very new and not yet present in stable Debian/Ubuntu releases.
    Add it as a fallback build dependency for backports and upstream tests.
  * Detect if seccomp is enabled but seccomp filtering is disabled
    (Closes: #832713)
  * resolved: recognize DNS names with more than one trailing dot as invalid
    (LP: #1600000)
  * debian/tests/smoke: Store udev db dump artifact on failure
  * networkd: limit the number of routes to the kernel limit
  * systemctl: consider service running only when it is in active or reloading state
  * networkd: remove route if carrier is lost
  * Add Ref()/Unref() bus calls for units

  [ Felipe Sateler ]
  * git-cherry-pick: always recreate the patch-queue branch.

  [ Dimitri John Ledkov ]
  * Use idiomatic variables from dpkg include.

 -- Martin Pitt <mpitt@debian.org>  Sun, 11 Sep 2016 15:00:55 +0200

systemd (231-5) unstable; urgency=medium

  [ Iain Lane ]
  * Let graphical-session-pre.target be manually started (LP: #1615341)

  [ Felipe Sateler ]
  * Add basic version of git-cherry-pick
  * Replace Revert-units-add-a-basic-SystemCallFilter-3471.patch with upstream
    patch
  * sysv-generator: better error reporting. (Closes: #830257)

  [ Martin Pitt ]
  * 73-usb-net-by-mac.rules: Test for disabling 80-net-setup-link.rules more
    efficiently. Stop calling readlink at all and just test if
    /etc/udev/rules.d/80-net-setup-link.rules exists -- a common way to
    disable an udev rule is to just "touch" it in /etc/udev/rule.d/ (i. e.
    empty file), and if the rule is customized we cannot really predict anyway
    if the user wants MAC-based USB net names or not. (LP: #1615021)
  * Ship kernel-install (Closes: #744301)
  * Add debian/extra/kernel-install.d/60-initrd.install.
    This kernel-install drop-in copies the initrd of the selected kernel to
    the EFI partition.
  * bootctl: Automatically detect ESP partition.
    This makes bootctl work with Debian's /boot/efi/ mountpoint without having
    to explicitly specify --path.
    Patches cherry-picked from upstream master.
  * systemd.NEWS: Point out that alternatively rcS scripts can be moved to
    rc[2-5]. Thanks to Petter Reinholdtsen for the suggestion!

  [ Michael Biebl ]
  * Enable iptables support (Closes: #787480)
  * Revert "logind: really handle *KeyIgnoreInhibited options in logind.conf"
    The special 'key handling' inhibitors should always work regardless of
    any *IgnoreInhibited settings – otherwise they're nearly useless.
    Update man pages to clarify that *KeyIgnoreInhibited only apply to a
    subset of locks (Closes: #834148)

 -- Martin Pitt <mpitt@debian.org>  Fri, 26 Aug 2016 10:58:07 +0200

systemd (231-4) unstable; urgency=medium

  * Revert "pid1: reconnect to the console before being re-executed"
    This unbreaks consoles after "daemon-reexec". (Closes: #834367)

 -- Martin Pitt <mpitt@debian.org>  Thu, 18 Aug 2016 07:03:13 +0200

systemd (231-3) unstable; urgency=medium

  * resolved resolvconf integration: Run resolvconf without privilege
    restrictions. On some architectures (at least ppc64el), running resolvconf
    does not work with MemoryDenyWriteExecute=yes. (LP: #1609740)
  * Revert unit usage of MemoryDenyWriteExecute=yes. This is implemented
    through seccomp as well. (Closes: #832713)

 -- Martin Pitt <mpitt@debian.org>  Mon, 15 Aug 2016 09:58:09 +0200

systemd (231-2) unstable; urgency=medium

  [ Martin Pitt ]
  * debian/rules: Fix UPSTREAM_VERSION for upstream master builds
  * Limit "link against /usr" check to some critical binaries only and add
    generators
  * debian/rules: Put back cleanup of *.busname (Closes: #833487)
  * debian/tests/localed-x11-keymap: Robustify cleanup
  * debian/tests/localed-x11-keymap: Check that localed works without
    /etc/default/keyboard. This reproduces #833849.
  * Revert "units: add a basic SystemCallFilter (#3471)"
    This causes fatal failures on kernels that don't have seccomp enabled.
    This can be reactivated once
    https://github.com/systemd/systemd/issues/3882 is fixed.
    (Closes: #832713, #832893)

  [ Simon McVittie ]
  * localed: tolerate absence of /etc/default/keyboard.
    The debian-specific patch to read Debian config files was not tolerating
    the absence of /etc/default/keyboard. This causes systemd-localed to
    fail to start on systems where that file isn't populated (like embedded
    systems without keyboards). (Closes: #833849)

 -- Martin Pitt <mpitt@debian.org>  Sun, 14 Aug 2016 10:54:57 +0200

systemd (231-1) unstable; urgency=low

  [ Martin Pitt ]
  * New upstream release 231:
    - Fix "Failed to create directory /str/sys/fs/selinux: Read-only file
      system" warning. (Closes: #830693)
  * systemd.postinst: Remove systemd-networkd-resolvconf-update.path removal
    leftover. (Closes: #830778)
  * Drop support for rcS.d SysV init scripts.
    These are prone to cause dependency loops, and almost all packages with
    rcS scripts now ship a native systemd service.
  * networkd: Handle router advertisements in userspace again.
    Drop Revert-Revert-networkd-ndisc-revert-to-letting-the-k.patch.
    Bug #814566/#815586 got fixed in 230, and #815884 and #815884 and #815793
    are unreproducible and need more reporter feedback.
  * debian/gbp.conf: Enable dch options "full" and "multimaint-merge"
  * systemd-sysv: Add Conflicts: systemd-shim.
    To avoid shim trying to claim the D-Bus interfaces.
  * Add graphical-session.target user unit.
  * Add graphical-session-pre.target user unit
  * Add debian/extra/units-ubuntu/user@.service.d/timeout.conf.
    This avoids long hangs during shutdown if user services fail/hang due to
    X.org going away too early. This is mostly a workaround, so only install
    for Ubuntu for now.
  * Dynamically add upstream version to debian/shlibs.local
  * Set Debian/Ubuntu downstream support URL in journal catalogs
    (Closes: #769187)

  [ Michael Biebl ]
  * Restrict Conflicts: openrc to << 0.20.4-2.1.
    Newer versions of openrc no longer ship conflicting implementations of
    update-rc.d/invoke-rc.d.
  * Add Depends: dbus to systemd-container.
    This is required for systemd-machined and systemd-nspawn to work
    properly. (Closes: #830575)
  * Drop insserv.conf generator.
    We no longer parse /etc/insserv.conf and /etc/insserv.conf.d/* and
    augment services with that dependency information via runtime drop-in
    files. Services which want to provide certain system facilities need to
    pull in the corresponding targets themselves. Either directly in the
    native service unit or by shipping a drop-in snippet for SysV init
    scripts. (Closes: #825858)
  * getty-static.service: Only start if we have a working VC subsystem.
    Use ConditionPathExists=/dev/tty0, the same check as in getty@.service,
    to determine whether we have a functional VC subsystem and we should
    start any gettys. (Closes: #824779)
  * Stop mentioning snapshot and restore in the package description.
    Support for the .snapshot unit type has been removed upstream.
  * Drop sigpwr-container-shutdown.service.
    This is no longer necessary as lxc-stop has been fixed to use SIGRTMIN+3
    to shut down systemd based LXC containers.
    https://github.com/lxc/lxc/pull/1086
    https://www.freedesktop.org/wiki/Software/systemd/ContainerInterface/

  [ Felipe Sateler ]
  * Add versioned breaks for packages shipping rcS init scripts

 -- Martin Pitt <mpitt@debian.org>  Tue, 26 Jul 2016 12:17:14 +0200

systemd (230-7) unstable; urgency=medium

  * Tell dh_shlibdeps to look in the systemd package for libraries. Otherwise
    dpkg-shlibdeps fails to find libsystemd-shared as we no longer create a
    shlibs file for it.
  * Add Build-Depends-Package to libudev1.symbols and libsystemd0.symbols.
    This ensures proper dependencies when a package has a Build-Depends on a
    higher version of libudev-dev or libsystemd-dev then what it gets from the
    used symbols.

 -- Michael Biebl <biebl@debian.org>  Fri, 08 Jul 2016 13:04:33 +0200

systemd (230-6) unstable; urgency=medium

  [ Martin Pitt ]
  * debian/tests/boot-smoke: Stop running in containers again, too unreliable
    on Ubuntu s390x right now.

  [ Michael Biebl ]
  * Bump Build-Depends on debhelper to (>= 9.20160114), required for
    --dbgsym-migration support.
  * Install test-udev binary into $libdir/udev/ not $libdir. Only libraries
    should be installed directly into $libdir.
  * Exclude libsystemd-shared from dh_makeshlibs.

  [ Felipe Sateler ]
  * Do not install libsystemd-shared.so symlink
  * {machine,system}ctl: always pass &changes and &n_changes (Closes: #830144)

  [ Michael Prokop ]
  * debian/tests/logind: Ensure correct version of logind is running.

 -- Michael Biebl <biebl@debian.org>  Thu, 07 Jul 2016 15:22:16 +0200

systemd (230-5) unstable; urgency=medium

  [ Martin Pitt ]
  * Sync test/networkd-test.py with current upstream master, and remove our
    debian/tests/networkd copy. Directly run test/networkd-test.py in
    autopkgtest.
  * debian/extra/rules/73-usb-net-by-mac.rules: Disable when
    /etc/udev/rules.d/80-net-setup-link.rules is a symlink to /dev/null, to be
    consistent with the documented way to disable ifnames. (Closes: #824491,
    LP: #1593379)
  * debian/rules: Ignore libcap-ng.so in the "does anything link against /usr"
    check, to work around libaudit1 recently gaining a new dependency against
    that library (#828991). We have no influence on that ourselves. This fixes
    the FTBFS in the meantime.

  [ Felipe Sateler ]
  * Convert common code into a private shared library. This saves about 9 MB
    of installed size in the systemd package, and some more in systemd-*.

 -- Martin Pitt <mpitt@debian.org>  Fri, 01 Jul 2016 09:15:12 +0200

systemd (230-4) unstable; urgency=medium

  [ Martin Pitt ]
  * tmp.mount: Add nosuid and nodev mount options. This restores compatibility
    with the original SysV int RAMTMP defaults. (Closes: #826377)
  * debian/tests/upstream: Some tests fail on platforms without QEMU at the
    moment due to upstream PR#3587; blacklist these for now if QEMU is not
    available.
  * debian/rules: Don't run the "anything links against /usr" check for
    upstream tests, as those run on Ubuntu 16.04 LTS which does not yet have
    libidn moved to /lib.
  * debian/tests/upstream: Clean up old journals before running a test, to
    avoid printing a wrong one on failure.
  * debian/tests/upstream: Do not run the QEMU tests on i386. Nested QEMU on
    i386 causes testbed hangs on Ubuntu's cloud infrastructure, which is the
    only place where these actually run.
  * resolved: Fix SERVFAIL handling and introduce a new "Cache=" option to
    disable local caching.
  * resolved: Support IPv6 zone indices in resolv.conf. (LP: #1587489)
  * resolved: Update resolv.conf when calling SetLinkDNS().
  * debian/tests/storage: Sync and settle udev after luksFormat, to reduce the
    chance of seeing some half-written signatures.
  * debian/tests/networkd: Stop skipping the two DHCP6 tests, this regression
    seems to have been fixed now.
  * resolved: respond to local resolver requests on 127.0.0.53:53. This
    provides compatibility with clients that don't use NSS but do DNS queries
    directly, such as Chrome.
  * resolved: Don't add route-only domains to /etc/resolv.conf.
  * systemd-resolve: Add --flush-caches and --status commands.
  * Add debian/extra/units/systemd-resolved.service.d/resolvconf.conf to tell
    resolvconf about resolved's builtin DNS server on 127.0.0.53. With that,
    DNS servers picked up via networkd are respected when using resolvconf,
    and software like Chrome that does not do NSS (libnss-resolve) still gets
    proper DNS resolution. Drop the brittle and ugly
    systemd-networkd-resolvconf-update.{path,service} hack instead.
  * debian/tests/boot-smoke: Run in containers as well.

  [ Laurent Bigonville ]
  * Build with IDN support. (Closes: #814528)

 -- Martin Pitt <mpitt@debian.org>  Wed, 29 Jun 2016 15:23:32 +0200

systemd (230-3) unstable; urgency=medium

  [ Martin Pitt ]
  * debian/tests/boot-and-services: Adjust test_tmp_mount() for fixed
    systemctl exit code for "unit not found" in upstream commit ca473d57.
  * debian/tests/boot-and-services, test_no_failed(): Show journal of failed
    units.
  * debian/extra/init-functions.d/40-systemd: Adjust to changed systemctl
    show behaviour in 231: now this fails for nonexisting units instead of
    succeeding with "not-found". Make the code compatible to both for now.
  * Fix networkd integration with resolvconf for domain-limited DNS servers,
    so that these don't appear as global nameservers in resolv.conf. Thanks
    Andy Whitcroft for the initial fix! Add corresponding test case to
    debian/tests/networkd. (LP: #1587762)
  * resolved: Fix comments in resolve.conf for search domain overflows.
    (LP: #1588229)
  * On Ubuntu, provide an "ondemand.service" that replaces
    /etc/init.d/ondemand. The latter does not exist any more when
    "initscripts" falls out of the default installation. (LP: #1584124) This
    now does not do a fixed one-minute wait but uses "Type=idle" instead. This
    also becomes a no-op when the CPU supports "intel_pstate" (≤ 5 years old),
    as on these the ondemand/powersave schedulers are actually detrimental.
    (LP: #1579278)
  * debian/systemd-container.install: Drop *.busname installation, they are
    going away upstream.
  * debian/extra/init-functions.d/40-systemd: Do not call systemctl
    daemon-reload if the script is called as user (like reportbug does). Also
    make sure that daemon-reload will not invoke polkit.
  * Install test-udeb from .libs, to avoid installing the automake shell
    wrapper.
  * Fix transaction restarting in resolved to avoid async processing of
    free'd transactions.
    (Closes: #817210, LP: #1587727, #1587740, #1587762, #1587740)
  * Add "upstream" autopkgtest that runs the test/TEST* upstream integration
    tests in QEMU and nspawn.
  * Build systemd-sysusers binary, for using in rkt. Do not ship the
    corresponding unit and sysusers.d/ files yet, as these need some
    Debianization and an autopkgtest. (Closes: #823322)
  * debian/tests/systemd-fsckd: Adjust was_running() to also work for version
    230.

  [ Michael Biebl ]
  * Add "systemctl daemon-reload" to lsb init-functions hook if the LoadState
    of a service is "not-found". This will run systemd-sysv-generator, so SysV
    init scripts that aren't installed by the package manager should be picked
    up automatically. (Closes: #825913)
  * automount: handle expire_tokens when the mount unit changes its state.
    (Closes: #826512)
  * debian/systemd.preinst: Correctly determine whether a service is enabled.
    Testing for the return code alone is not sufficient as we need to
    differentiate between "generated" and "enabled" services.
    (Closes: #825981)

  [ Felipe Sateler ]
  * Drop configure option --disable-compat-libs. It no longer exists.
  * Add policykit-1 to Suggests. It is used to allow unprivileged users to
    execute certain commands. (Closes: #827756)

 -- Martin Pitt <mpitt@debian.org>  Tue, 21 Jun 2016 23:51:07 +0200

systemd (230-2) unstable; urgency=medium

  [ Martin Pitt ]
  * Don't add a Breaks: against usb-modeswitch when building on Ubuntu; there
    it does not use hotplug.functions and is a lower version.
  * boot-and-services autopkgtest: Add missing xserver-xorg and
    lightdm-greeter test dependencies, so that lightdm can start.
    (See LP #1581106)
  * Re-disable logind's KillUserProcesses option by default. (Closes: #825394)

  [ Michael Biebl ]
  * Drop --disable-silent-rules from debian/rules. This is now handled by dh
    directly depending on whether the DH_QUIET environment variable is set.

 -- Martin Pitt <mpitt@debian.org>  Tue, 31 May 2016 12:02:14 +0200

systemd (230-1) unstable; urgency=medium

  [ Martin Pitt ]
  * New upstream release 230.
    - Fix rare assertion failure in hashmaps. (Closes: #816612)
    - Fix leaking scope units. (Closes: #805477)
    - Fix wrong socket ownership after daemon-reload. (LP: #1577001)
    - udev: Fix touch screen detection. (LP: #1530384)
  * Drop cmdline-upstart-boot autopkgtest. It was still needed up to Ubuntu
    16.04 LTS, but upstart-sysv is not supported any more in Debian and Ubuntu
    now.
  * udev: Drop hotplug.functions, now that the last remaining user of this got
    fixed. Add appropriate versioned Breaks:.
  * debian/extra/rules/70-debian-uaccess.rules: Add some more FIDO u2f devices
    from different vendors. Thanks Atoyama Tokanawa.
  * Remove "bootchart" autopkgtest, this upstream version does not ship
    bootchart any more. It will be packaged separately.

  [ Michael Biebl ]
  * Drop obsolete --disable-bootchart configure switch from udeb build.
  * Remove obsolete /etc/systemd/bootchart.conf conffile on upgrades.

 -- Martin Pitt <mpitt@debian.org>  Mon, 23 May 2016 09:42:51 +0200

systemd (229-6) unstable; urgency=medium

  * systemd-container: Prefer renamed "btrfs-progs" package name over
    "btrfs-tools". (Closes: #822629)
  * systemd-container: Recommend libnss-mymachines. (Closes: #822615)
  * Drop systemd-dbg, in favor of debhelpers' automatic -dbgsym packages.
  * Drop Add-targets-for-compatibility-with-Debian-insserv-sy.patch; we don't
    need $x-display-manager any more as most/all DMs ship native services, and
    $mail-transport-agent is not widely used (not even by our default MTA
    exim4).
  * Unify our two patches for Debian specific configuration files.
  * Drop udev-re-enable-mount-propagation-for-udevd.patch, i. e. run udevd in
    its own slave mount name space again. laptop-mode-tools 1.68 fixed the
    original bug (#762018), thus add a Breaks: to earlier versions.
  * Ship fbdev-blacklist.conf in /lib/modprobe.d/ instead of /etc/modprobe.d/;
    remove the conffile on upgrades.
  * Replace util-Add-hidden-suffixes-for-ucf.patch with patch that got
    committed upstream.
  * Replace Stop-syslog.socket-when-entering-emergency-mode.patch with patch
    that got committed upstream.
  * debian/udev.README.Debian: Adjust documentation of MAC based naming for
    USB network cards to the udev rule, where this was moved to in 229-5.
  * debian/extra/init-functions.d/40-systemd: Invoke status command with
    --no-pager, to avoid blocking scripts that call an init.d script with
    "status" with an unexpected pager process. (Closes: #765175, LP: #1576409)
  * Add debian/extra/rules/70-debian-uaccess.rules: Make FIDO U2F dongles
    accessible to the user session. This avoids having to install libu2f-host0
    (which isn't discoverable at all) to make those devices work.
    (LP: #1387908)
  * libnss-resolve: Enable systemd-resolved.service on package installation,
    as this package makes little sense without resolved.
  * Add a DHCP exit hook for pushing received NTP servers into timesyncd.
    (LP: #1578663)
  * debian/udev.postinst: Fix migration check from the old persistent-net
    generator to not apply to chroots. (Closes: #813141)
  * Revert "enable TasksMax= for all services by default, and set it to 512".
    Introducing a default limit on number of threads broke a lot of software
    which regularly needs more, such as MySQL and RabbitMQ, or services that
    spawn off an indefinite number of subtasks that are not in a scope, like
    LXC or cron. 512 is way too much for most "simple" services, and it's way
    too little for the ones mentioned above. Effective (and much stricter)
    limits should instead be put into units individually.
    (Closes: #823530, LP: #1578080)
  * Split out udev rule to name USB network interfaces by MAC address into
    73-usb-net-by-mac.rules, so that it's easier to disable. (Closes: #824025)
  * 73-usb-net-by-mac.rules: Disable when net.ifnames=0 is specified on the
    kernel command line, to be consistent with disabling the *.link files.
  * 73-special-net-names.rule: Name the IBM integrated management module
    virtual USB network card "ibmimm". Thanks Marco d'Itri!

 -- Martin Pitt <mpitt@debian.org>  Thu, 12 May 2016 09:40:19 +0200

systemd (229-5) unstable; urgency=medium

  * debian/tests/unit-config: Call "daemon-reload" to clean up generated units
    in between tests.
  * debian/tests/unit-config: Check that enable/disable commands are
    idempotent.
  * debian/tests/unit-config: Detect if system units are in /usr/, so that the
    test works on systems with merged /usr.
  * debian/tests/unit-config: Use systemd-sysv-install instead of update-rc.d
    directly, so that the test works under Fedora too.
  * debian/tests/unit-config: Check disabling of a "systemctl link"ed unit,
    and check "systemctl enable" on a unit with full path which is not in the
    standard directories.
  * Rename debian/extra/rules/73-idrac.rules to 73-special-net-names.rules, as
    it is going to get rules for other devices. Also install it into the
    initramfs.
  * debian/extra/rules/73-special-net-names.rules: Add DEVPATH number based
    naming schema for ibmveth devices. (LP: #1561096)
  * Don't set SYSTEMD_READY=0 on DM_UDEV_DISABLE_OTHER_RULES_FLAG=1 devmapper
    devices with "change" events, as this causes spurious unmounting with
    multipath devices. (LP: #1565969)
  * Fix bogus "No [Install] section" warning when enabling a unit with full
    path. (LP: #1563590)
  * debian/tests/cmdline-upstart-boot: In test_rsyslog(), check for messages
    from dbus instead of NetworkManager. NM 1.2 does not seem to log to syslog
    by default any more.
  * Bump Standards-Version to 3.9.8 (no changes necessary).
  * debian/tests/boot-smoke: Add some extra debugging if there are pending
    jobs after 10s, to figure out why lightdm is sometimes "restarting".
    (for LP #1571673)
  * debian/tests/boot-smoke: Configure dummy X.org driver (like in the
    boot-and-services test), to avoid lightdm randomly fail. (LP: #1571673)
  * Move Debian specific patches into debian/patches/debian (which translates
    to "Gbp-Pq: Topic debian" with pq). This keeps upstream vs. Debian
    patches separated without the comments in debian/patches/series (which
    always get removed by "pq export").
  * Don't ship an empty /etc/X11/xinit/xinitrc.d/ directory, this isn't
    supported in Debian. (Closes: #822198)
  * udev: Mark nbd as inactive until connected. (Closes: #812485)
  * On shutdown, unmount /tmp before disabling swap. (Closes: #788303)
  * debian/systemd-coredump.postinst: Do daemon-reload before starting
    systemd-coredump, as the unit file may have changed on upgrades.
    (Closes: #820325)
  * Set MAC based name for USB network interfaces only for universally
    administered (i. e. stable) MACs, not for locally administered (i. e.
    randomly generated) ones. Drop /lib/systemd/network/90-mac-for-usb.link
    (as link files don't currently support globs for MACAddress=) and replace
    with an udev rule in /lib/udev/rules.d/73-special-net-names.rules.
    (Closes: #812575, LP: #1574483)

 -- Martin Pitt <mpitt@debian.org>  Mon, 25 Apr 2016 11:08:11 +0200

systemd (229-4) unstable; urgency=medium

  * Fix assertion crash when processing a (broken) device without a sysfs
    path. (Closes: #819290, LP: #1560695)
  * Fix crash when shutdown is issued from a non-tty. (LP: #1553040)
  * networkd: Stay running while any non-loopback interface is up.
    (Closes: #819414)
  * Fix reading uint32 D-Bus properties on big-endian.
  * Fix crash if an udev device has many tags or devlinks. (LP: #1564976)
  * systemctl, loginctl, etc.: Don't start polkit agent when running as root.
    (LP: #1565617)
  * keymap: Add Add HP ZBook (LP: #1535219) and HP ProBook 440 G3.
  * systemd.resource-control.5: Fix links to cgroup documentation on
    kernel.org. (Closes: #819970)
  * Install test-udev into libudev-dev, so that we have it available for
    autopkgtests.
  * Add "udev" autopkgtest for running the upstream test/udev-test.pl.

 -- Martin Pitt <mpitt@debian.org>  Thu, 07 Apr 2016 08:11:10 +0200

systemd (229-3) unstable; urgency=medium

  [ Martin Pitt ]
  * debian/tests/timedated: Add tests for "timedatectl set-local-rtc".
  * Be more tolerant in parsing /etc/adjtime.
  * debian/systemd.postinst: Don't fail package installation if systemctl
    daemon-reload trigger fails. This does not fix the root cause of the
    reload failures, but at least causes fewer packages to be in a broken
    state after upgrade, so that a reboot or apt-get -f install have a much
    higher chance in succeeding. (For bugs like LP #1502097 or LP #1447654)
  * debian/tests/networkd: Skip test_hogplug_dhcp_ip6 when running against
    upstream as well.
  * debian/tests/boot-and-services: Wait for units to stop with a "systemctl
    is-active" loop instead of static sleeps.
  * debian/tests/networkd: Skip DHCPv6 tests for downstream packages too. This
    is an actual regression in networkd-229, to be investigated. But this
    shouldn't hold up reverse dependencies.
  * Fix assertion in add_random(). (LP: #1554861)
  * debian/tests/boot-and-services: Don't assert on "Stopped Container c1"
    message in NspawnTests.test_service(), this is sometimes not present. Just
    check that the unit did not fail.
  * Add "adduser" dependency to systemd-coredump, to quiesce lintian.
  * Bump Standards-Version to 3.9.7 (no changes necessary).
  * Fix timespec parsing by correctly initializing microseconds.
    (Closes: #818698, LP: #1559038)
  * networkd: Add fallback if FIONREAD is not supported. (Closes: #818488)
  * Cherry-pick various fixes from upstream master.
    - Fixes logout when changing the current target. (Closes: #805442)

  [ Evgeny Vereshchagin ]
  * debian/tests/boot-and-services: Search systemd-coredump's output by
    SYSLOG_IDENTIFIER.
  * Add missing "Recommends: btrfs-tools" to systemd-container.
  * Add systemd-coredump postinst/prerm to start/stop systemd-coredump.socket
    without a reboot. (Closes: #816767)

  [ Felipe Sateler ]
  * Set the paths of loadkeys and setfont via configure arguments, not a patch

 -- Martin Pitt <mpitt@debian.org>  Mon, 21 Mar 2016 14:11:44 +0100

systemd (229-2) unstable; urgency=medium

  * time-util: map ALARM clockids to non-ALARM clockids in now(), to work on
    architectures which don't support CLOCK_BOOTTIME_ALARM. Fixes FTBFS on
    many architectures.
  * debian/systemd.postinst: Add missing newline to /etc/adjtime migration.
    (See #699554)
  * debian/systemd.postinst: Only try to enable tmp.mount if we actually
    copied it to /etc. Don't try to enable a generated unit. (LP: #1545707)
  * debian/tests/boot-and-services: Increase timeouts of test_bash_crash from
    5 to 10 seconds, and sync the journal after every iteration.
  * debian/extra/checkout-upstream: Try again after one minute if git checkout
    fails, to avoid failures from transient network errors.
  * debian/tests/systemd-fsckd: Use grub.d/50-cloudimg-settings.cfg as a
    template for generating our custom one instead of 90-autopkgtest.cfg. The
    latter does not exist on non-x86 architectures and is not relevant for
    this test.
  * debian/tests/boot-and-services: Skip journal test for test_bash_crash when
    running against upstream, as this currently fails most of the time. To be
    investigated.
  * debian/tests/networkd: Skip test_coldplug_dhcp_ip6 when running against
    upstream, as this is brittle there. To be investigated.
  * debian/tests/bootchart: Skip test if bootchart is not available or
    testing in upstream mode. bootchart got removed from master and will be
    moved to a separate repository.
  * debian/tests/boot-and-services: Show verbose journal output on failure in
    nspawn test, and sync journal before.
  * Move systemd-coredump socket and service into systemd-coredump binary
    package.
  * Revert changing the default core dump ulimit and core_pattern. This
    completely breaks core dumps without systemd-coredump. It's also
    contradicting core(8). (Closes: #815020)
  * Fix addresses for type "sit" tunnels. (Closes: #816132)
  * networkd: Go back to letting the kernel handle IPv6 router advertisements,
    as networkd's own currently has too many regressions. Thanks to Stefan
    Lippers-Hollmann for investigating this! (Closes: #814566,
    #814667, #815586, #815884, #815793)

 -- Martin Pitt <mpitt@debian.org>  Sun, 28 Feb 2016 22:16:12 +0100

systemd (229-1) unstable; urgency=medium

  * New upstream release 229.
    - Fix systemctl behaviour in chroots. (Closes: #802780)
    - Fix SELinux context of /run/user/$UID. (Closes: #775651)
    - Add option to optionally turn of color output. (Closes: #783692)
    - Don't git-ignore src/journal-remote/browse.html. (Closes: #805514)
    - Do not warn about Wants depencencies on masked units. (LP: #1543282)
  * debian/systemd.install: Ship the new systemd-resolve.
  * libsystemd0.symbols: Add new symbols from this release.
  * systemd-coredump.postinst: Create systemd-coredump system user.
  * debian/tests/systemd-fsckd: Tame overly strict test for failed plymouth
    unit, which is a race condition with plymouthd auto-stopping.
    (LP: #1543144)
  * Drop timedated-don-t-rely-on-usr-being-mounted-in-the-ini.patch.
    initramfs-tools has mounted /usr since Jessie, and tzdata now creates
    /etc/localtime as a symlink too (see #803144).
  * Use-different-default-paths-for-various-binaries.patch: Drop path changes
    for setcap (which is already a build dep and not used at all) and sulogin
    (which is now in util-linux).
  * Remove obsolete udev maintainer script checks:
    - Drop check for kernel >= 2.6.32, which released in 2009.
    - Drop restarting of some daemons due to the devtmpfs migration, which
      happened before the above kernel even.
    - Drop support for forcing upgrades on kernels known not to work via
      /etc/udev/kernel-upgrade. Don't pretend that this would help, as users
      could end up with a non-bootable system. Always fail early in preinst
      when it's still possible to install a working kernel.
    - Drop postinst test for "running in containers" -- it's actually possible
      to run udev in containers if you mount /sys r/w and you know what you
      are doing. Also, the init.d script and systemd service do that check
      again.
    - Keep the kernel feature and chroot checks, as these are still useful.
      Simplify check_kernel_features() by eliminating some variables.
    - Drop debconf templates. Two of them are obsolete, and having
      CONFIG_SYSFS_DEPRECATED is now so implausible that this doesn't warrant
      the overhead and translator efforts.
  * Drop debian/tests/ifupdown-hotplug. The units moved into ifupdown, so the
    test should go there too (see #814312).
  * debian/tests/control: Reorder tests and add a comment which ones should
    not be run for an upstream build.
  * debian/tests/control: Rearrange tests and avoid removing test dependencies
    to minimize testbed resets.
  * Add debian/extra/checkout-upstream: Script to replace the current
     source with a checkout of an upstream pull request, branch, or commit,
     and remove debian/patches/. Call from debian/rules if $TEST_UPSTREAM is
     set. This will be used for upstream CI.
  * Enable seccomp support on powerpc, ppc64el, and s390x.

 -- Martin Pitt <mpitt@debian.org>  Thu, 11 Feb 2016 21:02:39 +0100

systemd (228-6) unstable; urgency=medium

  * Make-run-lock-tmpfs-an-API-fs.patch: Drop /run/lock from
    tmpfiles.d/legacy.conf to avoid the latter clobbering the permissions of
    /run/lock. Fixes fallout from cleanup in -5 that resulted /run/lock to
    have 0755 permissions instead of 1777. (LP: #1541775)

 -- Martin Pitt <mpitt@debian.org>  Thu, 04 Feb 2016 11:46:54 +0100

systemd (228-5) unstable; urgency=medium

  [ Martin Pitt ]
  * Drop systemd-vconsole-setup.service: It has never been installed/used in
    Debian and is not necessary for Ubuntu any more.
  * Drop halt-local.service. This has never been documented/used in Debian.
    (LP: #1532553)
  * debian/extra/initramfs-tools/scripts/init-bottom/udev: Prefer "nuke"
    again, it comes from klibc-utils. But fall back to "rm" if it does not
    exist.
  * systemd-timesyncd.service.d/disable-with-time-daemon.conf: Also don't run
    if /usr/sbin/VBoxService exists, as virtualbox-guest-utils already
    provides time synchronization with the host. (Closes: #812522)
  * Drop Michael Stapelberg from Uploaders:, he stopped maintenance long ago.
    Thanks Michael for your great work in the past!
  * Replace "sysv-rc" dependency with Conflicts: openrc, file-rc. The
    rationale from #739679 still applies, but with the moving of
    {invoke,update}-rc.d to init-system-helpers we don't actually need
    anything from sysv-rc any more other than the assumption that SysV init
    scripts are enabled in /etc/rc?.d/ for the SysV generator to work (and
    file-rc and openrc don't do that).
  * debian/tests/timedated: Verify /etc/localtime symlink. Skip verifying the
    /etc/timezone file (which is Debian specific) if $TEST_UPSTREAM is set.
  * debian/tests/localed-locale: Check /etc/locale.conf if $TEST_UPSTREAM is
    set.
  * debian/tests/localed-x11-keymap: Test /etc/X11/xorg.conf.d/00-keyboard.conf
    if $TEST_UPSTREAM is set.
  * debian/tests/boot-and-services: Check for reaching graphical.target
    instead of default.target, as the latter is a session systemd state only.
  * debian/tests/boot-and-services: Skip tests which are known to fail/not
    applicable with testing upstream builds.
  * Drop Fix-up-tmpfiles.d-permissions-properly.patch:
    - /run/lock is already created differently by
      Make-run-lock-tmpfs-an-API-fs.patch, and contradicts to that.
    - /run/lock/lockdev/ isn't being used anywhere and got dropped
      upstream; backport the patch (tmpfiles-drop-run-lock-lockdev.patch).
    - Move dropping of "group:wheel" (which has never existed in Debian) into
      debian/rules, to also catch occurrences in other parts of the file which
      the static patch would overlook.
  * Shorten persistent identifier for CCW network interfaces (on s390x only).
    (LP: #1526808)
  * debian/rules: If $TEST_UPSTREAM is set (when building/testing upstream
    master instead of distro packages), don't fail on non-installed new files
    or new library symbols.
  * Add systemd-sysv conflict to upstart-sysv, and version the upstart
    conflict. This works with both Debian's and Ubuntu's upstart packages.

  [ Michael Biebl ]
  * Drop support for the /etc/udev/disabled flag file. This was a workaround
    for udev failing to install with debootstrap because it didn't use
    invoke-rc.d and therefor was not compliant with policy-rc.d. See #520742
    for further details. This is no longer the case, so supporting that file
    only leads to confusion about its purpose.
  * Retrigger cleanup of org.freedesktop.machine1.conf and
    hwclock-save.service now that dpkg has been fixed to correctly pass the
    old version to postinst on upgrade. (Closes: #802545)
  * Only ship *.link files as part of the udev package. The *.network files
    are solely used by systemd-networkd and should therefor be shipped by the
    systemd package. (Closes: #808237)
  * Cherry-pick a few fixes from upstream:
    - Fix unaligned access in initialize_srand(). (Closes: #812928)
    - Don't run kmod-static-nodes.service if module list is empty. This
      requires kmod v23. (Closes: #810367)
    - Fix typo in systemctl(1). (Closes: #807462)
    - Fix systemd-nspawn --link-journal=host to not fail if the directory
      already exists. (Closes: #808222)
    - Fix a typo in logind-dbus.c. The polkit action is named
      org.freedesktop.login1.power-off, not org.freedesktop.login1.poweroff.
    - Don't log an EIO error in gpt-auto-generator if blkid finds something
      which is not a partition table. (Closes: #765586)
    - Apply ACLs to /var/log/journal and also set them explicitly for
      system.journal.
  * Only skip the filesystem check for /usr if the /run/initramfs/fsck-usr
    flag file exists. Otherwise we break booting with dracut which uses
    systemd inside the initramfs. (Closes: #810748)
  * Update the instructions in README.Debian for creating /var/log/journal.
    They are now in line with the documentation in the systemd-journald(8) man
    page and ensure that ACLs and group permissions are properly set.
    (Closes: #800947, #805617)
  * Drop "systemctl daemon-reload" from lsb init-functions hook. This is no
    longer necessary as invoke-rc.d and init-system-helpers take care of this
    nowadays.

 -- Martin Pitt <mpitt@debian.org>  Wed, 03 Feb 2016 10:09:46 +0100

systemd (228-4) unstable; urgency=medium

  * debian/udev.README.Debian: Add alternative way of disabling ifnames.
    (Closes: #809339)
  * Put back /lib/udev/hotplug.functions, until the three remaining packages
    that use it stop doing so. (Closes: #810114)
  * debian/udev.README.Debian: Point out that any change to interface naming
    rules requires an initrd update.

 -- Martin Pitt <mpitt@debian.org>  Mon, 11 Jan 2016 07:12:40 +0100

systemd (228-3) unstable; urgency=medium

  [ Martin Pitt ]
  * debian/rules: Remove temporary debug output from test failures again. All
    Debian buildd kernels are recent enough now, but add a check for kernels
    older than 3.13 and ignore test failures for those.
  * debian/tests/networkd: Factor out dnsmasq specific test "router" setup, so
    that we can test against other implementations.
  * debian/tests/networkd: Add router setup using an (isolated) networkd
    process for configuring the veths and DHCP server.
  * debian/tests/networkd: On failure, only show journal for current test.
  * systemd-networkd-resolvconf-update.service: Wait for getting a name
    server, not just for getting online.
  * debian/tests/boot-and-services: Wait until bash crash stack trace is in
    the journal before asserting on it. Also relax RE to work on non-x86
    architectures.
  * debian/tests/networkd: If /etc/resolv.conf already has three nameservers,
    accept that too (as then the additional test one can't be added any more).
  * Fix FTBFS on x32. Thanks Helmut Grohne! (Closes: #805910)
  * debian/tests/networkd: For IPv6 tests, also wait for IPv4 address to
    arrive; s-n-wait-online already exits after getting an IPv6 address, but
    we verify both.
  * debian/tests/boot-and-services: Don't check for "Requesting system
    poweroff" log message in nspawn test, current upstream master does not
    write that any more. Instead check for "Stopped Container c1".
  * Add "storage" autopkgtest. Initially this covers some basic use cases with
    LUKS cryptsetup devices.
  * Add acl build dependency (for <!nocheck>). Current upstream master now
    needs it for some test cases.
  * debian/extra/initramfs-tools/scripts/init-bottom/udev: Use "rm -rf"
    instead of "nuke". The latter does not exist any more in current
    initramfs-tools.
  * Ignore test failures during "make check" if /etc/machine-id is missing
    (like in ancient local schroots). (Closes: #807884)
  * debian/extra/rules/80-debian-compat.rules: Remember which device got the
    "cdrw", "dvd", or "dvdrw" symlink to avoid changing links on device
    events. (Closes: #774080). Drop the rule for the "cdrom" symlink as that
    is already created in 60-cdrom_id.rules.
  * Eliminate "hotplug.functions" udev helper and put the logging functions
    directly into net.agent. This simplifies the migration of the latter to
    ifupdown.
  * Adjust manpages to keep /usr/lib/systemd/{user*,boot,ntp-units.d,modules*}
    paths, only keep /lib/systemd/{system*,network}. (Closes: #808997)
  * debian/udev.README.Debian: Fix typo and slight wording improvement.
    (Closes: #809513)
  * Drop net.agent, 80-networking.rules, and ifup@.service. These moved to
    ifupdown 0.8.5 now. Add Breaks: to earlier versions.

  [ Michael Biebl ]
  * Bump Build-Depends on libdw-dev to (>= 0.158) as per configure.ac.
    (Closes: #805631)
  * Make sure all swap units are ordered before the swap target. This avoids
    that swap devices are being stopped prematurely during shutdown.
    (Closes: #805133)
  * Drop unneeded /etc/X11/xinit/xinitrc.d/50-systemd-user.sh from the package
    and clean up the conffile on upgrades. We have the dbus-user-session
    package in Debian to properly enable the D-Bus user-session mode which
    also takes care of updating the systemd --user environment.
    (Closes: #795761)
  * Stop testing for unknown arguments in udev maintainer scripts.
  * Drop networking.service.d/systemd.conf. The ifupdown package now ships a
    proper service file so this drop-in file is no longer necessary.

  [ Andreas Henriksson ]
  * Fix LSB init hook to not reload masked services. (Closes: #804882)

 -- Martin Pitt <mpitt@debian.org>  Sat, 02 Jan 2016 17:42:56 +0100

systemd (228-2) unstable; urgency=medium

  * Remove wrong endianness conversion in test-siphash24 to fix FTBFS on
    big-endian machines.
  * Bump libseccomp-dev build dependency to indicate required versions for
    backporting to jessie. (Closes: #805497)

 -- Martin Pitt <mpitt@debian.org>  Thu, 19 Nov 2015 11:37:45 +0100

systemd (228-1) unstable; urgency=medium

  [ Martin Pitt ]
  * New upstream release:
    - Fix journald killing by watchdog. (Closes: #805042)
    - Drop check for /etc/mtab. (Closes: #802025)
    - Follow unit file symlinks in /usr, but not /etc when looking for
      [Install] data, to avoid getting confused by Aliases. (Closes: #719695)
    - journalctl: introduce short options for --since and --until.
      (Closes: #801390)
    - journald: Never accept fds from file systems with mandatory locking.
      (LP: #1514141)
    - Put nspawn containers in correct slice. (LP: #1455828)
  * Cherry-pick some networkd fixes from trunk to fix regressions from 228.
  * debian/rules: Configure with --as-needed to avoid unnecessary binary
    dependencies.
  * systemd-networkd-resolvconf-update.service: Increase StartLimitBurst, as
    this might be legitimately called several times in quick succession. If
    that part of the "networkd" autopkgtest fails, show the journal log for
    that service for easier debugging.
  * debian/tests/boot-and-services: Add test case for systemd-coredump.
  * Add systemd-coredump postinst/prerm to enable/disable this without a
    reboot.
  * debian/tests/networkd: Check for systemd-networkd-wait-online in /usr as
    well, for usage in other distros.
  * debian/tests/logind: Skip suspend test if the kernel does not support
    suspend.
  * debian/tests/logind: Split tests into functions.
  * debian/tests/boot-and-services: Ignore failures of console-setup.service,
    to work around LP: #1516591.
  * debian/tests/control: Restrict boot-smoke test to isolation-machine, it
    does not currently work well in LXC.
  * debian/tests/networkd: Add new test cases for "DHCP=all, IPv4 only,
    disabling RA" (which should always be fast), "DHCP=all, IPv4 only" (which
    will require a longer timeout due to waiting 12s for a potential IPv6 RA
    reply), and "DHCP=ipv4" (with and without RA).
  * debian/tests/networkd: Fix UnicodeDecodeError under 'C' locale.
  * debian/tests/networkd: Show networkctl and journal output on failure.
  * debian/tests/networkd: Fix bytes vs. string TypeError in the IPv6 polling.
    (LP: #1516009)
  * debian/tests/networkd: Show contents of test .network file on failure.
  * debian/tests/networkd: Skip if networkd is already running (safer when
    running on real systems), and add copyright header.
  * Bump util-linux dependencies to >= 2.27.1 to ensure that the mount monitor
    ignores /etc/mtab.

  [ Felipe Sateler ]
  * Enable elfutils support for getting stack traces for systemd-coredump.
  * libnss-my{machines,hostname}.postrm: do not remove entries from
    nsswitch.conf if there are packages from other architectures remaining.

  [ Michael Biebl ]
  * Drop systemd-setup-dgram-qlen.service. This has been made obsolete by
    upstream commit 1985486 which bumps net.unix.max_dgram_qlen to 512 early
    during boot.
  * Various cleanups to the udev maintainer scripts:
    - Remove unused tempdir() function.
    - Properly stop udev daemon on remove.
    - Stop killing udev daemon on failed upgrades and drop the corresponding
      starts from preinst.
    - Stop masking systemd-udevd.service and udev.service during upgrades. We
      restart the udev daemon in postinst, so those masks seem unnecessary.

 -- Martin Pitt <mpitt@debian.org>  Wed, 18 Nov 2015 16:11:59 +0100

systemd (227-3) unstable; urgency=medium

  [ Martin Pitt ]
  * debian/tests/logind: Add tests for scheduled shutdown with and without
    wall message.
  * Import upstream fix for not unmounting system mounts (#801361) and drop
    our revert patch.
  * debian/tests/boot-smoke: Apply check for failed unmounts only to user
    systemd processes, i. e. not to pid 1.
  * Drop Fix-usr-remount-failure-for-split-usr.patch. Jessie has a new enough
    initramfs-tools already, and this was just an error message, not breaking
    the boot.
  * Drop debian-fixup.service in favor of using a tmpfiles.d clause, which is
    faster.
  * Drop Order-remote-fs.target-after-local-fs.target.patch. It's mostly
    academic and only applies to the already known-broken situation that rcS
    init.d scripts depend on $remote_fs.
  * Replace reversion of sd_pid_notify_with_fds() msg_controllen fix with
    proper upstream fix to never block on sending messages on NOTIFY_SOCKET
    socket.
  * Drop check for missing /etc/machine-id on "make check" failure; this isn't
    happening on current buildds any more.
  * Drop Disable-tests-which-fail-on-buildds.patch, to re-evaluate what still
    fails and needs fixing. On failure, show kernel version and /etc/hosts
    to be able to debug them better. The next upload will make the necessary
    adjustments to fix package builds again.

  [ Michael Biebl ]
  * Drop dependency on udev from the systemd package. We don't need udev
    within a container, so this allows us to trim down the footprint by not
    installing the udev package. As the udev package has Priority: important,
    it is still installed by default though.
  * Include the status of the udev package when filing a bug report against
    systemd, and vice versa.
  * Use filter instead of findstring, since findstring also matches
    substrings and we only want direct matches.
  * systemd.bug-script: Fix typo. (Closes: #804512)
  * Re-add bits which call SELinux in systemd-user pam service.
    (Closes: #804565)

  [ Felipe Sateler ]
  * Add libnss-resolve package. (Closes: #798905)
  * Add systemd-coredump package. This Conflicts/Replaces/Provides a new
    "core-dump-handler" virtual package. (Closes: #744964)

 -- Martin Pitt <mpitt@debian.org>  Wed, 11 Nov 2015 15:04:26 +0100

systemd (227-2) unstable; urgency=medium

  * Revert "sd_pid_notify_with_fds: fix computing msg_controllen", it causes
    connection errors from various services on boot. (Closes: #801354)
  * debian/tests/boot-smoke: Check for failed unmounts. This reproduces
    #801361 (but not in a minimal VM, just in a desktop one).
  * Revert "core: add a "Requires=" dependency between units and the
    slices they are located in". This causes user systemd instances to try and
    unmount system mounts (and succeed if you login as root).
    (Closes: #801361)

 -- Martin Pitt <mpitt@debian.org>  Fri, 09 Oct 2015 12:34:27 +0200

systemd (227-1) unstable; urgency=medium

  * New upstream release.
    - Bump watchdog timeout for shipped units to 3 min. (Closes: #776460)
    - gpt-auto-generator: Check fstab for /boot entries. (Closes: #797326)
    - Fix group of RuntimeDirectory dirs. (Closes: #798391)
    - Support %i (and other macros) in RuntimeDirectory. (Closes: #799324)
    - Bump util-linux/libmount-dev dependencies to >= 2.27.
  * debian/libsystemd0.symbols: Add new symbols for this release.
  * debian/extra/initramfs-tools/hooks/udev: Copy all
    /etc/udev/rules.d/*.rules rules which are not merely overriding the one in
    /lib/, not just 70-persistent-net.rules.  They might contain network names
    or other bits which are relevant for the initramfs. (Closes: #795494)
  * ifup@.service: Drop PartOf=network.target; we don't want to stop these
    units during shutdown. Stopping networking.service already shuts down the
    interfaces, but contains the safeguard for NFS or other network file
    systems. Isolating emergency.target still keeps working as before as well,
    as this also stops networking.service. (Closes: #761909, LP: #1492546)

 -- Martin Pitt <mpitt@debian.org>  Thu, 08 Oct 2015 11:34:35 +0200

systemd (226-4) unstable; urgency=medium

  * debian/tests/logind: Be more verbose on failures.
  * Revert networkd calling if-{up,post-down}.d/ scripts. About half of the
    existing hooks are not relevant or even actively detrimental when running
    with networkd. For the relevant ones, a lot of them should be fixed in the
    projects themselves (using IP_FREEBIND etc.). (Closes: #798625)
  * Add systemd-networkd-resolvconf-update.{path,service} units to send DNS
    server updates from networkd to resolvconf, if installed and enabled.
  * Don't restart logind on upgrades any more. This kills X.org (#798097)
    while logind doesn't save/restore its open fds (issue #1163), and also
    gets confused about being idle in between (LP: #1473800)

 -- Martin Pitt <mpitt@debian.org>  Fri, 02 Oct 2015 13:44:28 +0200

systemd (226-3) unstable; urgency=medium

  [ Martin Pitt ]
  * README.Debian: Fix "other" typo. Thanks Salvatore Bonaccorso.
    (Closes: #798737)

  [ Michael Biebl ]
  * Stop building the compat library packages and drop them for good.
  * Update debian/copyright.

 -- Michael Biebl <biebl@debian.org>  Sat, 19 Sep 2015 19:06:51 +0200

systemd (226-2) unstable; urgency=medium

  * debian/udev.init: Mount /dev file system with nosuid. (LP: #1450960)
  * udev.postinst: udev 226 introduced predictable interface names for virtio.
    Create /etc/systemd/network/50-virtio-kernel-names.link on upgrade to
    disable this, to avoid changing e. g. "eth0" to "ens3" in QEMU instances
    and similar environments. (Closes: #799034)

 -- Martin Pitt <mpitt@debian.org>  Tue, 15 Sep 2015 15:21:09 +0200

systemd (226-1) unstable; urgency=medium

  [ Martin Pitt ]
  * New upstream release:
    - Fix scheduled shutdown to not shut down immediately. (Closes: #797763)
    - Fix description of CPE_NAME in os-release(5). (Closes: #797768)
  * debian/libsystemd0.symbols: Add new symbols from this release.
  * Enable libseccomp support for mips64, mips64el, and x32. (Closes: #797403)
  * debian/tests/networkd: Add hotplug tests.
  * Make networkd call if-up.d/ scripts when it brings up interfaces, to
    become compatible with ifupdown and NetworkManager for packages shipping
    hooks. (LP: #1492129)
    - Add debian/extra/systemd-networkd-dispatcher.c: suid root wrapper for
      calling if-up.d/ or if-post-down.d/ hook scripts. Install it as
      root:systemd-networkd 4754 so that only networkd can run it.
    - Add networkd-call-systemd-networkd-dispatcher-when-links.patch: Call the
      above wrapper when links go up/down.
    - debian/tests/networkd: Verify that if-up.d/ and if-post-down.d/ scripts
      get run for a networkd managed interface.
    - Note that if-pre-up.d/ and if-down.d/ scripts are *not* being called, as
      they are often not applicable for networkd (if-pre-up.d) and unreliable
      (if-down.d).
  * Drop udev-finish. We needed this for the autogenerated CD and network
    interface names, but both are gone now.
  * Drop debian/udev.udev-fallback-graphics.upstart. The vesafb module has
    been compiled into the kernel in both Debian and Ubuntu for a fair while,
    this never had a systemd equivalent, and Debian never shipped the
    accompanying rules for determining $PRIMARY_DEVICE_FOR_DISPLAY.
  * debian/control: Remove some boilerplate from the long descriptions, to
    more easily get to the point what a specific package actually does.
  * debian/README.Debian: As systemd is the default init now, replace the
    documentation how to switch to systemd with how to switch back
    (temporarily or permanently) to SysV init. Also move that paragraph to the
    bottom as it's now less important.
  * debian/README.Debian: Add a hint why you may want to enable persistent
    journal, and suggest to uninstall system-log-daemon to avoid duplicate
    logging.
  * debian/README.Debian: Add documentation about networkd integration.
  * Rename 01-mac-for-usb.link to 90-mac-for-usb.link so that it becomes
    easier to override.
  * debian-fixup.service just has one purpose now (make /etc/mtab a symlink),
    so drop the debian/extra/debian-fixup shell script and put the ln command
    directly into debian-fixup.service. Update the description.
  * debian/tests/networkd: Check that /etc/resolv.conf gets the DHCP's
    nameserver in case it is a symlink (i. e. dynamically managed by
    systemd-resolved or resolvconf).
  * systemd-networkd-dispatcher: Also pass on the DNS server list to if-up.d/
    as $IF_DNS_NAMESERVERS, so that resolvconf or similar programs work as
    expected.
  * Drop debian/systemd-journal-remote.postrm: Removing system users is
    potentially dangerous (there might be a leftover process after purging).

  [ Michael Biebl ]
  * Drop libsystemd-login-dev. All reverse dependencies have been updated to
    use libsystemd-dev directly.
  * Update build instructions to use "gbp clone" instead of "gbp-clone" as all
    gbp-* commands have been removed from git-buildpackage.

 -- Martin Pitt <mpitt@debian.org>  Thu, 10 Sep 2015 16:53:53 +0200

systemd (225-1) unstable; urgency=medium

  [ Martin Pitt ]
  * New upstream release.
    - Fixes FTBFS on alpha. (Closes: #792551)
    - Fixes machined state tracking logic. (Closes: #788269)
  * Add better fix for "systemctl link/enable" breakage with full paths.
    (LP: #1480310)
  * debian/rules: Add missing $(dh_options) in overridden debhelper targets.

  [ Felipe Sateler ]
  * Move conffile from systemd to systemd-container package (Closes: #797048)

  [ Michael Biebl ]
  * Drop unnecessary Conflicts/Replaces from systemd-journal-remote.
    None of the files in this package were previously shipped by systemd.
  * Create system users for systemd-journal-{gateway,remote,upload} when
    installing the systemd-journal-remote package.
  * Explicitly turn off the features we don't want in a stage1 build.
    Otherwise ./configure might enable them automatically if the build
    dependencies are installed and "dh_install --fail-missing" will then fail
    due to uninstalled files.
  * Enable GnuTLS support as systemd-journal-remote makes sense mostly with
    encryption enabled.
  * Rely on build profiles to determine which packages should be skipped
    during build and no longer specify that manually.
  * Drop our patch which removes rc-local-generator.
    rc-local.service acts as an ordering barrier even if its condition is
    false, because conditions are evaluated when the service is about to be
    started, not when it is enqueued. We don't want this ordering barrier on
    systems that don't need/use /etc/rc.local.

 -- Michael Biebl <biebl@debian.org>  Sun, 30 Aug 2015 21:18:59 +0200

systemd (224-2) unstable; urgency=medium

  [ Martin Pitt ]
  * Skip systemd-fsckd autopkgtest if /run/initramfs/fsck-root exists, i. e.
    the initramfs already ran fsck.
  * Fix broken ACL in tmpfiles.d/systemd.conf. (Closes: #794645, LP: #1480552)
  * Add debian/tests/unit-config: Test "systemctl link"; reproduces LP#1480310.
  * Add a hack to unbreak "systemctl link". (LP: #1480310)
  * debian/extra/rules-ubuntu/40-hyperv-hotadd.rules: Also apply to Xen, and
    rename to 40-vm-hotadd.rules.
  * Fix networkd crash. (Closes: #796358)
  * debian/rules: Remove all files/empty dirs in systemd which are already
    shipped by systemd-* or udev, instead of an explicit list.
  * Bump "mount" dependency to >= 2.26, to ensure "swapon -o" availability.
    (Closes: #796389)
  * Install /lib/systemd/network/* into udev instead of systemd, as it's
    really udev which is evaluating these.
  * Split out "systemd-container" package with machined and nspawn and enable
    importd. Add new libbz2-dev, zlib1g-dev, and libcurl-dev build deps.
    (LP: #1448900)
  * Move transitional libgcrypt11-dev build dep to libgcrypt20-dev.
  * debian/rules: Limit check for libraries in /usr to systemd and udev
    packages, as other packages like systemd-containers can (and do) link to
    /usr.
  * Build-depend on dpkg-dev (>= 1.17.14) and bump debhelper version for build
    profiles support.
  * Drop "display-managers" autopkgtest, obsolete with dropped
    default-display-manager-generator.
  * boot-and-services autopkgtest: Add systemd-container test dependency for
    the nspawn tests.
  * Don't enable audit support when building with "stage1" profile, to avoid
    circular build dep.

  [ Helmut Grohne ]
  * Improve support for cross-building and bootstrapping.

  [ Michael Biebl ]
  * Drop default-display-manager-generator. All major desktops now use a
    display manager which support the new scheme and setup the
    /etc/systemd/system/display-manager.service symlink correctly.
  * Add new binary package "systemd-journal-remote" with tools for
    sending/receiving remote journal logs:
    systemd-journal-{remote,upload,gatewayd}. (Closes: #742802, LP: #1480952)

 -- Martin Pitt <mpitt@debian.org>  Tue, 25 Aug 2015 12:40:35 +0200

systemd (224-1) unstable; urgency=medium

  * New upstream release.
  * boot-and-services autopkgtest: Ignore thermald. Since 1.4.3-2 it starts by
    default, but fails in most virtual envs.

 -- Martin Pitt <mpitt@debian.org>  Sat, 01 Aug 2015 13:38:57 +0200

systemd (223-2) unstable; urgency=medium

  * Don't enable gnu-efi on ARM. It FTBFSes and cannot really be tested now as
    there is no available hardware.
  * debian/extra/initramfs-tools/hooks/udev: Don't fail if
    /etc/systemd/network/ does not exist. (Closes: #794050)

 -- Martin Pitt <mpitt@debian.org>  Thu, 30 Jul 2015 08:25:51 +0200

systemd (223-1) unstable; urgency=medium

  * New upstream release:
    - Fix systemd-bootchart crash. (Closes: #792403)
    - Trim list of files in /usr/share/doc/systemd/. (Closes: #791839)
    - Fix "Invalid argument" failure with some  journal files.
      (Closes: #792090)
    - tmpfiles: Don't recursively descend into journal directories in /var.
      (Closes: #791897)
    - Don't frequently wake up on disabled TimeoutIdleSec=, in particular in
      automount timers. (LP: #1470845)
    - tmpfiles: Don't delete lost+found/. (Closes: #788193)

  [ Michael Biebl ]
  * udev: Remove obsolete rm_conffile/mv_conffile functions from udev.preinst.
    The udev package is using dpkg-maintscripts-helper now to remove obsolete
    conffiles.
  * systemd: Remove obsolete conffile clean up from pre-wheezy.
  * udev-udeb: Remove scsi_wait_scan hack from the start-udev script as well.

  [ Martin Pitt ]
  * Enable GNU EFI support and add gnu-efi build dep. This enables/ships the
    systemd EFI boot loader. (Closes: #787720, LP: #1472283)
  * networkd autopkgtest: More robust/forceful killing of dnsmasq.
  * ifup@.service: Drop "oneshot" to run ifup in the background during boot.
    This avoids blocking network.target on boot with unavailable hotplug
    interfaces in /etc/network/interfaces. (Closes: #790669, LP: #1425376)
  * systemd.postinst: Avoid confusing error message about
    /run/systemd/was-enabled not existing on reconfiguring.
  * debian/extra/initramfs-tools/hooks/udev: Drop some redundant code.
  * Fix networkd-wait-online -i to properly wait for the given interfaces
    only.
  * Drop debian/extra/base-installer.d/05udev: We use net.ifnames by default
    now, thus we don't need to copy 70-persistent-*.rules any more.
  * debian/extra/start-udev: Run d-i's udevd with "notice" log level, just
    like we did in the initramfs in 219-10.
  * Fix size explosion of networkd (post-223 patch from trunk).

  [ Julian Wollrath ]
  * Copy all .link interface naming definitions to initramfs. (Closes: #793374)

  [ Felipe Sateler ]
  * nss-my*.postinst: configure at the end of the hosts line, not before
    files. (Closes: #789006)

 -- Martin Pitt <mpitt@debian.org>  Thu, 30 Jul 2015 00:02:26 +0200

systemd (222-2) unstable; urgency=medium

  [ Adam Conrad ]
  * debian/udev-udeb.install: Install new bits for net.ifnames (LP: #1473542)
  * debian/extra/initramfs-tools/hooks/udev: Do the same for initramfs-tools.

  [ Martin Pitt ]
  * emergency.service: Wait for plymouth to shut down. Fixes invisible
    emergency shell with plymouth running endlessly. (LP: #1471258)
  * Add "networkd" autopkgtest. Covers basic DHCP on IPv4 and IPv4+6 on a veth
    device.

  [ Michael Biebl ]
  * Bump package priorities of systemd and systemd-sysv to important to match
    what has been used in the Debian archive since Jessie.
  * Drop scsi_wait_scan hack from the udev initramfs-tools script. This Linux
    kernel module has been broken since 2.6.30 and as a result was removed in
    3.5. The Debian Jessie kernel no longer ships this module.
    (Closes: #752775)
  * Drop libsystemd-journald-dev and libsystemd-id128-dev. There are no
    reverse dependencies left and we want to avoid new packages picking up
    a build dependency on those obsolete transitional packages.

 -- Michael Biebl <biebl@debian.org>  Wed, 15 Jul 2015 23:51:15 +0200

systemd (222-1) unstable; urgency=medium

  [ Martin Pitt ]
  * New upstream release:
    - Fix reload killing BusName= units. (Closes: #746151)
    - sysv-generator: detect invalid names and escape them. (Closes: #677075)
    - Document removal of PIDFile on daemon shutdown. (Closes: #734006)
    - Drop Revert-rules-fix-tests-for-removable-state.patch, the auto-suspend
      rules now got dropped entirely.
  * Add Revert-VT-reuse-patches.patch: Revert a couple of logind VT reuse
    patches which alternately broke lightdm and gdm.
  * debian/libsystemd0.symbols: Add new symbols from this release.
  * Disable test-netlink during package build, fails on some buildds.
  * udev.postinst: Don't call addgroup with --quiet, so that if the "input"
    group already exists as a non-system group you get a sensible error
    message. Some broken tutorials forget the --system option.
    (Closes: #769948, LP: #1455956)
  * systemd.postinst: Drop the --quiet from the addgroup calls as well, same
    reason as above. (Closes: #762275)
  * udev: Drop doc dir symlinking. It has caused too much trouble and only
    marginally helps to avoid duplication. Such duplication should be dealt
    with at the distro, not package level.
  * debian/rules: Entirely ignore $LD_PRELOAD instead of just libfakeroot in
    the link check, to also avoid libeatmydata. (Closes: #790546)
  * boot-and-services, display-managers autopkgtests: Install and configure
    dummy X.org driver, so that these work in headless machines/VMs.
  * systemd-fsckd autopkgtest: Stop using/asserting on lightdm, just check
    that default.target is active. lightdm is prone to fail in test
    environments, and fiddling with it in two other autopkgtests is
    sufficient.
  * debian/watch: Adjust to new upstream release model of only providing the
    github tag tarballs.
  * Drop dsl-modem.agent. It hasn't been maintained/tested for many years, few
    if any people actually use this, and this doesn't belong into udev.

  [ Michael Biebl ]
  * Stop building the Python 3 bindings. They were split into a separate
    source package upstream and are now built from src:python-systemd. See
    http://lists.freedesktop.org/archives/systemd-devel/2015-July/033443.html
  * Remove obsolete --disable-chkconfig configure option.
  * Move the man pages for libnss-myhostname, libnss-mymachines and udev.conf
    from systemd into the correct package. Move the zsh completion file for
    udevadm into the udev package as well. Add Breaks/Replaces accordingly.
    (Closes: #790879)
  * Drop rules which remove pre-generated files before build. The upstream
    tarball no longer ships any pre-generated files so this is no longer
    necessary.
  * Fix cleanup rule for Python byte code files.

 -- Michael Biebl <biebl@debian.org>  Wed, 08 Jul 2015 18:56:07 +0200

systemd (221-1) unstable; urgency=medium

  * New upstream release 221:
    - Fix persistent storage links for Xen devices. (LP: #1467151)
    - Drop all backported patches and port the others to new upstream release.
    - debian/rules: Drop workarounds for broken 220 tarball, 221 is fine.

  [ Michael Biebl ]
  * initramfs hook: Stop installing 55-dm.rules, 64-md-raid.rules,
    60-persistent-storage-lvm.rules and 60-persistent-storage-dm.rules.
    The mdadm, lvm2 and dmsetup package provide their own udev hooks nowadays
    to make sure their udev rules files are installed into the initramfs.
    Having the copy rules at two places is confusing and makes debugging
    harder.
  * Make it possible to skip building udeb packages via
    DEB_BUILD_OPTIONS="noudeb". This allows quicker builds for local testing
    and is benefical for derivatives that don't use d-i.
  * Install API documentation for libudev and libsystemd in their respective
    packages. Both libraries use man pages now, so we need to be explicit
    about what is installed where.

  [ Martin Pitt ]
  * ifupdown-hotplug autopkgtest: Different cloud/desktop environments have
    different ways of including /etc/network/interfaces.d/, try to get along
    wit either and skip the test if interfaces.d/ does not get included at
    all.
  * Drop obsolete gtk-doc-tools build dependency, gtkdocize autoreconfig, and
    ./configure options.
  * libudev-dev.install: Drop gtk-doc files, not built by upstream any more
    and replaced with manpages.
  * libsystemd0.symbols: Add new symbols for this release.
  * debian/rules: Fix paths in manpages as we don't currently have a merged
    /usr in Debian but have most systemd things in /lib. This replaces the
    previous huge and maintenance-intense patch.
  * Drop Accept-mountall-specific-fstab-options.patch. Replaced with
    systemd.postinst migration code in Ubuntu.
  * Revert overly aggressive USB autosuspend udev rules change which broke
    various USB keyboards. (Closes: #789723)
  * Have rc-local.service output also go to the console. /etc/rc.local often
    contains status messages which users expect to see during boot.
    (LP: #1468102)
  * debian/rules: Install udev.NEWS into libudev1, to get along with Debian's
    udev -> libudev1 doc dir symlinking. (Closes: #790042)

 -- Martin Pitt <mpitt@debian.org>  Sun, 28 Jun 2015 12:05:36 +0200

systemd (220-7) unstable; urgency=medium

  [ Michael Biebl ]
  * Enable seccomp support on arm64 as well.
  * Replace the remainder of Fix-paths-in-man-pages.patch with an upstream
    provided patch.

  [ Martin Pitt ]
  * Switch to net.ifnames persistent network interfaces (on new
    installations/for new hardware), and deprecate the old
    75-persistent-net-generator.rules. See the ML discussion for details:
        https://lists.debian.org/debian-devel/2015/05/msg00170.html
        https://lists.debian.org/debian-devel/2015/06/msg00018.html
    - Drop Make-net.ifnames-opt-in-instead-of-opt-out.patch, to use
      net.ifnames by default.
    - Revert-udev-network-device-renaming-immediately-give.patch: Adjust
      patch comment.
    - Drop 75-persistent-net-generator.rules, write_net_rules helper and
      rule_generator.functions.
    - Adjust udev's README.Debian accordingly, and describe the migration.
      This needs to happen manually as there is no robust way of doing this
      automatically.
    - Add udev NEWS file for announcing this change and pointing to udev's
      README.
    - udev.postinst: Drop write_interfaces_rules().
    - udev.postinst: Disable net.ifnames on systems which did not support
      75-persistent-net-generator.rules (most importantly, virtualized guests)
      to avoid changing network interface names on upgrade.
    - LP: #1454254
  * fsckd-daemon-for-inter-fsckd-communication.patch: Add fsckd.c to
    POTFILES.in.
  * ifupdown-hotplug autopkgtest: Fix config name in interfaces.d/, it must
    not have a suffix in Debian. Also clean up the file after the test.
  * net.agent: When running under systemd, run everything in the foreground.
    This avoids killing the forked child in the middle of its operation under
    systemd when the parent exits.
  * Check during build that systemd and systemd-journald don't link against
    anything in /usr, to prevent bugs like #771652 and #788913 in the future.
  * Drop Skip-99-systemd.rules-when-not-running-systemd-as-in.patch. The rules
    mostly just attach tags systemd specific properties which are harmless
    under other init systems, and systemd-sysctl also works there.
  * 80-networking.rules: Only call agents for add|remove, as they don't handle
    other events.
  * Restore udev watches on block device changes. (Closes: #789060,
    LP: #1466081)

 -- Martin Pitt <mpitt@debian.org>  Wed, 17 Jun 2015 22:48:53 +0200

systemd (220-6) unstable; urgency=medium

  * Enable seccomp support on the architectures that provide libseccomp.
    (Closes: #760299)
  * boot-and-services autopkgtest: Add SeccompTest for the above.
  * boot-and-services autopkgtest: Check that we don't get an unwanted
    tmp.mount unless /etc/fstab explicitly specifies it.
  * Bump libcap-dev build dep to the version that provides libcap2-udeb.
    (Closes: #787542)
  * Stop installing tmp.mount by default; there are still situations where it
    becomes active through dependencies from other units, which is surprising,
    hides existing data in /tmp during runtime, and it isn't safe to have a
    tmpfs /tmp on every install scenario. (Closes: #783509)
    - d/rules: Ship tmp.mount in /usr/share/systemd/ instead of
      /lib/systemd/systemd.
    - systemd.postinst: When tmp.mount already was enabled, install tmp.mount
      into /etc and keep it enabled.
    - systemd.postinst: When enabling tmp.mount because of RAMTMP=yes, copy it
      from /usr/share.
    - Drop Don-t-mount-tmp-as-tmpfs-by-default.patch and
      PrivateTmp-shouldn-t-require-tmpfs.patch, not necessary any more.

 -- Martin Pitt <mpitt@debian.org>  Thu, 11 Jun 2015 09:25:49 +0200

systemd (220-5) unstable; urgency=medium

  * debian/README.source: Upstream repository moved to github, adjust
    cherry-picking instructions accordingly.
  * debian/control: Replace obsolete Python2 version header with
    X-Python3-Version.
  * dracut: Fix path to systemd-fsck. (Closes: #787553)
  * Ignore test failures during build if /etc/machine-id is missing (which is
    the case in a few buildd chroots still). (Closes: #787258)
  * debian/udev.README.Debian: Move network interface hotplug documentation
    into separate section. Point out that "lo" does not need to be configured
    in ifupdown under systemd.
  * debian/udev.README.Debian: Document net.ifnames, and how to write udev
    rules for custom network names.
  * Add debian/extra/01-mac-for-usb.link: Use MAC based names for network
    interfaces which are (directly or indirectly) on USB. Path based names
    are inadequate for dynamic buses like USB.
  * Fix another escape parsing regression in Exec*= lines. (Closes: #787256)
  * Disable EFI support for udeb build.
  * Refine detection of touch screen devices.

 -- Martin Pitt <mpitt@debian.org>  Sun, 07 Jun 2015 16:52:33 +0200

systemd (220-4) unstable; urgency=medium

  [ Martin Pitt ]
  * debian/extra/initramfs-tools/scripts/init-top/udev: Drop $ROOTDELAY wait.
    This does not concern udev in particular, but is handled by
    initramfs-tools itself (scripts/local). The intention of this parameter is
    not to statically wait for the given time, but wait *up to* that time for
    the root device to appear.
  * Add debian/extra/units/rc-local.service.d/wait-online.conf: Make
    rc-local.service wait for network-online.target (if it gets started). This
    not specified by LSB, but has been behaving that way in Debian under SysV
    init and upstart. (LP: #1451797)
  * Fix parsing of escape characters in Exec*= lines. (Closes: #787256)
  * Drop path_is_mount_point-handle-false-positive-on-some-fs.patch (it was
    already not applied in 220-1). This needs to be re-thought and re-done
    against the current code, and overlayfs in general. On overlayfs this
    still reports false positives for files that changed in the upperdir, but
    this does not break systemd-machine-id-commit any more.
  * Add debian/extra/rules/80-debian-compat.rules, replacing three of our
    patches. These are independent udev rules to change device permissions and
    add CD/DVD symlinks for compatibility with earlier Debian releases.

  [ Michael Biebl ]
  * Bump Depends on util-linux to make sure we have a sulogin implementation
    which properly cleans up its children when emergency.service is restarted.
    (Closes: #784238)
  * Stop using /sbin/udevd and drop the compat symlink.
  * Remove any vestiges of /dev/.udev/. This directory has been replaced by
    /run/udev/ since wheezy.
  * Drop udev migration code from pre-wheezy.

 -- Martin Pitt <mpitt@debian.org>  Tue, 02 Jun 2015 08:16:36 +0200

systemd (220-3) unstable; urgency=medium

  * Fix ProtectSystem=yes to actually protect /usr, not /home.
    (Closes: #787343)
  * sd-device: fix device_get_properties_strv(). Fixes environment for
    processes spawned by udev, in particular "allow-hoplug" ifupdown
    interfaces via ifup@.service. (Closes: #787263)
  * Ignore test failures on mipsel; the three failures are not reproducible on
    the porter box (different kernel?). (See #787258)
  * Add ifupdown-hotplug autopkgtest. Reproduces #787263.
  * udev: Bring back persistent storage symlinks for bcache. Thanks David
    Mohr! (Closes: #787367)
  * sd-device: Fix invalid property strv pointers. This unbreaks the
    environment of udev callouts.

 -- Martin Pitt <mpitt@debian.org>  Mon, 01 Jun 2015 12:58:20 +0200

systemd (220-2) unstable; urgency=low

  * 220-1 was meant to go to experimental, but was accidentally uploaded to
    unstable. This was planned for next week anyway, just not on a Friday;
    we don't revert, but keep an RC bug open for a few days to get broader
    testing. Reupload 220-1 with its changelog actually pointing to unstable
    and with all versions in the .changes.

 -- Martin Pitt <mpitt@debian.org>  Fri, 29 May 2015 18:54:09 +0200

systemd (220-1) unstable; urgency=medium

  [ Martin Pitt ]
  * New upstream release:
    - Ship sdio.ids and ids-update.pl in upstream tarball. (Closes: #780650)
    - Drop non-working "journalctl /dev/sda" example from manpage
      (Closes: #781604)
    - man systemd.network: Explain UseDomains a bit more (not used by
      default). (Closes: #766413)
    - Ignore comments in /etc/hostname (LP: #1053048)
    - Drop all backported patches and port the others to new upstream release.
  * Cherry-pick patch to fix udevd --daemon assertion regression.
  * Cherry-pick patch to fix udevd worker hang.
  * systemd.install: systemd.pc moved back into /usr/share/pkgconfig/.
  * libsystemd0.symbols: Add new symbols from this release.
  * Drop debian/extra/60-keyboard.hwdb for now. Upstream has a newer version,
    and it's not nearly as often updated any more as it used to be.
  * debian/rules: Remove shipped audit_type-to-name.h and
    keyboard-keys-from-name.gperf and regenerate them during build (bug in
    upstream 220 tarball).
  * autopkgtest: Ship/use mock fsck from debian/tests, as it's missing in the
    220 tarball.
  * Add libnss-mymachines binary package. (Closes: #784858)
  * Add libnss-myhostname binary package, taking over from the very old and
    unmaintained standalone source package as per its maintainer's request.
    (Closes: #760514)
  * Drop buildsys-Don-t-default-to-gold-as-the-linker.patch and set LD in
    debian/rules on sparc only. This can be dropped entirely once we build
    GUdev from a separate source.
  * bootchart autopkgtest: Skip test if /proc/schedstat does not exist, i. e.
    the kernel is missing CONFIG_SCHEDSTAT. Bootchart requires this.
  * systemd-fsckd autopkgtest: On Debian plymouth-start stays running, adjust
    was_running() for that.
  * systemd-fsckd autopkgtest: In test_systemd_fsck_with_plymouth_failure(),
    fix plymouthd status check to work under both Debian and Ubuntu.
  * Replace almost all of Fix-paths-in-man-pages.patch with upstreamed
    patches. (The remainder is planned to get fixed upstream as well.)
  * Remove our update-rc.d patches, replace them with upstream patches for
    /lib/systemd/systemd-sysv-install abstraction, and provide one for
    update-rc.d. Also implement "is-enabled" command by directly checking for
    the presence of rcS or rc5 symlinks. (Closes: #760616)
  * Fix path_is_mount_point for files (regression in 220).
  * debian/control: Drop obsolete XS-Testsuite:, dpkg adds it automatically.
  * Use Ubuntu's default NTP server for timesyncd when building on Ubuntu.

  [ Michael Biebl ]
  * Remove /var/run and /var/lock migration code from debian-fixup. The /run
    migration was completed in wheezy so this is no longer necessary.
  * Drop our versioned Depends on initscripts. This was initially added for
    the /run migration and later to ensure we have a mountnfs hook which
    doesn't cause a deadlock under systemd. The /run migration was completed
    in wheezy and jessie ships a fixed mountnfs hook. In addition we now use
    the ignore-dependencies job mode in our lsb init-functions hook, so it's
    safe to drop this dependency.
  * Stop building gudev packages. Upstream has moved the gudev code into a
    separate repository which is now managed on gnome.org. The gudev packages
    will be built from src:libgudev from now on. See also
    http://lists.freedesktop.org/archives/systemd-devel/2015-May/032070.html

 -- Martin Pitt <mpitt@debian.org>  Fri, 29 May 2015 10:37:40 +0200

systemd (219-10) experimental; urgency=medium

  * Fix assertion crash with empty Exec*= paths. (LP: #1454173)
  * Drop Avoid-reload-and-re-start-requests-during-early-boot.patch
    and Avoid-reloading-services-when-shutting-down.patch: This was fixed more
    robustly in invoke-rc.d and service now, see #777113.
  * debian/tests/boot-smoke: Allow 10 seconds for systemd jobs to settle down.
  * Fix "tentative" state of devices which are not in /dev (mostly in
    containers), and avoid overzealous cleanup unmounting of mounts from them.
    (LP: #1444402)
  * debian/extra/udev-helpers/net.agent: Eliminate cat and most grep calls.
  * Drop Set-default-polling-interval-on-removable-devices-as.patch; it's long
    obsolete, CD ejection with the hardware button works properly without it.
  * Re-enable-journal-forwarding-to-syslog.patch: Update patch description,
    journal.conf.d/ exists now.
  * journal: Gracefully handle failure to bind to audit socket, which is known
    to fail in namespaces (containers) with current kernels. Also
    conditionalize systemd-journald-audit.socket on CAP_AUDIT_READ.
    (LP: #1457054)
  * Put back *.agent scripts and use net.agent in Ubuntu. This fixes escaping
    of unit names, reduces the delta, and will make it easier to get a common
    solution for integrating ifup.d/ scripts with networkd.
  * When booting with "quiet", run the initramfs' udevd with "notice" log
    level. (LP: #1432171)
  * Add sigpwr-container-shutdown.service: Power off when receiving SIGPWR in
    a container. This makes lxc-stop work for systemd containers.
    (LP: #1457321)
  * write_net_rules: Escape '{' and '}' characters as well, to make this work
    with busybox grep. Thanks Faidon Liambotis! (Closes: #765577)

 -- Martin Pitt <mpitt@debian.org>  Thu, 21 May 2015 09:43:52 +0200

systemd (219-9) experimental; urgency=medium

  * 75-persistent-net-generator.rules: Fix rules for ibmveth (it's a driver,
    not a subsystem). (LP: #1437375)
  * debian/tests/unit-config: Add tests for systemctl enable/disable on a
    SysV-only unit. Reproduces LP #1447807.
  * Fix systemctl enable for SysV scripts without a native unit. We must not
    try and enable the nonexisting unit then. (LP: #1447807)
  * Drop Add-env-variable-for-machine-ID-path.patch. systemd should always
    be installed via the essential "init" in buildd schroots now.
  * debian/README.source: Update git-buildpackage commands for the renames in
    0.6.24.
  * Make apparmor run before networking, to ensure that profiles apply to
    e. g. dhclient (LP: #1438249):
    - Rename networking.service.d/network-pre.conf to systemd.conf, and add
      After=apparmor.service.
    - ifup@.service: Add After=apparmor.service.
    - Add Breaks: on apparmor << 2.9.2-1, which dropped its dependency to
      $remote_fs.
  * Drop login-don-t-overmount-run-user-UID-on-upgrades.patch and
    login-don-t-overmount-run-user-UID-on-upgrades.patch, these were only
    needed for upgrades from wheezy to jessie.
  * systemd.{pre,post}inst: Clean up obsolete (pre-wheezy/jessie) upgrade
    fixes.
  * systemd-fsckd autopkgtest: Stop assuming that
    /etc/default/grub.d/90-autopkgtest.cfg exists.
  * systemd-fsckd autopkgtest: Add missing plymouth test dependency.
  * Drop core-mount-ensure-that-we-parse-proc-self-mountinfo.patch, and bump
    util-linux dependency to the version which enables
    --enable-libmount-force-mountinfo.

 -- Martin Pitt <mpitt@debian.org>  Wed, 13 May 2015 12:27:21 +0200

systemd (219-8) experimental; urgency=medium

  [ Michael Biebl ]
  * Skip filesystem check if already done by the initramfs. (Closes: #782522)
  * Drop hard-coded versioned dependency on libapparmor1. Bump the
    Build-Depends on libapparmor-dev instead. This ensures a proper versioned
    dependency via Build-Depends-Package.
  * Revert "Make apparmor run before networking". This causes dependency
    cycles while apparmor still depends on $remote_fs.
  * Cleanup hwclock-save.service symlinks when upgrading from the jessie
    version.

  [ Martin Pitt ]
  * cryptsetup: Implement offset and skip options. (Closes: #751707,
    LP: #953875)
  * logind autopkgtest: Add test for suspending on lid switch close.
    This reproduces LP #1444166 (lid switch not working in the first few
    minutes after boot).
  * Reduce the initial suspend supression time from 3 minutes to 30 seconds,
    and make it configurable. (LP: #1444166)
  * Fix double free crash in "systemctl enable" when calling update-rc.d and
    the latter fails. (Closes: #764613, LP: #1426588)
  * hwdb: Fix wireless switch on Dell Latitude (LP: #1441849)
  * Fix assertion crash when reading a service file with missing ' and
    trailing space. (LP: #1447243)
  * ifup@.service: Set IgnoreOnIsolate, so that "systemctl default" does not
    shut down network interfaces. (Closes: #762953, LP: #1449380).
    Add PartOf=network.target, so that stopping network.target also stops
    network interfaces (so that isolating emergency.target and similar work as
    before).
  * Revert upstream commit 743970d which immediately SIGKILLs units during
    shutdown. This leads to problems like bash not being able to write its
    history, mosh not saving its state, and similar failed cleanup actions.
    (Closes: #784720, LP: #1448259)
  * Drop the reversion of "journald: allow restarting journald without losing
    stream connections", and replace with proper upstream fix for
    sd_pid_notify_with_fds(). (See Debian #778970, LP #1423811; LP: #1437896)

 -- Martin Pitt <mpitt@debian.org>  Wed, 29 Apr 2015 17:13:41 +0200

systemd (219-7) experimental; urgency=medium

  [ Martin Pitt ]
  * Make systemd-sysv's dependency to systemd unversioned. The package just
    contains 6 symlinks and thus isn't sensitive at all against version
    mismatches. This avoids running into circular dependencies when testing
    local debs.
  * Revert "udev: Drop hwdb-update dependency" and replace with upstream patch
    which moves it to systemd-udev-trigger.service.
  * display-managers autopkgtest: Properly wait until all jobs are finished.
  * display-managers autopkgtest: Reset failed units between tests, to avoid
    running into restart limits and for better test isolation.
  * Enable timesyncd in virtual machines. (Closes: #762343)

  [ Adam Conrad ]
  * debian/systemd.{triggers,postinst}: Trigger a systemctl daemon-reload
    when init scripts are installed or removed (Closes: #766429)

  [ Didier Roche ]
  * Squash all fsckd patches in one (as fsckd and such will be removed
    soon upstream), containing various fixes from upstream git and refactor
    the connection flow to upstream's suggestion. Modify the man pages to match
    those modifications as well. Amongst others, this suppresses "Couldn't
    connect to plymouth" errors if plymouth is not running.
    (Closes: #782265, LP: #1429171)
  * Keep plymouth localized messages in a separate patch for easier updates in
    the future and refresh to latest upstream.
  * display-managers autopkgtest: Use ExecStart=sleep instead of the actual
    lightdm binary, to avoid errors from lightdm startup. Drop the now
    unnecessary "needs-recommends" to speed up the test.

 -- Martin Pitt <mpitt@debian.org>  Fri, 10 Apr 2015 11:08:33 +0200

systemd (219-6) experimental; urgency=medium

  [ Martin Pitt ]
  * Import patches from v219-stable branch (up to 85a6fab).
  * boot-and-services autopkgtest: Add missing python3 test dependency.
  * Make apparmor run before networking, to ensure that profiles apply to
    e. g. dhclient (LP: #1438249):
    - Rename networking.service.d/network-pre.conf to systemd.conf, and add
      After=apparmor.service.
    - ifup@.service: Add After=apparmor.service.
  * udev: Drop hwdb-update dependency, which got introduced by the above
    v219-stable branch. This causes udev and plymouth to start too late and
    isn't really needed in Debian yet as we don't support stateless systems
    yet and handle hwdb.bin updates through dpkg triggers. (LP: #1439301)

  [ Didier Roche ]
  * Fix mount point detection on overlayfs and similar file systems without
    name_to_handle_at() and st_dev support. (LP: #1411140)

  [ Christian Seiler ]
  * Make the journald to syslog forwarding more robust by increasing the
    maximum datagram queue length from 10 to 512. (Closes: #762700)

  [ Marco d'Itri ]
  * Avoid writing duplicate entries in 70-persistent-net.rules by double
    checking if the new udev rule has already been written for the given
    interface. This happens if multiple add events are generated before the
    write_net_rules script returns and udevd renames the interface.
    (Closes: #765577)

 -- Martin Pitt <mpitt@debian.org>  Thu, 02 Apr 2015 09:14:48 +0200

systemd (219-5) experimental; urgency=medium

  [ Didier Roche ]
  * Add "systemd-fsckd" autopkgtest. (LP: #1427312)
  * cmdline-upstart-boot autopkgtest: Update to Ubuntu's upstart-sysv split
    (test gets skipped on Debian while upstart-sysv does not yet exist there).
  * Cherry-pick a couple of upstream commits for adding transient state,
    fixing a race where mounts become available before the device being
    available.
  * Ensure PrivateTmp doesn't require tmpfs through tmp.mount, but rather adds
    an After relationship. (Closes: #779902)

  [ Martin Pitt ]
  * journald: Suppress expected cases of "Failed to set file attributes"
    errors. (LP: #1427899)
  * Add systemd-sysv.postinst: Update grub on first installation, so that the
    alternative init system boot entries get updated.
  * debian/tests: Call /tmp/autopkgtest-reboot, to work with autopkgtest >=
    3.11.1.
  * Check for correct architecture identifiers for SuperH. (Closes: #779710)
  * Fix tmpfiles.d to only apply the first match again (regression in 219).
    (LP: #1428540)
  * /lib/lsb/init-functions.d/40-systemd: Don't ignore systemd unit
    dependencies in "degraded" mode. (LP: #1429734)

  [ Michael Biebl ]
  * debian/udev.init: Recognize '!' flag with static device lists, to work
    with kmod 20. (Closes: #780263)

  [ Craig Magina ]
  * rules-ubuntu/71-power-switch-proliant.rules: Add support for HP ProLiant
    m400 Server Cartridge soft powerdown on Linux 3.16. (LP: #1428811)

  [ Scott Wakeling ]
  * Rework package description to be more accurate. (Closes: #740372)

 -- Martin Pitt <mpitt@debian.org>  Thu, 26 Mar 2015 16:31:04 +0100

systemd (219-4) experimental; urgency=medium

  * tmpfiles: Avoid creating duplicate ACL entries. Add postinst code to clean
    them up on upgrade. (Closes: #778656)
  * bootchart: Fix path to default init. (LP: #1423867)
  * Add "bootchart" autopkgtest, to spot regressions like the above.
  * autopkgtests: Factorize out "assert.sh" utility functions, and use them in
    the tests for useful failure messages.
  * Downgrade requirement for timedated, hostnamed, localed-locale, and
    logind autopkgtests from machine to container isolation.
  * boot-and-services and display-manager autopkgtest: Add systemd-sysv as
    proper test dependency instead of apt-get installing it. This works now
    also under Ubuntu 15.04.
  * boot-and-services autopkgtest: Check cleanup of temporary files during
    boot. Reproduces #779169.
  * Clean up /tmp/ directory again. (Closes: #779169, LP: #1424992)

 -- Martin Pitt <mpitt@debian.org>  Fri, 27 Feb 2015 07:02:09 +0100

systemd (219-3) experimental; urgency=medium

  * sysv-generator: fix wrong "Overwriting existing symlink" warnings.
    (Closes: #778700)
  * Add systemd-fsckd multiplexer and feed its output to plymouth. This
    provides an aggregate progress report of running file system checks and
    also allows cancelling them with ^C, in both text mode and Plymouth.
    (Closes: #775093, #758902; LP: #1316796)
  * Revert "journald: allow restarting journald without losing stream
    connections". This was a new feature in 219, but currently causes boot
    failures due to logind and other services not starting up properly.
    (Closes: #778970; LP: #1423811)
  * Add "boot-smoke" autopkgtest: Test 20 successful reboots in a row, and
    that there are no connection timeouts or stalled jobs. This reproduces the
    above regression.
  * debian/tests/localed-locale: Set up locale and keyboard default files on a
    minimal unconfigured testbed.
  * Add missing python3 test dependency to cmdline-upstart-boot and
    display-managers autopkgtests.
  * debian/tests/boot-and-services: Skip AppArmor test if AppArmor is not
    enabled.
  * debian/tests/boot-and-services: Reboot also if lightdm was just installed
    but isn't running yet.

 -- Martin Pitt <mpitt@debian.org>  Mon, 23 Feb 2015 09:52:12 +0100

systemd (219-2) experimental; urgency=medium

  * Fix UTF-16 to UTF-8 conversion on big-endian machines. (Closes: #778654)
  * Disable new new test-sigbus, it fails on some buildds due to too old
    kernels. (part of #778654)
  * debian/README.Debian, debian/systemd.postinst: Drop setfacl call for
    /var/log/journal, this is now done automatically by tmpfiles.d/systemd.conf.
  * Drop "acl" dependency, not necessary any more with the above.
  * debian/tests/boot-and-services: Move to using /var/lib/machines/,
    /var/lib/containers is deprecated.

 -- Martin Pitt <mpitt@debian.org>  Wed, 18 Feb 2015 15:29:42 +0100

systemd (219-1) experimental; urgency=medium

  [ Martin Pitt ]
  * New upstream release:
    - Fix spelling mistake in systemd.unit(5). (Closes: #773302)
    - Fix timeouts with D-Bus, leading to SIGFPE. (Closes: #774012)
    - Fix load/save of multiple rfkill states. (Closes: #759489)
    - Non-persistent journal (/run/log/journal) is now readable by group adm.
      (Closes: #771980)
    - Read netdev user mount option to correctly order network mounts after
      network.target. (Closes: #769186)
    - Fix 60-keyboard.hwdb documentation and whitespace handling.
      (Closes: #757367)
    - Fix ThinkPad X1 Carbon 20BT trackpad buttons (LP: #1414930)
    - Drop all backported patches and port the others to new upstream release.
  * Bump libblkid-dev build dependency as per upstream configure.ac.
  * debian/systemd.install: Add new language-fallback-map file.
  * debian/udev.install: Add new systemd-hwdb tool.
  * debian/libsystemd0.symbols: Add new symbols from this release.
  * tmpfiles.d/systemd.conf: Drop "wheel" ACL (that group does not exist in
    Debian) to make the ACL for "adm" actually work.
  * debian/rules: Explicitly disable importd for now; it should still mature a
    bit. Explicitly enable hwdb support.
  * /lib/lsb/init-functions.d/40-systemd: Call systemctl is-system-running
    with --quiet. (LP: #1421058)
  * debian/systemd.postrm: Clean getty@tty1.service and remote-fs.target
    enablement symlinks on purge. (Closes: #778499)
  * Move all Debian specific units in the systemd package into
    debian/extra/units/ and simplify debian/systemd.install.
  * Enable timesyncd by default. Add a config drop-in to not start if ntp,
    openntpd, or chrony is installed. (Closes: #755722)
  * debian/systemd.links: Drop obsolete hwclockfirst.service mask link, this
    was dropped in wheezy's util-linux already.
  * debian/udev.postinst: Call systemd-hwdb instead of udevadm hwdb.

  [ Michael Biebl ]
  * Stop removing firstboot man pages. They are now installed conditionally.

 -- Martin Pitt <mpitt@debian.org>  Tue, 17 Feb 2015 15:51:38 +0100

systemd (218-10) experimental; urgency=medium

  * Pull latest keymaps from upstream git. (LP: #1334968, #1409721)
  * rules: Fix by-path of mmc RPMB partitions and don't blkid them. Avoids
    kernel buffer I/O errors and timeouts. (LP: #1333140)
  * Clean up stale mounts when ejecting CD drives with the hardware eject
    button. (LP: #1168742)
  * Document systemctl --failed option. (Closes: #767267)
  * Quiesce confusing and irrelevant "failed to reset devices.list" warning.
    (LP: #1413193)
  * When booting with systemd-bootchart, default to run systemd rather than
    /sbin/init (which might not be systemd). (LP: #1417059)
  * boot-and-services autopkgtest: Add CgroupsTest to check cgroup
    creation/cleanup behaviour. This reproduces #777601 and verifies the fix
    for it.

 -- Martin Pitt <mpitt@debian.org>  Fri, 13 Feb 2015 12:25:06 +0100

systemd (218-9) experimental; urgency=medium

  [ Martin Pitt ]
  * debian/tests/logind: With dropped systemd-logind-launch we don't have a
    visible /sys/fs/cgroup/systemd/ any more under cgmanager. So adjust the
    test to check /proc/self/cgroup instead.
  * Add unit-config autopkgtest to check systemd unit/sysv init enabling and
    disabling via systemctl. This also reproduces #777613.
  * systemctl: Always install/enable/disable native units, even if there is a
    corresponding SysV script and we call update-rc.d; while the latter
    handles WantedBy=, it does not handle Alias=. (Closes: #777613)
  * cgroup: Don't trim cgroup trees created by someone else, just the ones
    that systemd itself created. This avoids cleaning up empty cgroups from
    e.g. LXC. (Closes: #777601)
  * Don't parse /etc/mtab for current mounts, but /proc/self/mountinfo. If the
    former is a file, it's most likely outdated on boot, leading to race
    conditions and unmounts during boot. (LP: #1419623)

  [ Michael Biebl ]
  * Explicitly disable the features we don't want to build for those with
    autodetection. This ensures reliable build results in dirty build
    environments.
  * Disable AppArmor support in the udeb build.
  * core: Don't fail to run services in --user instances if $HOME is missing.
    (Closes: #759320)

  [ Didier Roche ]
  * default-display-manager-generator: Avoid unnecessary /dev/null symlink and
    warning if there is no display-manager.service unit.

 -- Michael Biebl <biebl@debian.org>  Thu, 12 Feb 2015 18:45:12 +0100

systemd (218-8) experimental; urgency=medium

  [ Martin Pitt ]
  * boot-and-services autopkgtest: Ensure that there are no failed units,
    except possibly systemd-modules-load.service (as that notoriously fails
    with cruft in /etc/modules).
  * Revert "input" system group creation in systemd.postinst from 218-7. It's
    already done in udev.postinst.
  * ifup@.service: Revert checking for existance of ifupdown config for that
    interface, net.agent already does that.
  * Drop Also-redirect-to-update-rc.d-when-not-using-.service.patch; not
    necessary any more with the current version (mangle_names() already takes
    care of this).
  * Merge into Add-support-for-rcS.d-init-scripts-to-the-sysv-gener.patch:
    - Do-not-order-rcS.d-services-after-local-fs.target-if.patch, as it
      partially reverts the above, and is just fixing it.
    - Map-rcS.d-init-script-dependencies-to-their-systemd-.patch as it's just
      adding some missing functionality for the same purpose.
  * Merge Run-update-rc.d-defaults-before-update-rc.d-enable-d.patch into
    Make-systemctl-enable-disable-call-update-rc.d-for-s.patch as the former
    is fixing the latter and is not an independent change.
  * Drop Launch-logind-via-a-shell-wrapper.patch and systemd-logind-launch
    wrapper. The only remaining thing that we need from it is to create
    /run/systemd/, move that into the D-BUS service file directly.
  * /lib/lsb/init-functions.d/40-systemd: Avoid deadlocks during bootup and
    shutdown. DHCP/ifupdown and similar hooks which call "/etc/init.d/foo
    reload" can easily cause deadlocks, since the synchronous wait plus
    systemd's normal behaviour of transactionally processing all dependencies
    first easily causes dependency loops. Thus during boot/shutdown operate
    only on the unit and not on its dependencies, just like SysV behaves.
    (Closes: #777115, LP: #1417010)
  * Only start logind if dbus is installed. This fixes the noisy startup
    failure in environments without dbus, such as LXC containers or servers.
    (part of #772700)
  * Add getty-static.service unit which starts getty@.service on tty 2 to 6 if
    dbus is not installed, and hence logind cannot auto-start them on demand.
    (Closes: #772700)

  [ Michael Biebl ]
  * Update insserv-generator and map $x-display-manager to
    display-manager.service, following the recent change in sysv-generator.
    This avoids creating references to a no longer existing
    x-display-manager.target unit.

 -- Martin Pitt <mpitt@debian.org>  Mon, 09 Feb 2015 18:07:22 +0100

systemd (218-7) experimental; urgency=medium

  [ Martin Pitt ]
  * Don't attempt to mount the same swap partition twice through different
    device node aliases. (Closes: #772182, LP: #1399595)
  * logind: handle closing sessions over daemon restarts. (Closes: #759515,
    LP: #1415104)
  * logind: Fix sd_eviocrevoke ioctl call, to make forced input device release
    after log out actually work.
  * debian/rules: Drop obsolete --disable-multi-seat-x and
    --with-firmware-path configure options.
  * debian/udev.README.Debian: Trim the parts which are obsolete, wrong, or
    described in manpages. Only keep the Debian specific bits.
    (Part of #776546)
  * Actually install udev's README.Debian when building for Debian.
    (Closes: #776546)
  * Create system group "input" which was introduced in 215. (LP: #1414409)
  * ifup@.service: Don't fail if the interface is not configured in
    /etc/network/interfaces at all. (LP: #1414426)

  [ Michael Biebl ]
  * Update Vcs-Browser URL to use cgit and https.
  * Map $x-display-manager LSB facility to display-manager.service instead of
    making it a target. Using a target had the downside that multiple display
    managers could hook into it at the same time which could lead to several
    failed start attempts for the non-default display manager.

 -- Martin Pitt <mpitt@debian.org>  Sun, 01 Feb 2015 20:48:49 +0100

systemd (218-6) experimental; urgency=medium

  [ Martin Pitt ]
  * initramfs hook: Install 61-persistent-storage-android.rules if it exists.
  * Generate POT file during package build, for translators.
  * Pull latest keymaps from upstream git.
  * Order ifup@.service and networking.service after network-pre.target.
    (Closes: #766938)
  * Tone down "Network interface NamePolicy= disabled on kernel commandline,
    ignoring" info message to debug, as we expect this while we disable
    net.ifnames by default. (Closes: #762101, LP: #1411992)

  [ Michael Biebl ]
  * Ship bash-completion for udevadm. (Closes: #776166)
  * Drop rc-local generator in favor of statically enabling rc-local.service,
    and drop halt-local.service which is unnecessary on Debian.
    (Closes: #776170)
  * Drop the obsolete libsystemd-* libraries, there are no reverse
    dependencies left.

 -- Martin Pitt <mpitt@debian.org>  Mon, 26 Jan 2015 15:45:45 +0100

systemd (218-5) experimental; urgency=medium

  * Drop logger.agent. It hasn't been called from any udev rule for a long
    time, and looks obsolete.
  * debian/rules: Configure with --disable-firstboot to replace some manual
    file removals.
  * debian/rules: Remove manual file installation, move them to
    debian/*.install. Move all Debian specific installed files to
    debian/extra/.
  * Merge some changes from the Ubuntu package to reduce the delta; these only
    apply when building on/for Ubuntu:
    - Add 40-hyperv-hotadd.rules: Workaround for LP: #1233466.
    - Add 61-persistent-storage-android.rules to create persistent symlinks
      for partitions with PARTNAME. By Ricardo Salveti.
    - Add 71-power-switch-proliant.rules for supporting the power switches of
      ProLiant Server Cartridges. By Dann Frazier.
    - Add 78-graphics-card.rules: Mark KMS capable graphics devices as
      PRIMARY_DEVICE_FOR_DISPLAY so that we can wait for those in plymouth.
      By Scott James Remnant.
    - Don't install the Debian *.agent scripts. Instead, have Ubuntu's
      80-networking.rules directly pull in ifup@.service, which is much easier
      and more efficient.
  * Make EPERM/EACCESS when applying OOM adjustment for forked processes
    non-fatal. This happens in user namespaces like unprivileged LXC
    containers.
  * Fix assertion failure due to /dev/urandom being unmounted when shutting
    down unprivileged containers. Thanks Stéphane Graber.
  * Enable EFI support. This mostly auto-mounts /sys/firmware/efi/efivars, but
    also provides a generator for auto-detecting the root and the /boot/efi
    partition if they aren't in /etc/fstab. (Closes: #773533)

 -- Martin Pitt <mpitt@debian.org>  Thu, 22 Jan 2015 16:13:46 +0100

systemd (218-4) experimental; urgency=medium

  [ Michael Biebl ]
  * sysv-generator: handle Provides: for non-virtual facility names.
    (Closes: #774335)
  * Fix systemd-remount-fs.service to not fail on remounting /usr if /usr
    isn't mounted yet. This happens with initramfs-tools < 0.118 which we
    might not get into Jessie any more. (Closes: #742048)

  [ Martin Pitt ]
  * fstab-generator: Handle mountall's non-standard "nobootwait" and
    "optional" options. ("bootwait" is already the systemd default behaviour,
    and "showthrough" is irrelevant here, so both can be ignored).
  * Add autopkgtest for one-time boot with upstart when systemd-sysv is
    installed. This test only works under Ubuntu which has a split out
    upstart-bin package, and will be skipped under Debian.
  * debian/ifup@.service: Check if ifup succeeds by calling ifquery, to
    work around ifup not failing on invalid interfaces (see #773539)
  * debian/ifup@.service: Set proper service type (oneshot).
  * sysv-generator: Handle .sh suffixes when translating Provides:.
    (Closes: #775889)
  * sysv-generator: Make real units overwrite symlinks generated by Provides:
    from other units. Fixes failures due to presence of backup or old init.d
    scripts. (Closes: #775404)
  * Fix journal forwarding to syslog in containers without CAP_SYS_ADMIN.
    (Closes: #775067)
  * Re-enable AppArmor support, now that libapparmor1 moved to /lib. Add
    versioned dependency as long as this is still only in experimental.
    (Closes: #775331)
  * Add some missing dpkg and ucf temp files to the "hidden file" filter, to
    e. g. avoid creating units for them through the sysv-generator.
    (Closes: #775903)
  * Silence useless warning about /etc/localtime not being a symlink. This is
    deliberate in Debian with /usr (possibly) being on a separate partition.
    (LP: #1409594)

  [ Christian Kastner ]
  * Use common-session-noninteractive in systemd-user's PAM config, instead of
    common-session. The latter can include PAM modules like libpam-mount which
    expect to be called just once and/or interactively, which already happens
    for login, ssh, or the display-manager. Add pam_systemd.so explicitly, as
    it's not included in -noninteractive, but is always required (and
    idempotent). There is no net change on systemd which don't use manually
    installed PAM modules. (Closes: #739676)

  [ Michael Biebl ]
  * Make sure we run debian-fixup.service after /var has been mounted if /var
    is on a separate partition. Otherwise we might end up creating the
    /var/lock and /var/run symlink in the underlying root filesystem.
    (Closes: #768644)

 -- Martin Pitt <mpitt@debian.org>  Wed, 21 Jan 2015 15:57:50 +0100

systemd (218-3) experimental; urgency=medium

  * build-logind autopkgtest: Re-enforce that sd_login_monitor_new() succeeds,
    and restrict this test to isolation-container. (Reproduces LP #1400203)
  * Bring back patch to make sd_login_monitor_new() work under other init
    systems where /sys/fs/cgroup/systemd/machine does not exist.
    (LP: #1400203)
  * build-login autopkgtest: Build against libsystemd, not libsystemd-login
    any more.
  * Add debian/extra/systemd-vconsole-setup.service dependency shim for
    the console-setup init script, to avoid breaking dependencies of
    third-party packages. Install it for Ubuntu only for now, as in Debian
    plymouth's unit got adjusted. (LP: #1392970, Debian #755194)
  * Mark systemd{,-sysv} as M-A: foreign (thanks lintian).
  * Quiesce maintainer-script-calls-systemctl lintian warning.
  * Quiesce possibly-insecure-handling-of-tmp-files lintian warning, it's
    wrong there (we are handling tmpfiles.d/ files which are not in a temp
    dir).
  * Use dh_installinit's --noscript instead of --no-start for the upstart
    jobs without sysvinit scripts (thanks lintian).
  * Put systemd.pc into arch specific pkgconfig dir, as it contains the arch
    specific libdir value.
  * Don't enable audit by default. It causes flooding of dmesg and syslog,
    suppressing actually important messages. (Closes: #773528)
  * Cherrypick various bug fixes in loopback device setup and netlink socket
    communication. Fixes massive CPU usage due to tight retry loops in user
    LXC containers.

 -- Martin Pitt <mpitt@debian.org>  Mon, 29 Dec 2014 14:55:35 +0100

systemd (218-2) experimental; urgency=medium

  * boot-and-services AppArmor autopkgtest: Stop checking the dmesg log; it is
    racy as sometimes message bursts are suppressed.
  * Fix crash in timedatectl with Etc/UTC.
  * Prefer-etc-X11-default-display-manager-if-present.patch: Drop wrong
    copy&paste'd comment, fix log strings. Thanks Adam D. Barratt.
  * boot-and-services: Robustify Nspawn tests, and show systemd-nspawn output
    on failure.
  * Disable tests which fail on buildds, presumably due to too old kernels,
    misconfigured /etc/hosts, and similar problems. Make failures of the test
    suite fatal now.

 -- Martin Pitt <mpitt@debian.org>  Tue, 16 Dec 2014 08:24:38 +0100

systemd (218-1) experimental; urgency=medium

  * New upstream release. Drop all cherry-picked patches and port the Debian
    specific ones.
    - Create /etc/machine-id on boot if missing. (LP: #1387090)
  * Add new libmount-dev build dependency.
  * Configure with --enable-split-usr.
  * Merge some permanent Ubuntu changes, using dpkg-vendor:
    - Don't symlink udev doc directories.
    - Add epoch to gudev packages; Ubuntu packaged the standalone gudev before
      it got merged into udev.
    - Add Apport hooks for udev and systemd.
  * udev-fallback-graphics upstart job: Guard the modprobe with || true to
    avoid a failure when vesafb is compiled in. (LP: #1367241)

 -- Martin Pitt <mpitt@debian.org>  Sun, 14 Dec 2014 13:58:39 +0100

systemd (217-4) experimental; urgency=medium

  [ Martin Pitt ]
  * Reinstate a debian/extra/rules/50-firmware.rules which immediately tells
    the kernel that userspace firmware loading failed. Otherwise it tries for a
    minute to call the userspace helper (if CONFIG_FW_LOADER_USER_HELPER is
    enabled) in vain, which causes long delays with devices which have a range
    of possible firmware versions. (LP: #1398458)
  * debian/systemd.postinst: Don't always restart journald, as this currently
    can't be done without losing the current journal and breaking attached
    processes. So only restart it from upgrades < 215-3 (where the socket
    location got moved) as an one-time upgrade path from wheezy.
    (Closes: #771122)
  * Revert "Modify insserv generator to mask sysvinit-only display managers".
    This is still under dispute, a bit risky, and might get a different
    implementation. Also, nodm really needs to be fixed properly, working
    around it is both too risky and also too hard to get right.

  [ Didier Roche ]
  * Add display managers autopkgtests.
  * Reset display-manager symlink to match /e/X/d-d-m even if
    display-manager.service was removed. Adapt the autopkgtests for it.
    (LP: #1400680)

 -- Martin Pitt <mpitt@debian.org>  Thu, 11 Dec 2014 18:06:54 +0200

systemd (217-3) experimental; urgency=medium

  [ Martin Pitt ]
  * systemd.bug-script: Really capture stderr of systemd-delta.
    (Closes: #771498)
  * boot-and-services autopkgtest: Give test apparmor job some time to
    actually finish.

  [ Didier Roche ]
  * updated debian/patches/insserv.conf-generator.patch:
    - if /etc/X11/default-display-manager doesn't match a systemd unit
      (or doesn't exist), be less agressive about what to mask: we let
      all sysvinit-only display-manager units enabled to fallback to previous
      behavior and let them starting. (Closes: #771739)

 -- Martin Pitt <mpitt@debian.org>  Tue, 02 Dec 2014 16:53:36 +0100

systemd (217-2) experimental; urgency=medium

  * Re-enable journal forwarding to syslog, until Debian's sysloggers
    can/do all read from the journal directly.
  * Fix hostnamectl exit code on success.
  * Fix "diff failed with error code 1" spew with systemd-delta.
    (Closes: #771397)
  * Re-enable systemd-resolved. This wasn't meant to break the entire
    networkd, just disable the new NSS module. Remove that one manually
    instead. (Closes: #771423, LP: #1397361)
  * Import v217-stable patches (up to commit bfb4c47 from 2014-11-07).
  * Disable AppArmor again. This first requires moving libapparmor to /lib
    (see #771667). (Closes: #771652)
  * systemd.bug-script: Capture stderr of systemd-{delta,analyze}.
    (Closes: #771498)

 -- Martin Pitt <mpitt@debian.org>  Mon, 01 Dec 2014 15:09:09 +0100

systemd (217-1) experimental; urgency=medium

  [ Martin Pitt ]
  * New upstream release. Drop all cherry-picked patches and port the Debian
    specific ones.
  * Disable systemd-resolved for now. It still needs to mature, and
    integration into Debian should be discussed first.
  * Bump util-linux dependency to >= 2.25 as per NEWS.
  * Drop installation of 50-firmware.rules, not shipped upstream any more.
    Firmware loading is now exclusively done by the kernel.
  * Drop installation of readahead related services and code, readahead got
    dropped in this version.
  * Ship new networkctl CLI tool.
  * debian/libsystemd0.symbols: Add new symbols from this release.
  * debian/rules: Call dpkg-gensymbols with -c4 to immediately spot
    changed/missing symbols during build.
  * boot-and-services autopkgtest: Test AppArmor confined units (LP #1396270)
  * Create new "systemd-journal-remote" system group, for
    systemd-tmpfiles-setup.service.

  [ Marc Deslauriers ]
  * Build-depend on libapparmor-dev to enable AppArmor support. (LP: #1396270)

  [ Didier Roche ]
  * Handle display-manager transitions: (Closes: #748668)
    - Add a generator to ensure /etc/X11/default-display-manager is controlling
      which display-manager is started.
    - Modify insserv generator to mask of sysvinit-only dms with insserv
      $x-display-manager tag if they don't match
      /etc/X11/default-display-manager. This avoids starting multiple dms at
      boot.
  * Cherry-pick Shared-add-readlink_value.patch as using that function in the
    generator.

 -- Martin Pitt <mpitt@debian.org>  Fri, 28 Nov 2014 10:53:58 +0100

systemd (215-18) unstable; urgency=medium

  [ Michael Biebl ]
  * manager: Pass correct errno to strerror(), have_ask_password contains
    negative error values which have to be negated when being passed to
    strerror().

  [ Martin Pitt ]
  * Revert upstream commit 743970d which immediately SIGKILLs units during
    shutdown. This leads to problems like bash not being able to write its
    history, mosh not saving its state, and similar failed cleanup actions.
    (Closes: #784720, LP: #1448259)
  * write_net_rules: Escape '{' and '}' characters as well, to make this work
    with busybox grep. Thanks Faidon Liambotis! (Closes: #765577)

 -- Martin Pitt <mpitt@debian.org>  Thu, 21 May 2015 15:49:30 +0200

systemd (215-17) unstable; urgency=high

  * cryptsetup: Implement offset and skip options. (Closes: #751707,
    LP: #953875)

 -- Martin Pitt <mpitt@debian.org>  Thu, 16 Apr 2015 10:26:46 -0500

systemd (215-16) unstable; urgency=medium

  [ Christian Seiler ]
  * Don't run hwclock-save.service in containers. (Closes: #782377)

  [ Michael Biebl ]
  * Do not print anything while passwords are being queried. This should make
    password prompts without plymouth more usable. (Closes: #765013)
  * Skip filesystem check if already done by the initramfs. (Closes: #782522)

 -- Michael Biebl <biebl@debian.org>  Mon, 13 Apr 2015 19:42:32 +0200

systemd (215-15) unstable; urgency=medium

  [ Adam Conrad ]
  * debian/systemd.{triggers,postinst}: Trigger a systemctl daemon-reload
    when init scripts are installed or removed (Closes: #766429)

  [ Martin Pitt ]
  * Fix getty restart loop when PTS device is gone. (Closes: #780711)
  * Run timesyncd in virtual machines. (Closes: #762343)
  * Make logind work in environments without CAP_SYS_ADMIN (mostly
    containers). Thanks Christian Seiler for the backporting!
    (Closes: #778608)
  * Check for correct signatures when setting properties. Fixes systemd
    getting stuck on trying to set invalid property types. (Closes: #781602)

 -- Martin Pitt <mpitt@debian.org>  Thu, 09 Apr 2015 10:12:37 +0200

systemd (215-14) unstable; urgency=medium

  [ Michael Biebl ]
  * Map $x-display-manager LSB facility to display-manager.service instead of
    making it a target. Using a target had the downside that multiple display
    managers could hook into it at the same time which could lead to several
    failed start attempts for the non-default display manager.
  * Update insserv-generator and map $x-display-manager to
    display-manager.service, following the recent change in sysv-generator.
    This avoids creating references to a no longer existing
    x-display-manager.target unit.
  * Cherry-pick upstream fix to increase the SendBuffer of /dev/log to 8M.

  [ Martin Pitt ]
  * scope: Make attachment of initial PIDs more robust. Fixes crash with
    processes that get started by an init.d script with a different (aliased)
    name when the cgroup becomes empty. (Closes: #781210)
  * boot-and-services, display-managers autopkgtests: Add missing python3 test
    dependency.
  * Don't attempt to mount the same swap partition twice through different
    device node aliases. (Closes: #772182, LP: #1399595)

  [ Christian Seiler ]
  * Make the journald to syslog forwarding more robust by increasing the
    maximum datagram queue length from 10 to 512. (Closes: #762700)

  [ Marco d'Itri ]
  * Avoid writing duplicate entries in 70-persistent-net.rules by double
    checking if the new udev rule has already been written for the given
    interface. This happens if multiple add events are generated before the
    write_net_rules script returns and udevd renames the interface.
    (Closes: #765577)

 -- Michael Biebl <biebl@debian.org>  Mon, 30 Mar 2015 13:26:52 +0200

systemd (215-13) unstable; urgency=medium

  [ Martin Pitt ]
  * Add hwclock-save.service to sync the system clock to the hardware clock on
    shutdown, to provide monotonic time for reboots. (Note: this is a hack for
    jessie; the next Debian release will enable timesyncd by default).
    (Closes: #755722)
  * Check for correct architecture identifiers for SuperH. (Closes: #779710)
  * networkd: Fix stopping v4 dhcpclient when the carrier is lost. Thanks
    Christos Trochalakis! (Closes: #779571)
  * Fix segfault with units that depend on themselves. (Closes: #780675)
  * tmpfiles-setup-dev: Call tmpfiles with --boot to allow unsafe device
    creation. Fixes creation of static device nodes with kmod 20.
    (Closes: #780263)

  [ Christian Seiler ]
  * core: Don't migrate PIDs for units that may contain subcgroups.
    This stops messing up lxc/libvirt/other custom cgroup layouts after
    daemon-reload. (Closes: #777164)
  * sysv-generator: add support for /etc/insserv/overrides. (Closes: #759001)

  [ Michael Biebl ]
  * debian/udev.init: Recognize '!' flag with static device lists, to work
    with kmod 20. (Closes: #780263)

  [ Didier Roche ]
  * Ensure PrivateTmp doesn't require tmpfs through tmp.mount, but rather adds
    an After relationship. (Closes: #779902)

 -- Martin Pitt <mpitt@debian.org>  Thu, 26 Mar 2015 14:23:35 +0100

systemd (215-12) unstable; urgency=medium

  [ Martin Pitt ]
  * debian/udev.README.Debian: Trim the parts which are obsolete, wrong, or
    described in manpages. Only keep the Debian specific bits.
    (Part of #776546)
  * Actually install udev's README.Debian when building for Debian.
    (Closes: #776546)
  * Only start logind if dbus is installed. This fixes the noisy startup
    failure in environments without dbus such as LXC containers or servers.
    (part of #772700)
  * Add getty-static.service unit which starts getty@.service on tty 2 to 6 if
    dbus is not installed, and hence logind cannot auto-start them on demand.
    (Closes: #772700)
  * Add unit-config autopkgtest to check systemd unit/sysv init enabling and
    disabling via systemctl. This avoids bugs like #777613 (did not affect
    unstable).
  * cgroup: Don't trim cgroup trees created by someone else, just the ones
    that systemd itself created. This avoids cleaning up empty cgroups from
    e.g. LXC. (Closes: #777601)
  * boot-and-services autopkgtest: Add CgroupsTest to check cgroup
    creation/cleanup behaviour. This reproduces #777601 and verifies the fix
    for it.
  * rules: Fix by-path of mmc RPMB partitions and don't blkid them. Avoids
    kernel buffer I/O errors and timeouts. (LP: #1333140)
  * Document systemctl --failed option. (Closes: #767267)

  [ Michael Biebl ]
  * core: Don't fail to run services in --user instances if $HOME is missing.
    (Closes: #759320)

  [ Didier Roche ]
  * default-display-manager-generator: Avoid unnecessary /dev/null symlink and
    warning if there is no display-manager.service unit.

 -- Martin Pitt <mpitt@debian.org>  Fri, 13 Feb 2015 12:08:31 +0100

systemd (215-11) unstable; urgency=medium

  [ Martin Pitt ]
  * escape-beef-up-new-systemd-escape-tool.patch: Avoid creating a dangling
    symlink, to work around regression in recent patch (see #776257).
  * Order ifup@.service and networking.service after network-pre.target.
    (Closes: #766938)
  * Tone down "Network interface NamePolicy= disabled on kernel commandline,
    ignoring" info message to debug, as we expect this while we disable
    net.ifnames by default. (Closes: #762101, LP: #1411992)
  * logind: handle closing sessions over daemon restarts. (Closes: #759515,
    LP: #1415104)
  * logind: Fix sd_eviocrevoke ioctl call, to make forced input device release
    after log out actually work.
  * debian/patches/series: Move upstreamed patches into the appropriate
    section.

  [ Michael Biebl ]
  * Make sure we run debian-fixup.service after /var has been mounted if /var
    is on a separate partition. Otherwise we might end up creating the
    /var/lock and /var/run symlink in the underlying root filesystem.
    (Closes: #768644)

 -- Martin Pitt <mpitt@debian.org>  Thu, 29 Jan 2015 09:01:54 +0100

systemd (215-10) unstable; urgency=medium

  [ Martin Pitt ]
  * sysv-generator: Handle .sh suffixes when translating Provides:.
    (Closes: #775889)
  * sysv-generator: Make real units overwrite symlinks generated by Provides:
    from other units. Fixes failures due to presence of backup or old init.d
    scripts. (Closes: #775404)
  * Fix journal forwarding to syslog in containers without CAP_SYS_ADMIN.
    (Closes: #775067)

  [ Christian Kastner ]
  * Use common-session-noninteractive in systemd-user's PAM config, instead of
    common-session. The latter can include PAM modules like libpam-mount which
    expect to be called just once and/or interactively, which already happens
    for login, ssh, or the display-manager. Add pam_systemd.so explicitly, as
    it's not included in -noninteractive, but is always required (and
    idempotent). There is no net change on systemd which don't use manually
    installed PAM modules. (Closes: #739676)

 -- Martin Pitt <mpitt@debian.org>  Wed, 21 Jan 2015 13:18:05 +0100

systemd (215-9) unstable; urgency=medium

  [ Didier Roche ]
  * Add display managers autopkgtests.
  * Reset display-manager symlink to match /e/X/d-d-m even if
    display-manager.service was removed. Adapt the autopkgtests for it.

  [ Martin Pitt ]
  * Prefer-etc-X11-default-display-manager-if-present.patch: Drop wrong
    copy&paste'd comment, fix log strings. Thanks Adam D. Barratt.
  * Log all members of cyclic dependencies (loops) even with quiet on the
    kernel cmdline. (Closes: #770504)
  * Don't auto-clean PrivateTmp dir in /var/tmp; in Debian we don't want to
    clean /var/tmp/ automatically. (Closes: #773313)

  [ Michael Biebl ]
  * sysv-generator: handle Provides: for non-virtual facility names.
    (Closes: #774335)
  * Fix systemd-remount-fs.service to not fail on remounting /usr if /usr
    isn't mounted yet. This happens with initramfs-tools < 0.118 which we
    might not get into Jessie any more. (Closes: #742048)

 -- Martin Pitt <mpitt@debian.org>  Tue, 13 Jan 2015 11:24:43 +0100

systemd (215-8) unstable; urgency=medium

  [ Didier Roche ]
  * Cherry-pick shared-add-readlink_value.patch, we will use that function in
    the generator.
  * Cherry-pick util-allow-strappenda-to-take-any-number-of-args.patch, we
    will use that function in the generator.
  * Handle multiple display managers which don't ship a systemd unit or the
    corresponding postinst logic for updating display-manager.service: Add a
    generator to ensure /etc/X11/default-display-manager is controlling which
    display-manager is started. (Closes: #771287)

  [ Sjoerd Simons ]
  * d/p/core-Fix-bind-error-message.patch:
    + Added. Fix error message on bind failure to print the full path
  * d/p/core-Make-binding-notify-private-dbus-socket-more-ro.patch:
    + Added. Be more robust when binding private unix sockets (Based on current
    upstream logic) (Closes: #761306)

  [ Martin Pitt ]
  * Clean up ...journal~ files from unclean shutdowns. (Closes: #771707)
  * debian/systemd.postinst: Don't always restart journald, as this currently
    can't be done without losing the current journal and breaking attached
    processes. So only restart it from upgrades < 215-3 (where the socket
    location got moved) as an one-time upgrade path from wheezy.
    (Closes: #771122)
  * journalctl: Fix help text for --until. (Closes: #766598)
  * Bump systemd's udev dependency to >= 208-8, so that on partial upgrades we
    make sure that the udev package has appropriate Breaks:. In particular,
    this avoids installing current udev with kmod << 14. (Closes: #771726)

  [ Michael Biebl ]
  * systemd.postinst: Move unit enablement after restarting systemd, so that
    we don't fail to enable units with keywords that wheezy's systemd does not
    understand yet. Fixes enabling getty units on wheezy upgrades with
    systemd. (Closes: #771204)

 -- Martin Pitt <mpitt@debian.org>  Fri, 05 Dec 2014 10:01:24 +0100

systemd (215-7) unstable; urgency=medium

  [ Martin Pitt ]
  * Add myself to Uploaders.
  * Add boot-and-services autopkgtest: Check booting with systemd-sysv and
    that the most crucial services behave as expected.
  * logind autopkgtest: Fix stderr output in waiting loop for scsi_debug.
  * Add nspawn test to boot-and-services autopkgtest.
  * Make systemd-nspawn@.service work out of the box: (Closes: #770275)
    - Pre-create /var/lib/container with a secure mode (0700) via tmpfiles.d.
    - Add new try-{guest,host} modes for --link-journal to silently skip
      setting up the guest journal if the host has no persistent journal.
    - Extend boot-and-services autopkgtest to cover systemd-nspawn@.service.
  * Cherry-pick upstream patch to fix SELinux unit access check (regression
    in 215).
  * sysv-generator: Avoid wrong dependencies for failing units. Thanks to
    Michael Biebl for the patch! (Closes: #771118)
  * Cherry-pick patches to recognize and respect the "discard" mount option
    for swap devices. Thanks to Aurelien Jarno for finding and testing!
    (Closes: #769734)

  [ Jon Severinsson]
  * Add /run/shm -> /dev/shm symlink in debian/tmpfiles.d/debian.conf. This
    avoids breakage in Jessie for packages which still refer to /run/shm, and
    while https://wiki.debian.org/ReleaseGoals/RunDirectory is still official.
    (LP: #1320534, Closes: #674755).

 -- Martin Pitt <mpitt@debian.org>  Fri, 28 Nov 2014 06:43:15 +0100

systemd (215-6) unstable; urgency=medium

  [ Martin Pitt ]
  * Cherry-pick upstream patch to fix udev crash in link_config_get().
  * Cherry-pick upstream patch to fix tests in limited schroot environments.
  * Add d/p/Add-env-variable-for-machine-ID-path.patch: Allow specifying an
    alternate /etc/machine-id location. This is necessary for running tests
    as long as it isn't in our base images (see Debian #745876)
  * Run tests during package build. For the first round don't make them fatal
    for now (that will happen once we see results from all the architectures).
  * Drop our Check-for-kmod-binary.patch as the upstream patch
    units-conditionalize-static-device-node-logic-on-CAP.patch supersedes it.
  * Drop Use-comment-systemd.-syntax-in-systemd.mount-man-pag.patch, as
    our util-linux is now recent enough. Bump dependency to >= 2.21.
  * Adjust timedated and hostnamed autopkgtests to current upstream version.
  * Replace our Debian hwdb.bin location patch with what got committed
    upstream. Run hwdb update with the new --usr option to keep current
    behaviour.
  * debian/README.Debian: Document how to debug boot or shutdown problems with
    the debug shell. (Closes: #766039)
  * Skip-99-systemd.rules-when-not-running-systemd-as-in.patch: Call path_id
    under all init systems, to get consistent ID_PATH attributes. This is
    required so that tools like systemd-rfkill can be used with SysVinit or
    upstart scripts, too. (LP: #1387282)
  * Switch libpam-systemd dependencies to prefer systemd-shim over
    systemd-sysv, to implement the CTTE decision #746578. This is a no-op on
    systems which already have systemd-sysv installed, but will prevent
    installing that on upgrades. (Closes: #769747)
  * Remove Tollef from Uploaders: as per his request. Thanks Tollef for all
    you work!
  * net.agent: Properly close stdout/err FDs, to avoid long hangs during udev
    settle. Thanks to Ben Hutchings! (Closes: #754987)
  * Bump Standards-Version to 3.9.6 (no changes necessary).

  [ Didier Roche ]
  * debian/ifup@.service: add a ConditionPath on /run/network, to avoid
    failing the unit if /etc/init.d/networking is disabled. (Closes: #769528)

 -- Martin Pitt <mpitt@debian.org>  Tue, 18 Nov 2014 12:37:22 +0100

systemd (215-5) unstable; urgency=medium

  [ Martin Pitt ]
  * Unblacklist hyperv_fb again, it is needed for graphical support on Hyper-V
    platforms. Thanks Andy Whitcroft! (LP: #1359933)
  * Bump systemd-shim Depends/Breaks to 8-2 to ensure a lockstep upgrade.
    (Closes: #761947)

  [ Sjoerd Simons ]
  * d/p/sd-bus-Accept-no-sender-as-the-destination-field.patch
    + Fix compatibility between systemctl v215 and v208. Resolves issue when
      reloads of services is requested before systemd is re-execed
      (Closes: #762146)

  [ Michael Biebl ]
  * Don't overmount existing /run/user/<UID> directories with a per-user tmpfs
    on upgrades. (Closes: #762041)
  * Re-enable mount propagation for udevd. This avoids that broken software
    like laptop-mode-tools, which runs mount from within udev rules, causes
    the root file system to end up read-only. (Closes: #762018)

 -- Michael Biebl <biebl@debian.org>  Sat, 27 Sep 2014 17:49:47 +0200

systemd (215-4) unstable; urgency=medium

  * Upload to unstable.

 -- Michael Biebl <biebl@debian.org>  Mon, 15 Sep 2014 17:38:30 +0200

systemd (215-3) experimental; urgency=medium

  [ Ben Howard ]
  * 75-persistent-net-generator.rules: Fix matches of HyperV. (LP: #1361272)

  [ Martin Pitt ]
  * 75-persistent-net-generator.rules: Add new MS Azure MAC prefix 00:25:ae.
    (LP: #1367883)

  [ Michael Biebl ]
  * Update upstream v215-stable patch series.
  * The /dev/log socket and /dev/initctl FIFO have been moved to /run and
    replaced by symlinks. Create the symlinks manually on upgrades as well.
    (Closes: #761340)
  * Fix incorrect paths in man pages. (LP: #1357782, Closes: #717491)
  * Make systemd recommend dbus so it is installed on upgrades. The dbus
    system bus is required to run systemd-logind and the autovt feature relies
    on logind. (Closes: #758111)
  * Bump dependency on systemd-shim to (>= 7-2) to ensure we have a version
    which supports systemd >= 209.
  * Rework bug-script to be more upfront about what kind of data is gathered
    and ask the user for permission before attaching the information to the
    bug report. (Closes: #756248)

  [ Sjoerd Simons ]
  * d/p/buildsys-Don-t-default-to-gold-as-the-linker.patch
    + Don't explicitly pick gold as the default linker. Fixes FTBFS on sparc
      (Closes: #760879)

 -- Sjoerd Simons <sjoerd@debian.org>  Sun, 14 Sep 2014 20:14:49 +0200

systemd (215-2) experimental; urgency=medium

  * debian/patches/always-check-for-__BYTE_ORDER-__BIG_ENDIAN-when-chec.patch
    + Added. Fix checking of system endianness. Fixes FTBFS on powerpc
  * debian/patches/timesyncd-when-we-don-t-know-anything-about-the-netw.patch:
    + Let timesyncd go online even if networkd isn't running (from upstream
      git) (Closes: #760087)
  * debian/rules: add systemd-update-utmp-runlevel.service to
    {poweroff, rescue, multi-user, graphical, reboot}.target.wants to trigger
    the runlevel target to be loaded

 -- Sjoerd Simons <sjoerd@debian.org>  Sun, 07 Sep 2014 23:46:02 +0200

systemd (215-1) experimental; urgency=medium

  * New upstream release.
  * Import upstream v215-stable patch series.
  * Rebase remaining Debian patches on top of v215-stable.
  * Drop our Debian-specific run-user.mount unit as upstream now creates a
    per-user tmpfs via logind.
  * Don't rely on new mount from experimental for now and re-add the patch
    which updates the documentation accordingly.
  * Cherry-pick upstream fix to use correct versions for the new symbols that
    were introduced in libudev.
  * Update symbols files
    - Add two new symbols for libudev1.
    - Remove private symbol from libgudev-1.0-0. This symbol was never part of
      the public API and not used anywhere so we don't need a soname bump.
  * Cherry-pick upstream commit to not install busname units if kdbus support
    is disabled.
  * Make /run/lock tmpfs an API fs so it is available during early boot.
    (Closes: #751392)
  * Install new systemd-path and systemd-escape binaries.
  * Cherry-pick upstream commit which fixes the references to the systemctl
    man page. (Closes: #760613)
  * Use the new systemd-escape utility to properly escape the network
    interface name when starting an ifup@.service instance for hotplugged
    network interfaces. Make sure a recent enough systemd version is installed
    by bumping the versioned Breaks accordingly. (Closes: #747044)
  * Order ifup@.service after networking.service so we don't need to setup the
    runtime directory ourselves and we have a defined point during boot when
    hotplugged network interfaces are started.
  * Disable factory-reset feature and remove files associated with it. This
    feature needs more integration work first before it can be enabled in
    Debian.
  * Cherry-pick upstream commit to fix ProtectSystem=full and make the
    ProtectSystem= option consider /bin, /sbin, /lib and /lib64 (if it exists)
    on Debian systems. (Closes: #759689)
  * Use adduser in quiet mode when creating the system users/groups to avoid
    warning messages about the missing home directories. Those are created
    dynamically during runtime. (Closes: #759175)
  * Set the gecos field when creating the system users.
  * Add systemd-bus-proxy system user so systemd-bus-proxyd can properly drop
    its privileges.
  * Re-exec systemd and restart services at the end of postinst.
  * Cherry-pick upstream commit for sd-journal to properly convert
    object->size on big endian which fixes a crash in journalctl --list-boots.
    (Closes: #758392)

 -- Michael Biebl <biebl@debian.org>  Sun, 07 Sep 2014 09:58:48 +0200

systemd (214-1) experimental; urgency=medium

  * New upstream release v214.
    (Closes: #750793, #749268, #747939)

  [ Jon Severinsson ]
  * Import upstream v214-stable patch series.
    - Rebase remaining Debian patches on top of v214-stable.
    - Drop modifications to the now-removed built-in sysvinit support.
  * Install the new combined libsystemd0 library, this library combines all
    functionality of the various libsystemd-* libraries.
    - Deprecate the old libsystemd-* libraries as they've been bundled into
      libsystemd0. The old -dev files now just carry a transitional .pc file.
    - Add new symbols file for libsystemd0.
  * Update symbols file for libgudev-1.0-0.
  * Remove pre-generated rules and unit files in debian/rules clean target.
  * Add new systemd service users in systemd postinst (systemd-timesync,
    systemd-network, systemd-resolve)
  * Add new system group "input" used by udev rules in udev postinst.
  * Try-restart networkd, resolved, and timesyncd after an upgrade.
  * Do not force-enable default-on services on every upgrade.
  * Add support for rcS.d init scripts to the sysv-generator.
    - Do not order rcS.d services after local-fs.target if they do not
      explicitly depend on $local_fs.
    - Map rcS.d init script dependencies to their systemd equivalent.
    - Special-case some dependencies for sysv init scripts for better
      backwards compatibility. (Closes: #726027, #738965).
  * Add systemd depends on new mount. (Closes: #754411)
  * Update /run/initctl symlink target in debian/tmpfiles.d/debian.conf.
  * Remove stored backlog state, rfkill state, random-seed and clock
    information from /var/lib/systemd on systemd purge.

  [ Sjoerd Simons ]
  * debian/patches/shared-include-stdbool.h-in-mkdir.h.patch
    + Added. Include stdbool before using bool in function prototypes. Fixes
      build of the insserv generator
  * Add python-lxml to build-depends for python-systemd
  * Turn on parallel build support
  * Install the new busctl binary and translations
  * Explicitly disable microhttp so the package build doesn't fail if the
    required dependencies for it happen to be installed.
  * debian/control: Make udev break plymouth (<< 0.9.0-7) as older plymouths
    assume udev implementation details that have changed slightly since v213
  * debian/control: Remove b-d on librwap0-dev
  * debian/control: Bump libkmod-dev b-d to >= 15
  * debian/rules: Drop outdated --enable-tcpwrap
  * debian/rules: Explicitly turn off rfkill, networkd, timesyncd and resolved
    for the udeb build
  * debian/rules: Use the debian ntp pool as default ntp servers
  * debian/rules: explicitely configure the maximum system uid/gids instead of
    relying on autodetection

 -- Sjoerd Simons <sjoerd@debian.org>  Sun, 24 Aug 2014 14:54:27 +0200

systemd (208-8) unstable; urgency=medium

  [ Martin Pitt ]
  * Fix duplicate line in copyright. (Closes: #756899)
  * Drop --disable-xattr configure option for udeb, does not exist any more.
  * Add Turkish debconf translations. Thanks Mert Dirik! (Closes: #757498)
  * Backport fix for lazy session-activation on non-seat0 seats.
    (LP: #1355331)

  [ Michael Biebl ]
  * Use "kmod static-nodes --output=/proc/self/fd/1" in make_static_nodes() as
    we can't rely on /dev/stdout to exist at this point during boot.
    (Closes: #757830)
  * Fix udev SysV init script and d-i start script to not write to
    /sys/kernel/uevent_helper unconditionally to not fail on a kernel with
    CONFIG_UEVENT_HELPER unset. (Closes: #756312)
  * Add Breaks: kmod (<< 14) to udev to make sure we have a kmod version
    supporting the static-nodes command.
  * Add Breaks: systemd (<< 208) to udev to avoid partial upgrades. Newer udev
    versions rely on kmod-static-nodes.service being provided by systemd.
    (Closes: #757777)
  * Updated upstream v208-stable patch series to 53b1b6c.
  * Cherry-pick upstream fix to ignore temporary dpkg files. (Closes: #757302)
  * Make emergency.service conflict with rescue.service.
    Otherwise if rescue mode is selected during boot and the emergency mode
    is triggered (e.g. via a broken fstab entry), we have two sulogin
    processes fighting over the tty. (Closes: #757072)
  * Stop syslog.socket when entering emergency mode as otherwise every log
    message triggers the start of the syslog service and its dependencies
    which conflicts with emergency.target. (Closes: #755581)

 -- Michael Biebl <biebl@debian.org>  Thu, 21 Aug 2014 00:14:21 +0200

systemd (208-7) unstable; urgency=medium

  [ Michael Biebl ]
  * Mask remaining services provided by the initscripts package and document
    in more detail why certain services have been masked. (Closes: #659264)
  * Install zsh completions to the correct place. (Closes: #717540)

  [ Jon Severinsson ]
  * Cherry-pick upstream fix for journal file permissions. (Closes: #755062)
  * Map some rcS.d init script dependencies to their systemd equivalent.
  * Update Depends on initscripts to the version with a systemd-compatible
    mountnfs ifup hook. (Closes: #746358)
  * Add Breaks on lvm2 versions without native systemd support.
    (Closes: #678438, #692120)
  * Do not fail udev upgrades if the udev service is already runtime-masked
    when the preinst script is run. (Closes: #755746)
  * Add Pre-Depends on systemd to systemd-sysv, to avoid risking that the
    sysv-compatible symlinks become dangling on a partial install.
  * Ensure that systemctl is usable right after being unpacked, by adding the
    required Pre-Depends to systemd and libsystemd-daemon0. (Closes: #753589)
  * Add support for TuxOnIce hibernation. (Closes: #746463)

  [ Martin Pitt ]
  * Rename "api" autopkgtest to "build-login", and stop requiring that
    sd_login_monitor_new() succeeds. It doesn't in many environments like
    schroot or after upgrades from < 204, and the main point of the test is
    to check that libsystemd-login-dev has correct contents and dependencies.
    Drop "isolation-machine" requirement.
  * Use glibc's xattr support instead of requiring libattr. Fixes FTBFS with
    latest glibc and libattr. Cherrypicked from trunk. Drop libattr1-dev build
    dependency. (Closes: #756097)
  * Build python3-systemd for Python 3 bindings. Drop python-systemd; it does
    not have any reverse dependencies, and we want to encourage moving to
    Python 3. (LP: #1258089)
  * Add simple autopkgtest for python3-systemd.
  * Add dbus dependency to libpam-systemd. (Closes: #755968)
  * Fix /dev/cdrom symlink to appear for all types of drives, not just for
    pure CD-ROM ones. Also, fix the symlinks to stay after change events.
    (LP: #1323777)
  * 75-persistent-net-generator.rules: Adjust Ravello interfaces; they don't
    violate the assignment schema, they should just not be persistent.
    Thanks to Boris Figovsky. (Closes: #747475, LP: #1317776)
  * Reinstate patches to make logind D-BUS activatable.
  * Re-add systemd-shim alternative dependency to libpam-systemd. Version it
    to ensure cgmanager support. (Closes: #754984, LP: #1343802)
  * Convert udev-finish.upstart from a task to a job, to avoid hangs with
    startpar. (Closes: #756631)
  * Add debian/extra/60-keyboard.hwdb: Latest keymaps from upstream git.
    This makes it trivial to backport keymap fixes to stable releases.
    (Closes: #657809; LP: #1322770, #1339998)
  * udev.init: Create static device nodes, as this moved out of udevd.
    Thanks to Michael Biebl for the script! (Closes: #749021)

 -- Martin Pitt <mpitt@debian.org>  Wed, 06 Aug 2014 13:33:22 +0200

systemd (208-6) unstable; urgency=medium

  [ Jon Severinsson ]
  * Add v208-stable patch series.
    - Update Debian patches to apply on top of v208-stable.
    - Move new manpages to libsystemd-*-dev as appropriate.

  [ Michael Biebl ]
  * Upload to unstable.

 -- Michael Biebl <biebl@debian.org>  Wed, 16 Jul 2014 00:44:15 +0200

systemd (208-5) experimental; urgency=medium

  * Merge changes from unstable branch.

 -- Michael Biebl <biebl@debian.org>  Sat, 28 Jun 2014 13:41:32 +0200

systemd (208-4) experimental; urgency=medium

  * Merge changes from unstable branch.
  * Drop alternative dependency on systemd-shim in libpam-systemd. The
    systemd-shim package no longer provides an environment to run
    systemd-logind standalone. See #752939 for further details.

 -- Michael Biebl <biebl@debian.org>  Sat, 28 Jun 2014 01:22:11 +0200

systemd (208-3) experimental; urgency=medium

  * Merge changes from unstable branch.

 -- Michael Biebl <biebl@debian.org>  Wed, 25 Jun 2014 11:29:07 +0200

systemd (208-2) experimental; urgency=medium

  [ Sjoerd Simons ]
  * Don't stop a running user manager from garbage collecting the users. Fixes
    long shutdown times when using a systemd user session

  [ Michael Stapelberg ]
  * Fix bug-script: “systemctl dump” is now “systemd-analyze dump”
    (Closes: #748311)

  [ Michael Biebl ]
  * Merge changes from unstable branch.
  * Cherry-pick upstream fixes to make sd_session_get_vt() actually work.

 -- Michael Biebl <biebl@debian.org>  Tue, 24 Jun 2014 17:45:26 +0200

systemd (208-1) experimental; urgency=medium

  [ Michael Biebl ]
  * New upstream release. (Closes: #729566)
  * Update patches.
  * Update symbols files for libsystemd-journal and libsystemd-login.
  * Install new files and remove the ones we don't use.
  * Install zsh completion files. (Closes: #717540)
  * Create a compat symlink /etc/sysctl.d/99-sysctl.conf as systemd-sysctl no
    longer reads /etc/sysctl.conf.
  * Bump Build-Depends on kmod to (>= 14).
  * Bump Build-Depends on libcryptsetup-dev to (>= 2:1.6.0) for tcrypt
    support.
  * Make kmod-static-nodes.service check for the kmod binary since we don't
    want a hard dependency on kmod e.g. for container installations.
  * Disable various features which aren't required for the udeb build.
  * Move new sd_pid_get_slice and sd_session_get_vt man pages into
    libsystemd-login-dev.
  * Make no-patch-numbers the default for gbp-pq.
  * Adjust systemd-user pam config file for Debian.
    This pam config file is used by libpam-systemd/systemd-logind when
    launching systemd user instances.
  * Drop patches to make logind D-Bus activatable. The cgroup handling has
    been reworked in v205 and logind no longer creates cgroup hierarchies on
    its own. That means that the standalone logind is no longer functional
    without support from systemd (or an equivalent cgroup manager).

  [ Martin Pitt ]
  * Explain patch management in debian/README.source.

 -- Michael Biebl <biebl@debian.org>  Mon, 28 Apr 2014 00:22:57 +0200

systemd (204-14) unstable; urgency=medium

  * Fix SIGABRT in insserv generator caused by incorrect usage of strcat().
    (Closes: #752992)
  * Mark -dev packages as Multi-Arch: same. (Closes: #720017)

 -- Michael Biebl <biebl@debian.org>  Sat, 28 Jun 2014 13:22:43 +0200

systemd (204-13) unstable; urgency=medium

  * Switch back to load the sg module via the kmod builtin. The problem was
    not that the kmod builtin is faster then modprobe but rather the incorrect
    usage of the "=" assignment operator. We need to use "+=" here, so the sg
    module is loaded in addition to other scsi modules, which are loaded via
    the modalias rule. Thanks to Tommaso Colombo for the analysis.
  * Cherry-pick upstream fix which prevents systemd from entering an infinite
    loop when trying to break an ordering cycle. (Closes: #752259)
  * Update insserv generator to not create any drop-in files for services
    where the corresponding SysV init script does not exist.
  * Drop the check for /sys/kernel/uevent_helper from postinst and the SysV
    init script and do not unconditionally overwrite it in the initramfs hook.
    Since a long time now udev has been using the netlink interface to
    communicate with the kernel and with Linux 3.16 it is possible to disable
    CONFIG_UEVENT_HELPER completely. (Closes: #752742)

 -- Michael Biebl <biebl@debian.org>  Sat, 28 Jun 2014 00:01:16 +0200

systemd (204-12) unstable; urgency=medium

  [ Martin Pitt ]
  * Change the sg loading rule (for Debian #657948) back to using modprobe.
    kmod is too fast and then sg races with sd, causing the latter to not see
    SCSI disks.  (Closes: #752591, #752605)

  [ Michael Biebl ]
  * Update udev bug-script to attach instead of paste extra info if a new
    enough reportbug version is available.

 -- Michael Biebl <biebl@debian.org>  Wed, 25 Jun 2014 10:55:12 +0200

systemd (204-11) unstable; urgency=medium

  [ Martin Pitt ]
  * Explain patch management in debian/README.source. (Closes: #739113)
  * Replace "Always probe cpu support drivers" patch with cherry-picked
    upstream fix which is more general.
  * Advertise hibernation only if there's enough free swap. Patches backported
    from current upstream. (LP: #1313522)
  * Fix typo in sg loading rule to make it actually work.

  [ Michael Biebl ]
  * Make no-patch-numbers the default for gbp-pq.
  * Cherry-pick upstream fix to properly handle multiline syslog messages.
    (Closes: #746351)
  * Cherry-pick upstream fix for libudev which fixes a memleak in
    parent_add_child().
  * Drop "-b debian" from Vcs-Git since we use the master branch for
    packaging now.
  * Drop Conflicts: sysvinit (<< 2.88dsf-44~) from systemd-sysv since this
    breaks dist-upgrades from wheezy when switching from sysvinit to
    systemd-sysv as default init. While downgrading the Pre-Depends in
    sysvinit would have been an alternative, dropping the Conflicts and only
    keeping the Replaces was deemed the lesser evil. (Closes: #748355)
  * Use Conflicts instead of Breaks against sysvinit-core. This avoids
    /sbin/init going missing when switching from systemd-sysv to sysvinit.
    While at it, add a Replaces: upstart. (Closes: #751589)
  * Make the SysV compat tools try both /run/initctl and /dev/initctl. This
    makes them usable under sysvinit as PID 1 without requiring any symlinks.
  * Various ifupdown integration fixes
    - Use DefaultDependencies=no in ifup@.service so the service can be
      started as early as possible.
    - Create the ifupdown runtime directory in ifup@.service as we can no
      longer rely on the networking service to do that for us.
    - Don't stop ifup@.service on shutdown but let the networking service take
      care of stopping all hotplugged interfaces.
    - Only start ifup@.service for interfaces configured as allow-hotplug.

  [ Michael Stapelberg ]
  * Clarify that “systemd” does not influence init whereas “systemd-sysv” does
    (Closes: #747741)

  [ Ansgar Burchardt ]
  * Don't use "set +e; set +u" unconditionally in the lsb init-functions hook
    as this might change the behaviour of existing SysV init scripts.
    (Closes: #751472)

 -- Michael Biebl <biebl@debian.org>  Tue, 24 Jun 2014 17:03:43 +0200

systemd (204-10) unstable; urgency=medium

  * In the udeb's udev.startup, make sure that /dev/pts exists.
  * systemd-logind-launch: Set the #files ulimit, for unprivileged LXC
    containers.
  * Drop udev.NEWS, it only applies to pre-squeeze.
  * Remove /var/log/udev on purge.
  * Always probe cpu support drivers. (LP #1207705)
  * On Dell PowerEdge systems, the iDRAC7 and later support a USB Virtual NIC
    for management. Name this interface "idrac" to avoid confusion with "real"
    network interfaces.
  * Drop numerical prefixes from patches, to avoid future diff noise when
    removing, cherry-picking, and merging patches. From now on, always use
    "gbp-pq export --no-patch-numbers" to update them.

 -- Martin Pitt <mpitt@debian.org>  Sun, 27 Apr 2014 11:53:52 +0200

systemd (204-9) unstable; urgency=medium

  * The "Flemish Beef and Beer Stew" release.

  [ Steve Langasek ]
  * Do proper refcounting of the PAM module package on prerm, so that we
    don't drop the module from the PAM config when uninstalling a
    foreign-arch package.  Related to Ubuntu bug #1295521.

  [ Martin Pitt ]
  * debian/udev.udev-finish.upstart: Fix path to tmp-rules,
    debian/extra/rule_generator.functions creates them in /run/udev/.
  * rules: Remove the kernel-install bits; we don't want that in Debian and
    thus it shouldn't appear in dh_install --list-missing output.
  * Ship sd-shutdown.h in libsystemd-daemon-dev.
  * Run dh_install with --fail-missing, to avoid forgetting files when we move
    to new versions.
  * Mount /dev/pts with the correct permissions in the udev, to avoid needing
    pt_chown (not available on all architectures). Thanks Adam Conrad.
  * Add new block of Windows Azure ethernet hardware address to
    75-persistent-net-generator.rules. (LP: #1274348, Closes: #739018)
  * Drop our Debian specific 60-persistent-storage{,-tape}.rules and use the
    upstream rules. They are compatible and do a superset of the
    functionality. (Closes: #645466)
  * Drop our Debian specific 80-drivers.rules and use the upstream rules with
    a patch for the sg module (see #657948). These now stop calling modprobe
    and use the kmod builtin, giving some nice boot speed improvement.
    (Closes: #717404)
  * Drop our Debian specific 50-udev-default.rules and 91-permissions.rules
    and use the upstream rules with a patch for the remaining Debian specific
    default device permissions. Many thanks to Marco d'Itri for researching
    which Debian-specific rules are obsolete! Amongst other things, this now
    also reads the hwdb info for USB devices (Closes: #717405) and gets rid of
    some syntax errors (Closes: #706221)
  * Set default polling interval on removable devices as well, for kernels
    which have "block" built in instead of being a module. (Closes: #713877)
  * Make sd_login_monitor_new() work for logind without systemd.
  * Cherry-pick upstream fix for polkit permissions for rebooting with
    multiple sessions.
  * Kill /etc/udev/links.conf, create_static_nodes, and associated code. It's
    obsolete with devtmpfs (which is required now), and doesn't run with
    systemd or upstart anyway.
  * Drop unnecessary udev.dirs.
  * Add autopkgtests for smoke-testing logind, hostnamed, timedated, localed,
    and a compile/link/run test against libsystemd-login-dev.

  [ Marco d'Itri ]
  * preinst: check for all the system calls required by modern releases
    of udev. (Closes: #648325)
  * Updated fbdev-blacklist.conf for recent kernels.
  * Do not blacklist viafb because it is required on the OLPC XO-1.5.
    (Closes: #705792)
  * Remove write_cd_rules and the associated rules which create "persistent"
    symlinks for CD/DVD devices and replace them with more rules in
    60-cdrom_id, which will create symlinks for one at random among the
    devices installed. Since the common case is having a single device
    then everything will work out just fine most of the times...
    (Closes: #655924)
  * Fix write_net_rules for systemd and sysvinit users by copying the
    temporary rules from /run/udev/ to /etc/udev/. (Closes: #735563)
  * Do not install sysctl.d/50-default.conf because the systemd package
    should not change kernel policies, at least until it will become
    the only supported init system.

  [ Michael Stapelberg ]
  * Add systemd-dbg package, thanks Daniel Schaal (Closes: #742724).
  * Switch from gitpkg to git-buildpackage. Update README.source accordingly.
  * Make libpam-systemd depend on systemd-sysv | systemd-shim. Packages that
    need logind functionality should depend on libpam-systemd.

  [ Michael Biebl ]
  * Do not send potentially private fstab information without prior user
    confirmation. (Closes: #743158)
  * Add support for LSB facilities defined by insserv.
    Parse /etc/insserv.conf.d content and /etc/insserv.conf and generate
    systemd unit drop-in files to add corresponding dependencies. Also ship
    targets for the Debian specific $x-display-manager and
    $mail-transport-agent system facilities. (Closes: #690892)
  * Do not accidentally re-enable /var/tmp cleaning when migrating the TMPTIME
    setting from /etc/default/rcS. Fix up existing broken configurations.
    (Closes: #738862)

 -- Michael Biebl <biebl@debian.org>  Sat, 26 Apr 2014 21:37:29 +0200

systemd (204-8) unstable; urgency=low

  [ Michael Stapelberg ]
  * move manpages from systemd to libsystemd-*-dev as appropriate
    (Closes: #738723)
  * fix systemctl enable/disable/… error message “Failed to issue method call:
    No such file or directory” (the previous upload did actually not contain
    this fix due to a merge conflict) (Closes: #738843)
  * add explicit “Depends: sysv-rc” so that initscript’s “Depends: sysv-rc |
    file-rc” will not be satisfied with file-rc. We need the invoke-rc.d and
    update-rc.d from sysv-rc, file-rc’s doesn’t have support for systemd.
    (Closes: #739679)
  * set capabilities cap_dac_override,cap_sys_ptrace=ep for
    systemd-detect-virt, so that it works for unprivileged users.
    (Closes: #739699)
  * pam: Check $XDG_RUNTIME_DIR owner (Closes: #731300)
  * Ignore chkconfig headers entirely, they are often broken in Debian
    (Closes: #634472)

  [ Michael Biebl ]
  * do a one-time migration of RAMTMP= from /etc/default/rcS and
    /etc/default/tmpfs, i.e. enable tmp.mount (Closes: #738687)
  * Bump Standards-Version to 3.9.5.

 -- Michael Biebl <biebl@debian.org>  Wed, 19 Mar 2014 18:57:35 +0100

systemd (204-7) unstable; urgency=low

  * fix systemctl enable/disable/… error message “Failed to issue method call:
    No such file or directory” (Closes: #734809)
  * bug-script: attach instead of paste extra info with reportbug ≥ 6.5.0
    (Closes: #722530)
  * add stage1 bootstrap support to avoid Build-Depends cycles (Thanks Daniel
    Schepler)
  * cherry-pick:
    order remote mounts from mountinfo before remote-fs.target (77009452cfd)
    (Closes: #719945)
    Fix CPUShares configuration option (ccd90a976dba) (Closes: #737156)
    fix reference in systemd-inhibit(1) (07b4b9b) (Closes: #738316)

 -- Michael Stapelberg <stapelberg@debian.org>  Tue, 11 Feb 2014 23:34:42 +0100

systemd (204-6) unstable; urgency=low

  [ Michael Stapelberg ]
  * Run update-rc.d defaults before update-rc.d <enable|disable>
    (Closes: #722523)
  * preinst: preserve var-{lock,run}.mount when upgrading from 44 to 204
    (Closes: #723936)
  * fstab-generator: don’t rely on /usr being mounted in the initrd
    (Closes: #724797)
  * systemctl: mangle names when avoiding dbus (Closes: #723855)
  * allow group adm read access on /var/log/journal (Closes: #717386)
  * add systemd-journal group (Thanks Guido Günther) (Closes: #724668)
  * copy /etc/localtime instead of symlinking (Closes: #726256)
  * don’t try to start autovt units when not running with systemd as pid 1
    (Closes: #726466)
  * Add breaks/replaces for the new sysvinit-core package (Thanks Alf Gaida)
    (Closes: #733240)
  * Add myself to uploaders

  [ Tollef Fog Heen ]
  * Make 99-systemd.rules check for /run/systemd/systemd instead of the
    ill-named cgroups directory.

  [ Martin Pitt ]
  * debian/udev.upstart: Fix path to udevd, the /sbin/udevd compat symlink
    should go away at some point.
  * debian/udev-udeb.install: Add 64-btrfs.rules and 75-probe_mtd.rules, they
    are potentially useful in a d-i environment.
  * debian/shlibs.local: Drop libudev; this unnecessarily generates overly
    strict dependencies, the libudev ABI is stable.
  * debian/extra/rules/75-persistent-net-generator.rules: Add Ravello systems
    (LP: #1099278)

 -- Michael Stapelberg <stapelberg@debian.org>  Tue, 31 Dec 2013 14:39:44 +0100

systemd (204-5) unstable; urgency=high

  * Cherry-pick 72fd713 from upstream which fixes insecure calling of polkit
    by avoiding a race condition in scraping /proc (CVE-2013-4327).
    Closes: #723713

 -- Michael Biebl <biebl@debian.org>  Mon, 23 Sep 2013 11:59:53 +0200

systemd (204-4) unstable; urgency=low

  * Add preinst check to abort udev upgrade if the currently running kernel
    lacks devtmpfs support. Since udev 176, devtmpfs is mandatory as udev no
    longer creates any device nodes itself. This only affects self-compiled
    kernels which now need CONFIG_DEVTMPFS=y.  Closes: #722580
  * Fix SysV init script to correctly mount a devtmpfs instead of tmpfs. This
    only affects users without an initramfs, which usually is responsible for
    mounting the devtmpfs.  Closes: #722604
  * Drop pre-squeeze upgrade code from maintainer scripts and simplify the
    various upgrade checks.
  * Suppress errors about unknown hwdb builtin. udev 196 introduced a new
    "hwdb" builtin which is not understood by the old udev daemon.
  * Add missing udeb line to shlibs.local. This ensures that udev-udeb gets a
    proper dependency on libudev1-udeb and not libudev1.  Closes: #722939
  * Remove udev-udeb dependency from libudev1-udeb to avoid a circular
    dependency between the two packages. This dependency was copied over from
    the old udev-gtk-udeb package and no longer makes any sense since
    libudev1-udeb only contains a library nowadays.

 -- Michael Biebl <biebl@debian.org>  Wed, 18 Sep 2013 00:05:21 +0200

systemd (204-3) unstable; urgency=low

  [ Michael Biebl ]
  * Upload to unstable.
  * Use /bin/bash in debug-shell.service as Debian doesn't have /sbin/sushell.
  * Only import net.ifaces cmdline property for network devices.
  * Generate strict dependencies between the binary packages using a
    shlibs.local file and add an explicit versioned dependency on
    libsystemd-login0 to systemd to ensure packages are upgraded in sync.
    Closes: #719444
  * Drop obsolete Replaces: libudev0 from udev package.
  * Use correct paths for various binaries, like /sbin/quotaon, which are
    installed in / and not /usr in Debian.  Closes: #721347
  * Don't install kernel-install(8) man page since we don't install the
    corresponding binary either.  Closes: #722180
  * Cherry-pick upstream fixes to make switching runlevels and starting
    reboot via ctrl-alt-del more robust.
  * Cherry-pick upstream fix to properly apply ACLs to Journal files.
    Closes: #717863

  [ Michael Stapelberg ]
  * Make systemctl enable|disable call update-rc.d for SysV init scripts.
    Closes: #709780
  * Don't mount /tmp as tmpfs by default and make it possible to enable this
    feature via "systemctl enable tmp.mount".  Closes: #718906

  [ Daniel Schaal ]
  * Add bug-script to systemd and udev.  Closes: #711245

  [ Ondrej Balaz ]
  * Recognize discard option in /etc/crypttab.  Closes: #719167

 -- Michael Biebl <biebl@debian.org>  Thu, 12 Sep 2013 00:13:11 +0200

systemd (204-2) experimental; urgency=low

  [ Daniel Schaal ]
  * Enable verbose build logs.  Closes: #717465
  * Add handling of Message Catalog files to provide additional information
    for log entries.  Closes: #717427
  * Remove leftover symlink to debian-enable-units.service.  Closes: #717349

  [ Michael Stapelberg ]
  * Install 50-firmware.rules in the initramfs and udeb.  Closes: #717635

  [ Michael Biebl ]
  * Don't pass static start priorities to dh_installinit anymore.
  * Switch the hwdb trigger to interest-noawait.
  * Remove obsolete support for configurable udev root from initramfs.
  * Bind ifup@.service to the network device. This ensures that ifdown is run
    when the device is removed and the service is stopped.
    Closes: #660861, #703033
  * Bump Standards-Version to 3.9.4. No further changes.
  * Add Breaks against consolekit (<< 0.4.6-1) for udev-acl.  Closes: #717385
  * Make all packages Priority: optional, with the exception of udev and
    libudev1, which remain Priority: important, and systemd-sysv, which
    remains Priority: extra due to the conflict with sysvinit.
    Closes: #717365
  * Restart systemd-logind.service on upgrades due to changes in the
    CreateSession D-Bus API between v44 and v204.  Closes: #717403

 -- Michael Biebl <biebl@debian.org>  Wed, 24 Jul 2013 23:47:59 +0200

systemd (204-1) experimental; urgency=low

  * New upstream release.  Closes: #675175, #675177
    - In v183 the udev sources have been merged into the systemd source tree.
      As a result, the udev binary packages will now be built from the systemd
      source package. To align the version numbers 139 releases were skipped.
    - For a complete list of changes, please refer to the NEWS file.
  * Add Marco to Uploaders.
  * Drop Suggests on the various python packages from systemd. The
    systemd-analyze tool has been reimplemented in C.
  * Add binary packages as found in the udev 175-7.2 source package.
  * Wrap dependencies for better readability.
  * Drop hard-coded Depends on libglib2.0-0 from gir1.2-gudev-1.0.
  * Drop old Conflicts, Replaces and Breaks, which are no longer necessary.
  * Make libgudev-1.0-dev depend on gir1.2-gudev-1.0 as per GObject
    introspection mini-policy.  Closes: #691313
  * The hwdb builtin has replaced pci-db and usb-db in udev. Drop the
    Recommends on pciutils and usbutils accordingly.
  * Drop our faketime hack. Upstream uses a custom xsl style sheet now to
    generate the man pages which no longer embeds the build date.
  * Add Depends on libpam-runtime (>= 1.0.1-6) to libpam-systemd as we are
    using pam-auth-update.
  * Explicitly set Section and Priority for the udev binary package.
  * Update Build-Depends:
    - Drop libudev-dev, no longer required.
    - Add gtk-doc-tools and libglib2.0-doc for the API documentation in
      libudev and libgudev.
    - Add libgirepository1.0-dev and gobject-introspection for GObject
      introspection support in libgudev.
    - Add libgcrypt11-dev for encryption support in the journal.
    - Add libblkid-dev for the blkid udev builtin.
  * Use gir dh addon to ensure ${gir:Depends} is properly set.
  * Rename libudev0 → libudev1 for the SONAME bump.
  * Update symbols files. libudev now uses symbols versioning as the other
    libsystemd libraries. The libgudev-1.0-0 symbols file has been copied from
    the old udev package.
  * Run gtkdocize on autoreconf.
  * Enable python bindings for the systemd libraries and ship them in a new
    package named python-systemd.
  * Tighten Depends on libsystemd-id128-dev for libsystemd-journal-dev as per
    libsystemd-journal.pc.
  * Remove obsolete bash-completion scripts on upgrades. Nowadays they are
    installed in /usr/share/bash-completion/completions.
  * Rename conffiles for logind and journald.
  * Rename udev-gtk-udeb → libudev1-udeb to better reflect its actual contents.
  * Build two flavours: a regular build and one for the udev udebs with
    reduced features/dependencies.
  * Create a few compat symlinks for the udev package, most notably
    /sbin/udevadm and /sbin/udevd.
  * Remove the dpkg-triggered debian-enable-units script. This was a temporary
    workaround for wheezy. Packages should use dh-systemd now to properly
    integrate service files with systemd.
  * Update debian/copyright using the machine-readable copyright format 1.0.
  * Integrate changes from udev 175-7 and acknowledge the 175-7.1 and 175-7.2
    non-maintainer uploads.
  * Keep the old persistent network interface naming scheme for now and make
    the new one opt-in via net.ifnames=1 on the kernel command line.
  * Drop the obsolete udev-mtab SysV init script and properly clean up on
    upgrades.
  * Simplify the udev SysV init script and remove experimental and obsolete
    features.
  * Revert upstream commits which dropped support for distro specific
    features and config files.
  * Make logind, hostnamed, localed and timedated D-Bus activatable and
    usable when systemd is not running.
  * Store hwdb binary database in /lib/udev, not /etc/udev. Create the file on
    install and upgrades.
  * Provide a dpkg file trigger for hwdb, so the database is automatically
    updated when packages install files into /lib/udev/hwdb.d.

 -- Michael Biebl <biebl@debian.org>  Fri, 19 Jul 2013 00:32:36 +0200

systemd (44-12) unstable; urgency=low

  * Cherry-pick e17187 from upstream to fix build failures with newer glibc
    where the clock_* symbols have been moved from librt to libc.
    Closes: #701364
  * If the new init-system-helpers package is installed, make the
    debian-enable-units script a no-op. The auto-enabler was meant as a
    temporary workaround and will be removed once all packages use the new
    helper.
  * Update the checks which test if systemd is the active init. The
    recommended check is [ -d /run/systemd/system ] as this will also work
    with a standalone systemd-logind.
  * Set Maintainer to pkg-systemd-maintainers@lists.alioth.debian.org. Add
    Tollef and myself as Uploaders.
  * Stop building the GUI bits. They have been split into a separate source
    package called systemd-ui.

 -- Michael Biebl <biebl@debian.org>  Thu, 20 Jun 2013 01:32:16 +0200

systemd (44-11) unstable; urgency=low

  * Team upload.
  * Run debian-enable-units.service after sysinit.target to ensure our tmp
    files aren't nuked by systemd-tmpfiles.
  * The mountoverflowtmp SysV init script no longer exists so remove that
    from remount-rootfs.service to avoid an unnecessary diff to upstream.
  * Do not fail on purge if /var/lib/systemd is empty and has been removed
    by dpkg.

 -- Michael Biebl <biebl@debian.org>  Wed, 13 Mar 2013 08:03:06 +0100

systemd (44-10) unstable; urgency=low

  * Team upload.
  * Using the return code of "systemctl is-enabled" to determine whether we
    enable a service or not is unreliable since it also returns a non-zero
    exit code for masked services. As we don't want to enable masked services,
    grep for the string "disabled" instead.

 -- Michael Biebl <biebl@debian.org>  Fri, 15 Feb 2013 17:01:24 +0100

systemd (44-9) unstable; urgency=low

  * Team upload.
  * Fix typo in systemd.socket man page.  Closes: #700038
  * Use color specification in "systemctl dot" which is actually
    understood by dot.  Closes: #643689
  * Fix mounting of remote filesystems like NFS.  Closes: #673309
  * Use a file trigger to automatically enable service and socket units. A lot
    of packages simply install systemd units but do not enable them. As a
    result they will be inactive after the next boot. This is a workaround for
    wheezy which will be removed again in jessie.  Closes: #692150

 -- Michael Biebl <biebl@debian.org>  Fri, 15 Feb 2013 13:35:39 +0100

systemd (44-8) unstable; urgency=low

  * Team upload.
  * Use comment=systemd.* syntax in systemd.mount man page. The
    mount/util-linux version in wheezy is not recent enough to support the new
    x-systemd* syntax. Closes: #697141
  * Don't enable persistent storage of journal log files. The journal in v44
    is not yet mature enough.

 -- Michael Biebl <biebl@debian.org>  Sat, 19 Jan 2013 20:05:05 +0100

systemd (44-7) unstable; urgency=low

  * Fix a regression in the init-functions hook wrt reload handling that was
    introduced when dropping the X-Interactive hack.  Closes: #696355

 -- Michael Biebl <biebl@debian.org>  Fri, 21 Dec 2012 00:00:12 +0100

systemd (44-6) unstable; urgency=low

  [ Michael Biebl ]
  * No longer ship the /sys directory in the systemd package since it is
    provided by base-files nowadays.
  * Don't run udev rules if systemd is not active.
  * Converting /var/run, /var/lock and /etc/mtab to symlinks is a one-time
    migration so don't run the debian-fixup script on every boot.

  [ Tollef Fog Heen ]
  * Prevent the systemd package from being removed if it's the active init
    system, since that doesn't work.

  [ Michael Biebl ]
  * Use a separate tmpfs for /run/lock (size 5M) and /run/user (size 100M).
    Those directories are user-writable which could lead to DoS by filling up
    /run.  Closes: #635131

 -- Michael Biebl <biebl@debian.org>  Sun, 16 Dec 2012 21:58:37 +0100

systemd (44-5) unstable; urgency=low

  * Team upload.

  [ Tollef Fog Heen ]
  * disable killing on entering START_PRE, START, thanks to Michael
    Stapelberg for patch.  This avoids killing VMs run through libvirt
    when restarting libvirtd.  Closes: #688635.
  * Avoid reloading services when shutting down, since that won't work and
    makes no sense.  Thanks to Michael Stapelberg for the patch.
    Closes: #635777.
  * Try to determine which init scripts support the reload action
    heuristically.  Closes: #686115, #650382.

  [ Michael Biebl ]
  * Update Vcs-* fields, the Git repository is hosted on alioth now. Set the
    default branch to "debian".
  * Avoid reload and (re)start requests during early boot which can lead to
    deadlocks.  Closes: #624599
  * Make systemd-cgroup work even if not all cgroup mounts are available on
    startup.  Closes: #690916
  * Fix typos in the systemd.path and systemd.unit man page.  Closes: #668344
  * Add watch file to track new upstream releases.

 -- Michael Biebl <biebl@debian.org>  Thu, 25 Oct 2012 21:41:23 +0200

systemd (44-4) unstable; urgency=low

  [ Michael Biebl ]
  * Override timestamp for man page building, thereby avoiding skew
    between architectures which caused problems for multi-arch.
    Closes: #680011

  [ Tollef Fog Heen ]
  * Move diversion removal from postinst to preinst.  Closes: #679728
  * Prevent the journal from crashing when running out of disk space.
    This is 499fb21 from upstream.  Closes: #668047.
  * Stop mounting a tmpfs on /media.  Closes: #665943

 -- Tollef Fog Heen <tfheen@debian.org>  Sun, 01 Jul 2012 08:17:50 +0200

systemd (44-3) unstable; urgency=low

  [ Michael Biebl ]
  * Bump to debhelper 9.
  * Convert to Multi-Arch: same where possible.  Closes: #676615

  [ Tollef Fog Heen ]
  * Cherry-pick d384c7 from upstream to stop journald from leaking
    memory.  Thanks to Andreas Henriksson for testing.  Closes: #677701
  * Ship lsb init script override/integration in /lib/lsb/init-functions.d
    rather than diverting /lib/lsb/init-functions itself.  Add appropriate
    Breaks to ensure upgrades happen.

 -- Tollef Fog Heen <tfheen@debian.org>  Fri, 29 Jun 2012 22:34:16 +0200

systemd (44-2) unstable; urgency=low

  [ Michael Biebl ]
  * Tighten the versions in the maintscript file
  * Ship the /sys directory in the package
  * Re-add workaround for non-interactive PAM sessions
  * Mask checkroot-bootclean (Closes: #670591)
  * Don't ignore errores in systemd-sysv postinst

  [ Tollef Fog Heen ]
  * Bring tmpfiles.d/tmp.conf in line with Debian defaults.  Closes: #675422
  * Make sure /run/sensigs.omit.d exists.
  * Add python-dbus and python-cairo to Suggests, for systemd-analyze.
    Closes: #672965

 -- Tollef Fog Heen <tfheen@debian.org>  Tue, 08 May 2012 18:04:22 +0200

systemd (44-1) unstable; urgency=low

  [ Tollef Fog Heen ]
  * New upstream version.
    - Backport 3492207: journal: PAGE_SIZE is not known on ppc and other
      archs
    - Backport 5a2a2a1: journal: react with immediate rotation to a couple
      of more errors
    - Backport 693ce21: util: never follow symlinks in rm_rf_children()
      Fixes CVE-2012-1174, closes: #664364
  * Drop output message from init-functions hook, it's pointless.
  * Only rmdir /lib/init/rw if it exists.
  * Explicitly order debian-fixup before sysinit.target to prevent a
    possible race condition with the creation of sockets.  Thanks to
    Michael Biebl for debugging this.
  * Always restart the initctl socket on upgrades, to mask sysvinit
    removing it.

  [ Michael Biebl ]
  * Remove workaround for non-interactive sessions from pam config again.
  * Create compat /dev/initctl symlink in case we are upgrading from a system
    running a newer version of sysvinit (using /run/initctl) and sysvinit is
    replaced with systemd-sysv during the upgrade. Closes: #663219
  * Install new man pages.
  * Build-Depend on valac (>= 0.12) instead of valac-0.12. Closes: #663323

 -- Tollef Fog Heen <tfheen@debian.org>  Tue, 03 Apr 2012 19:59:17 +0200

systemd (43-1) experimental; urgency=low

  [ Tollef Fog Heen ]
  * Target upload at experimental due to libkmod dependency
  * New upstream release
    - Update bash-completion for new verbs and arguments. Closes: #650739
    - Fixes local DoS (CVE-2012-1101).  Closes: #662029
    - No longer complains if the kernel lacks audit support.  Closes: #642503
  * Fix up git-to-source package conversion script which makes gitpkg
    happier.
  * Add libkmod-dev to build-depends
  * Add symlink from /bin/systemd to /lib/systemd/systemd.
  * Add --with-distro=debian to configure flags, due to no /etc/os-release
    yet.
  * Add new symbols for libsystemd-login0 to symbols file.
  * Install a tmpfiles.d file for the /dev/initctl → /run/initctl
    migration.  Closes: #657979
  * Disable coredump handling, it's not ready yet.
  * If /run is a symlink, don't try to do the /var/run → /run migration.
    Ditto for /var/lock → /run/lock.  Closes: #647495

  [ Michael Biebl ]
  * Add Build-Depends on liblzma-dev for journal log compression.
  * Add Build-Depends on libgee-dev, required to build systemadm.
  * Bump Standards-Version to 3.9.2. No further changes.
  * Add versioned Build-Depends on automake and autoconf to ensure we have
    recent enough versions. Closes: #657284
  * Add packages for libsystemd-journal and libsystemd-id128.
  * Update symbols file for libsystemd-login.
  * Update configure flags, use rootprefix instead of rootdir.
  * Copy intltool files instead of symlinking them.
  * Re-indent init-functions script.
  * Remove workarounds for services using X-Interactive. The LSB X-Interactive
    support turned out to be broken and has been removed upstream so we no
    longer need any special handling for those type of services.
  * Install new systemd-journalctl, systemd-cat and systemd-cgtop binaries.
  * Install /var/lib/systemd directory.
  * Install /var/log/journal directory where the journal files are stored
    persistently.
  * Setup systemd-journald to not read from /proc/kmsg (ImportKernel=no).
  * Avoid error messages from systemctl in postinst if systemd is not running
    by checking for /sys/fs/cgroup/systemd before executing systemctl.
    Closes: #642749
  * Stop installing lib-init-rw (auto)mount units and try to cleanup
    /lib/init/rw in postinst. Bump dependency on initscripts accordingly.
    Closes: #643699
  * Disable pam_systemd for non-interactive sessions to work around an issue
    with sudo.
  * Use new dh_installdeb maintscript facility to handle obsolete conffiles.
    Bump Build-Depends on debhelper accordingly.
  * Rename bash completion file systemctl-bash-completion.sh →
    systemd-bash-completion.sh.
  * Update /sbin/init symlink. The systemd binary was moved to $pkglibdir.

 -- Tollef Fog Heen <tfheen@debian.org>  Tue, 07 Feb 2012 21:36:34 +0100

systemd (37-1.1) unstable; urgency=low

  * Non-maintainer upload with Tollef's consent.
  * Remove --parallel to workaround a bug in automake 1.11.3 which doesn't
    generate parallel-safe build rules. Closes: #661842
  * Create a compat symlink /run/initctl → /dev/initctl to work with newer
    versions of sysvinit. Closes: #657979

 -- Michael Biebl <biebl@debian.org>  Sat, 03 Mar 2012 17:42:10 +0100

systemd (37-1) unstable; urgency=low

  [ Tollef Fog Heen ]
  * New upstream version
  * Change the type of the debian-fixup service to oneshot.
    Closes: #642961
  * Add ConditionPathIsDirectory to lib-init-rw.automount and
    lib-init-rw.mount so we only activate the unit if the directory
    exists.  Closes: #633059
  * If a sysv service exists in both rcS and rcN.d runlevels, drop the
    rcN.d ones to avoid loops.  Closes: #637037
  * Blacklist fuse init script, we do the same work already internally.
    Closes: #643700
  * Update README.Debian slightly for /run rather than /lib/init/rw

  [ Josh Triplett ]
  * Do a one-time migration of the $TMPTIME setting from /etc/default/rcS to
    /etc/tmpfiles.d/tmp.conf. If /etc/default/rcS has a TMPTIME setting of
    "infinite" or equivalent, migrate it to an /etc/tmpfiles.d/tmp.conf that
    overrides the default /usr/lib/tmpfiles.d/tmp.conf and avoids clearing
    /tmp.  Closes: #643698

 -- Tollef Fog Heen <tfheen@debian.org>  Wed, 28 Sep 2011 20:04:13 +0200

systemd (36-1) unstable; urgency=low

  [ Tollef Fog Heen ]
  * New upstream release. Closes: #634618
    - Various man page fixes. Closes: #623521
  * Add debian-fixup service that symlinks mtab to /proc/mounts and
    migrates /var/run and /var/lock to symlinks to /run

  [ Michael Biebl ]
  * Build for libnotify 0.7.
  * Bump Build-Depends on libudev to (>= 172).
  * Add Build-Depends on libacl1-dev. Required for building systemd-logind
    with ACL support.
  * Split libsystemd-login and libsystemd-daemon into separate binary
    packages.
  * As autoreconf doesn't like intltool, override dh_autoreconf and call
    intltoolize and autoreconf ourselves.
  * Add Build-Depends on intltool.
  * Do a one-time migration of the hwclock configuration. If UTC is set to
    "no" in /etc/default/rcS, create /etc/adjtime and add the "LOCAL" setting.
  * Remove /cgroup cleanup code from postinst.
  * Add Build-Depends on gperf.

 -- Tollef Fog Heen <tfheen@debian.org>  Wed, 14 Sep 2011 08:25:17 +0200

systemd (29-1) unstable; urgency=low

  [ Tollef Fog Heen ]
  * New upstream version, Closes: #630510
    - Includes typo fixes in documentation.  Closes: #623520
  * Fall back to the init script reload function if a native .service file
    doesn't know how to reload.  Closes: #628186
  * Add hard dependency on udev.  Closes: #627921

  [ Michael Biebl ]
  * hwclock-load.service is no longer installed, so we don't need to remove it
    anymore in debian/rules.
  * Install /usr/lib directory for binfmt.d, modules-load.d, tmpfiles.d and
    sysctl.d.
  * Remove obsolete conffiles from /etc/tmpfiles.d on upgrades. Those files
    are installed in /usr/lib/tmpfiles.d now.
  * Depend on util-linux (>= 2.19.1-2) which provides whole-disk locking
    support in fsck and remove our revert patch.
  * Don't choke when systemd was compiled with a different CAP_LAST_CAP then
    what it is run with. Patch cherry-picked from upstream Git.
    Closes: #628081
  * Enable dev-hugepages.automount and dev-mqueue.automount only when enabled
    in kernel. Patch cherry-picked from upstream Git.  Closes: #624522

 -- Tollef Fog Heen <tfheen@debian.org>  Wed, 08 Jun 2011 16:14:31 +0200

systemd (25-2) experimental; urgency=low

  * Handle downgrades more gracefully by removing diversion of
    /lib/lsb/init-functions on downgrades to << 25-1.
  * Cherry-pick a133bf10d09f788079b82f63faa7058a27ba310b from upstream,
    avoids assert when dumping properties.  Closes: #624094
  * Remove "local" in non-function context in init-functions wrapper.

 -- Tollef Fog Heen <tfheen@debian.org>  Wed, 27 Apr 2011 22:20:04 +0200

systemd (25-1) experimental; urgency=low

  * New upstream release, target experimental due to initscripts
    dependency.
    - Fixes where to look for locale config.  Closes: #619166
  * Depend on initscripts >= 2.88dsf-13.4 for /run transition.
  * Add Conflicts on klogd, since it doesn't work correctly with the
    kmg→/dev/log bridge.  Closes: #622555
  * Add suggests on Python for systemd-analyze.
  * Divert /lib/lsb/init-functions instead of (ab)using
    /etc/lsb-base-logging.sh for diverting calls to /etc/init.d/*
  * Remove obsolete conffile /etc/lsb-base-logging.sh.  Closes: #619093
  * Backport 3a90ae048233021833ae828c1fc6bf0eeab46197 from master:
    mkdir /run/systemd/system when starting up

 -- Tollef Fog Heen <tfheen@debian.org>  Sun, 24 Apr 2011 09:02:04 +0200

systemd (20-1) unstable; urgency=low

  * New upstream version
  * Install systemd-machine-id-setup
  * Call systemd-machine-id-setup in postinst
  * Cherry-pick b8a021c9e276adc9bed5ebfa39c3cab0077113c6 from upstream to
    prevent dbus assert error.
  * Enable TCP wrapper support.  Closes: #618409
  * Enable SELinux support.  Closes: #618412
  * Make getty start after Apache2 and OpenVPN (which are the only two
    known users of X-Interactive: yes).  Closes: #618419

 -- Tollef Fog Heen <tfheen@debian.org>  Fri, 11 Mar 2011 19:14:21 +0100

systemd (19-1) experimental; urgency=low

  * New upstream release
  * Add systemd-tmpfiles to systemd package.
  * Add ifup@.service for handling hotplugged interfaces from
    udev.  Closes: #610871
  * Mask mtab.service and udev-mtab.service as they are pointless when
    /etc/mtab is a symlink to /proc/mounts
  * Add breaks on lvm2 (<< 2.02.84-1) since older versions have udev rules
    that don't work well with systemd causing delays on bootup.

 -- Tollef Fog Heen <tfheen@debian.org>  Thu, 17 Feb 2011 07:36:22 +0100

systemd (17-1) experimental; urgency=low

  [ Tollef Fog Heen ]
  * New upstream release
  * Clarify ifupdown instructions in README.Debian somewhat.
    Closes: #613320
  * Silently skip masked services in lsb-base-logging.sh instead of
    failing.  Initial implementation by Michael Biebl.  Closes: #612551
  * Disable systemd-vconsole-setup.service for now.

  [ Michael Biebl ]
  * Bump build dependency on valac-0.10 to (>= 0.10.3).
  * Improve regex in lsb-base-logging.sh for X-Interactive scripts.
    Closes: #613325

 -- Tollef Fog Heen <tfheen@debian.org>  Wed, 16 Feb 2011 21:06:16 +0100

systemd (16-1) experimental; urgency=low

  [ Tollef Fog Heen ]
  * New upstream release.  Closes: #609611
  * Get rid of now obsolete patches that are upstream.
  * Use the built-in cryptsetup support in systemd, build-depend on
    libcryptsetup-dev (>= 2:1.2.0-1) to get a libcryptsetup in /lib.
  * Don't use systemctl redirect for init scripts with X-Interactive: true

  [ Michael Biebl ]
  * Update package description
  * Use v8 debhelper syntax
  * Make single-user mode work
  * Run hwclock-save.service on shutdown
  * Remove dependencies on legacy sysv mount scripts, as we use native
    mounting.

 -- Tollef Fog Heen <tfheen@debian.org>  Sun, 16 Jan 2011 11:04:13 +0100

systemd (15-1) UNRELEASED; urgency=low

  [ Tollef Fog Heen ]
  * New upstream version, thanks a lot to Michael Biebl for help with
    preparing this version.
    - This version handles cycle breaking better.  Closes: #609225
  * Add libaudit-dev to build-depends
  * /usr/share/systemd/session has been renamed to /usr/share/systemd/user
    upstream, adjust build system accordingly.
  * Remove -s from getty serial console invocation.
  * Add dependency on new util-linux to make sure /sbin/agetty exists
  * Don't mount /var/lock with gid=lock (Debian has no such group).
  * Document problem with ifupdown's /etc/network/run being a normal
    directory.

  [ Michael Biebl ]
  * Revert upstream change which requires libnotify 0.7 (not yet available in
    Debian).
  * Use dh-autoreconf for updating the build system.
  * Revert upstream commit which uses fsck -l (needs a newer version of
    util-linux).
  * Explicitly disable cryptsetup support to not accidentally pick up a
    libcryptsetup dependency in a tainted build environment, as the library
    is currently installed in /usr/lib.
  * Remove autogenerated man pages and vala C sources, so they are rebuilt.
  * Use native systemd mount support:
    - Use MountAuto=yes and SwapAuto=yes (default) in system.conf
    - Mask SysV init mount, check and cleanup scripts.
    - Create an alias (symlink) for checkroot (→ remount-rootfs.service) as
      synchronization point for SysV init scripts.
  * Mask x11-common, rmnologin, hostname, bootmisc and bootlogd.
  * Create an alias for procps (→ systemd-sysctl.service) and
    urandom (→ systemd-random-seed-load.service).
  * Create an alias for module-init-tools (→ systemd-modules-load.service) and
    a symlink from /etc/modules-load.d/modules.conf → /etc/modules.
  * Install lsb-base hook which redirects calls to SysV init scripts to
    systemctl: /etc/init.d/<foo> <action> → systemctl <action> <foo.service>
  * Install a (auto)mount unit to mount /lib/init/rw early during boot.

 -- Tollef Fog Heen <tfheen@debian.org>  Sat, 20 Nov 2010 09:28:01 +0100

systemd (11-2) UNRELEASED; urgency=low

  * Tighten depends from systemd-* on systemd to ensure they're upgraded
    in lockstep.  Thanks to Michael Biebl for the patch.
  * Add missing #DEBHELPER# token to libpam-systemd
  * Stop messing with runlevel5/multi-user.target symlink, this is handled
    correctly upstream.
  * Stop shipping /cgroup in the package.
  * Remove tmpwatch services, Debian doesn't have or use tmpwatch.
  * Make sure to enable GTK bits.
  * Ship password agent
  * Clean up cgroups properly on upgrades, thanks to Michael Biebl for the
    patch.  Closes: #599577

 -- Tollef Fog Heen <tfheen@debian.org>  Tue, 02 Nov 2010 21:47:10 +0100

systemd (11-1) experimental; urgency=low

  * New upstream version.  Closes: #597284
  * Add pam-auth-update calls to libpam-systemd's postinst and prerm
  * Make systemd-sysv depend on systemd
  * Now mounts the cgroup fs in /sys/fs/cgroup.  Closes: #595966
  * Add libnotify-dev to build-depends (needed for systemadm)

 -- Tollef Fog Heen <tfheen@debian.org>  Thu, 07 Oct 2010 22:01:19 +0200

systemd (8-2) experimental; urgency=low

  * Hardcode udev rules dir in configure call.
  * Remove README.source as it's no longer accurate.

 -- Tollef Fog Heen <tfheen@debian.org>  Mon, 30 Aug 2010 21:10:26 +0200

systemd (8-1) experimental; urgency=low

  * New upstream release
  * Only ship the top /cgroup
  * Pass --with-rootdir= to configure, to make it think / is / rather
    than //
  * Add PAM module package
  * Fix up dependencies in local-fs.target.  Closes: #594420
  * Move systemadm to its own package.  Closes: #588451
  * Update standards-version (no changes needed)
  * Update README.Debian to explain how to use systemd.
  * Add systemd-sysv package that provides /sbin/init and friends.

 -- Tollef Fog Heen <tfheen@debian.org>  Sat, 07 Aug 2010 07:31:38 +0200

systemd (0~git+20100605+dfd8ee-1) experimental; urgency=low

  * Initial release, upload to experimental.  Closes: #580814

 -- Tollef Fog Heen <tfheen@debian.org>  Fri, 30 Apr 2010 21:02:25 +0200<|MERGE_RESOLUTION|>--- conflicted
+++ resolved
@@ -1,4 +1,3 @@
-<<<<<<< HEAD
 systemd (247~rc2-2) experimental; urgency=medium
 
   * missing: define several syscall numbers for MIPS arch (Closes: #974619)
@@ -32,7 +31,7 @@
     https://github.com/systemd/systemd/pull/16262
 
  -- Michael Biebl <biebl@debian.org>  Thu, 12 Nov 2020 21:23:22 +0100
-=======
+
 systemd (246.6-5) unstable; urgency=medium
 
   * Drop non-functional DefaultTasksMax patch.
@@ -78,7 +77,6 @@
     See: #975010
 
  -- Michael Biebl <biebl@debian.org>  Tue, 17 Nov 2020 23:34:07 +0100
->>>>>>> 178f6618
 
 systemd (246.6-2) unstable; urgency=medium
 
