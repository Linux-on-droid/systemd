<<<<<<< HEAD
systemd (236-2~bpo9+1) stretch-backports; urgency=medium

  * Rebuild for stretch-backports.
  * Revert "Don't rely on the debhelper meson build system support"
    There is now a recent enough backport of debhelper available for
    stretch.
  * Revert "Bump Build-Depends on libmount-dev to (>= 2.30)"
    The newest version shipped in stretch is 2.29 and we don't strictly need
    the fixes provided by libmount 2.30.
    Or put differently, we don't introduce any regressions compared to
    what's currently in stretch if we revert the upstream commit which
    bumped the libmount version.

 -- Michael Biebl <biebl@debian.org>  Sat, 06 Jan 2018 16:16:17 +0100
=======
systemd (236-3) unstable; urgency=medium

  * Revert "core/execute: RuntimeDirectory= or friends requires mount
    namespace"
    This was making mounts from SSH sessions invisible to the system.
    (Closes: #885325)

 -- Michael Biebl <biebl@debian.org>  Thu, 11 Jan 2018 16:46:04 +0100
>>>>>>> f74d0f76

systemd (236-2) unstable; urgency=medium

  * Downgrade priority of libudev1 to optional.
    This makes it compliant with recent versions of debian-policy which
    recommends to use priority optional for library packages.
  * Clarify NEWS entry about removal of system users.
    Mention in the recent NEWS entry that the associated system groups
    should be removed as well. (Closes: #885061)
  * cryptsetup-generator: Don't mistake NULL input as OOM.
    Fixes systemd-cryptsetup-generator failing to run during boot.
    (Closes: #885201)
  * analyze: Use normal bus connection for "plot" verb.
    Fixes "systemd-analyze plot" failing to run as root. (Closes: #884506)
  * Stop re-enabling systemd services on every upgrade.
    This was done so changes to the [Install] section would be applied on
    upgrades. Forcefully re-enabling a service might overwrite local
    modifications though and thus far, none of the affected services did
    actually change its [Install] section. So remove this code from the
    maintainer scripts as it was apparently doing more harm then good.
    (Closes: #869354)

 -- Michael Biebl <biebl@debian.org>  Tue, 02 Jan 2018 00:35:14 +0100

systemd (236-1) unstable; urgency=medium

  [ Martin Pitt ]
  * debian/tests/upstream: Only show ≥ warning in journal dumps.
    Showing the entire debug log is too hard to scan visually, and most of
    the time the warnings and errors are sufficient to explain a failure.
    Put the journal files into the artifacts though, in case the debug
    information is necessary.

  [ Michael Biebl ]
  * New upstream version 236
    - nspawn: Adjust path to static resolv.conf to support split usr.
      (Closes: #881310)
    - networkd: Don't stop networkd if CONFIG_FIB_RULES=n in kernel.
      (Closes: #881823)
    - core: Fix segfault in compile_bind_mounts() when BindPaths= or
      BindReadOnlyPaths= is set. (Closes: #883380)
    - meson: Link NSS modules with -z nodelete to fix memory leak in
      nss-systemd. (Closes: #883407)
    - logind: Make sure we don't acces m->action_what if it's not initialized.
      (Closes: #882270)
    - systemctl: Ignore shutdown's "-t" argument. (Closes: #882245)
    - core: Be more defensive if we can't determine per-connection socket
      peer. (Closes: #879603)
    - bpf-firewall: Actually invoke BPF_PROG_ATTACH to check whether
      cgroup/bpf is available. (Closes: #878965)
  * Rebase patches
  * Update symbols file for libsystemd0
  * Bump Standards-Version to 4.1.2
  * Clean up old /var/lib/systemd/clock on upgrade.
    The clock file used by systemd-timesyncd is now stored in
    StateDirectory=systemd/timesync. (Closes: #883605)
  * Stop creating systemd-timesync system user.
    DynamicUser=yes has been enabled for systemd-timesyncd.service so
    allocating a system user statically is no longer necessary.
  * Document removal of systemd-{timesync,journal-gateway,journal-upload} user.
    We no longer create those system users as the corresponding services now
    use DynamicUser=yes. Removing those system users automatically is tricky,
    as the relevant services might be running during upgrade. Add a NEWS
    entry instead which documents this change.
  * Revert "udev-rules: Permission changes for /dev/dri/renderD*"
    This would introduce a new system group "render". As the name is rather
    generic, this needs further discussion first, so revert this change for
    now.

 -- Michael Biebl <biebl@debian.org>  Sun, 17 Dec 2017 21:45:51 +0100

systemd (235-3) unstable; urgency=medium

  [ Michael Biebl ]
  * Switch from XC-Package-Type to Package-Type. As of dpkg-dev 1.15.7
    Package-Type is recognized as an official field name.
  * Install modprobe configuration file to /lib/modprobe.d.
    Otherwise it is not read by kmod. (Closes: #879191)

  [ Felipe Sateler ]
  * Backport upstream (partial) fix for combined DynamicUser= + User=
    UID was not allowed to be different to GID, which is normally the case in
    debian, due to the group users being allocated the GID 100 without an
    equivalent UID 100 being allocated.
  * Backport upstream patches to fully make DynamicUser=yes + static,
    pre-existing User= work.

  [ Martin Pitt ]
  * Add missing python3-minimal dependency to systemd-tests
  * Drop long-obsolete systemd-bus-proxy system user
    systemd-bus-proxy hasn't been shipped since before stretch and never
    created any files. Thus clean up the obsolete system user on upgrades.
    (Closes: #878182)
  * Drop static systemd-journal-gateway system user
    systemd-journal-gatewayd.service now uses DynamicUser=, so we don't need
    to create this statically any more. Don't remove the user on upgrades
    though, as there is likely still be a running process. (Closes: #878183)
  * Use DynamicUser= for systemd-journal-upload.service.
  * Add Recommends: libnss-systemd to systemd-sysv.
    This is useful to actually be able to resolve dynamically created system
    users with DynamicUser=true. This concept is going to be used much more
    in future versions and (hopefully) third-party .services, so pulling it
    into the default installation seems prudent now.
  * resolved: Fix loop on packets with pseudo dns types.
    (CVE-2017-15908, Closes: #880026, LP: #1725351)
  * bpf-firewall: Properly handle kernels without BPF cgroup but with TRIE maps.
    Fixes "Detaching egress BPF: Invalid argument" log spam. (Closes: #878965)
  * Fix MemoryDenyWriteExecution= bypass with pkey_mprotect() (LP: #1725348)

 -- Martin Pitt <mpitt@debian.org>  Wed, 15 Nov 2017 09:34:00 +0100

systemd (235-2) unstable; urgency=medium

  * Revert "tests: when running a manager object in a test, migrate to private
    cgroup subroot first"
    This was causing test suite failures when running inside a chroot.

 -- Michael Biebl <biebl@debian.org>  Wed, 11 Oct 2017 00:46:07 +0200

systemd (235-1) unstable; urgency=medium

  [ Michael Biebl ]
  * New upstream version 235
    - cryptsetup-generator: use remote-cryptsetup.target when _netdev is
      present (Closes: #852534)
    - tmpfiles: change btmp mode 0600 → 0660 (Closes: #870638)
    - networkd: For IPv6 addresses do not treat IFA_F_DEPRECATED as not ready
      (Closes: #869995)
    - exec-util,conf-files: skip non-executable files in execute_directories()
      (Closes: #867902)
    - man: update udevadm -y/--sysname-match documentation (Closes: #865081)
    - tmpfiles: silently ignore any path that passes through autofs
      (Closes: #805553)
    - shared: end string with % if one was found at the end of a expandible
      string (Closes: #865450)
  * Refresh patches
  * Bump Build-Depends on libmount-dev to (>= 2.30)
  * Install new modprobe.d config file
  * Bump Standards-Version to 4.1.1

  [ Martin Pitt ]
  * Merge logind-kill-off autopkgtest into logind test.
    This was horribly inefficient as a separate test (from commit
    6bd0dab41e), as that cost two VM resets plus accompanying boots; and
    this does not change any state thus does not require this kind of
    isolation.

 -- Michael Biebl <biebl@debian.org>  Tue, 10 Oct 2017 18:29:28 +0200

systemd (234-3~bpo9+1) stretch-backports; urgency=medium

  * Rebuild for stretch-backports.
  * Revert "Drop systemd-timesyncd.service.d/disable-with-time-daemon.conf"
    It's still required in stretch as the NTP implementations were only
    fixed in buster.

 -- Michael Biebl <biebl@debian.org>  Sun, 10 Sep 2017 00:27:07 +0200

systemd (234-3) unstable; urgency=medium

  [ Martin Pitt ]
  * Various fixes for the upstream autopkgtest.

  [ Felipe Sateler ]
  * Add fdisk to the dependencies of the upstream autopkgtest.
    The upstream autopkgtest uses sfdisk, which is now in the non-essential
    fdisk package. (Closes: #872119)
  * Disable nss-systemd on udeb builds
  * Correctly disable resolved on udeb builds
  * Help fix collisions in libsystemd-shared symbols by versioning them.
    Backport upstream patch to version the symbols provided in the private
    library, so that they cannot confuse unversioned pam modules or libraries
    linked into them. (Closes: #873708)

  [ Dimitri John Ledkov ]
  * Cherrypick upstream networkd-test.py assertion/check fixes.
    This resolves ADT test suite failures, when running tests under lxc/lxd
    providers.
  * Cherrypick arm* seccomp fixes.
    This should resolve ADT test failures, on arm64, when running as root.
  * Disable KillUserProcesses, yet again, with meson this time.
  * initramfs-tools: trigger udevadm add actions with subsystems first.
    This updates the initramfs-tools init-top udev script to trigger udevadm
    actions with type specified. This mimics the systemd-udev-trigger.service.
    Without type specified only devices are triggered, but triggering
    subsystems may also be required and should happen before triggering the
    devices. This is the case for example on s390x with zdev generated udev
    rules. (LP: #1713536)

  [ Michael Biebl ]
  * (Re)add --quiet flag to addgroup calls.
    This is now safe with adduser having been fixed to no longer suppress
    fatal error messages if --quiet is used. (Closes: #837871)
  * Switch back to default GCC (Closes: #873661)
  * Drop systemd-timesyncd.service.d/disable-with-time-daemon.conf.
    All major NTP implementations ship a native service file nowadays with a
    Conflicts=systemd-timesyncd.service so this drop-in is no longer
    necessary. (Closes: #873185)

 -- Michael Biebl <biebl@debian.org>  Mon, 04 Sep 2017 00:17:00 +0200

systemd (234-2.3) unstable; urgency=high

  * Non-maintainer upload.
  * Also switch to g++-6 temporarily (needed for some tests):
    - Add g++-6 to Build-Depends
    - Export CXX = g++-6

 -- Cyril Brulebois <kibi@debian.org>  Thu, 24 Aug 2017 02:40:53 +0200

systemd (234-2.2) unstable; urgency=high

  * Non-maintainer upload.
  * Switch to gcc-6 on all architectures, working around an FTBFS on mips64el,
    apparently due to a gcc-7 bug (See: #871514):
    - Add gcc-6 to Build-Depends in debian/control
    - Export CC = gcc-6 in debian/rules

 -- Cyril Brulebois <kibi@debian.org>  Wed, 23 Aug 2017 22:53:09 +0000

systemd (234-2.1) unstable; urgency=high

  * Non-maintainer upload.
  * Fix missing 60-input-id.rules in udev-udeb, which breaks the graphical
    version of the Debian Installer, as no key presses or mouse events get
    processed (Closes: #872598).

 -- Cyril Brulebois <kibi@debian.org>  Wed, 23 Aug 2017 20:41:33 +0200

systemd (234-2~bpo9+1) stretch-backports; urgency=medium

  * Rebuild for stretch-backports.
  * Switch debian-branch to stretch-backports
  * Don't rely on the debhelper meson build system support.
    This requires a newer debhelper which is not availabe in stretch (yet).

 -- Michael Biebl <biebl@debian.org>  Tue, 08 Aug 2017 23:44:17 +0200

systemd (234-2) unstable; urgency=medium

  [ Martin Pitt ]
  * udev README.Debian: Fix name of example *.link file

  [ Felipe Sateler ]
  * test-condition: Don't assume that all non-root users are normal users.
    Automated builders may run under a dedicated system user, and this test
    would fail that.

  [ Michael Biebl ]
  * Revert "units: Tell login to preserve environment"
    Environment=LANG= LANGUAGE= LC_CTYPE= ... as used in the getty units is
    not unsetting the variables but instead sets it to an empty var. Passing
    that environment to login messes up the system locale settings and
    breaks programs like gpg-agent.
    (Closes: #868695)

 -- Michael Biebl <biebl@debian.org>  Thu, 20 Jul 2017 15:13:42 +0200

systemd (234-1) unstable; urgency=medium

  [ Michael Biebl ]
  * New upstream version 234
    - tmpfiles: Create /var/log/lastlog if it does not exist.
      (Closes: #866313)
    - network: Bridge vlan without PVID. (Closes: #859941)
  * Rebase patches
  * Switch build system from autotools to meson.
    Update the Build-Depends accordingly.
  * Update fsckd patch for meson
  * udev autopkgtest: no longer install test-udev binary manually.
    This is now done by the upstream build system.
  * Update symbols file for libsystemd0
  * Update lintian override for systemd-tests.
    Upstream now installs manual and unsafe tests in subdirectories of
    /usr/lib/systemd/tests/, so ignore those as well.
  * Bump Standards-Version to 4.0.0
  * Change priority of libnss-* packages from extra to optional.
  * Use UTF-8 locale when building the package.
    Otherwise meson will be pretty unhappy when trying to process files with
    unicode characters. Use C.UTF-8 as this locale is pretty much guaranteed
    to be available everywhere.
  * Mark test-timesync as manual.
    The test tries to setup inotify watches for /run/systemd/netif/links
    which fails in a buildd environment where systemd is not active.
  * Do not link udev against libsystemd-shared.
    We ship udev in a separate binary package, so can't use
    libsystemd-shared, which is part of the systemd binary package.
  * Avoid requiring a "kvm" system group.
    This group is not universally available and as a result generates a
    warning during boot. As kvm is only really useful if the qemu package is
    installed and this package already takes care of setting up the proper
    permissions for /dev/kvm, drop this rule from 50-udev-default.rules.

  [ Martin Pitt ]
  * udev README.Debian: Update transitional rules and mention *.link files.
    - 01-mac-for-usb.link got replaced with 73-usb-net-by-mac.rules
    - /etc/systemd/network/50-virtio-kernel-names.link is an upgrade
      transition for VMs with virtio
    - Describe *.link files as a simpler/less error prone (but also less
      flexible) way of customizing interface names. (Closes: #868002)

 -- Michael Biebl <biebl@debian.org>  Thu, 13 Jul 2017 17:38:28 +0200

systemd (233-10) unstable; urgency=medium

  [ Martin Pitt ]
  * Adjust var-lib-machines.mount target.
    Upstream PR #6095 changed the location to
    {remote-fs,machines}.target.wants, so just install all available ones.

  [ Dimitri John Ledkov ]
  * Fix out-of-bounds write in systemd-resolved.
    CVE-2017-9445 (Closes: #866147, LP: #1695546)

  [ Michael Biebl ]
  * Be truly quiet in systemctl -q is-enabled (Closes: #866579)
  * Improve RLIMIT_NOFILE handling.
    Use /proc/sys/fs/nr_open to find the current limit of open files
    compiled into the kernel instead of using a hard-coded value of 65536
    for RLIMIT_NOFILE. (Closes: #865449)

  [ Nicolas Braud-Santoni ]
  * debian/extra/rules: Use updated U2F ruleset.
    This ruleset comes from Yubico's libu2f-host. (Closes: #824532)

 -- Michael Biebl <biebl@debian.org>  Mon, 03 Jul 2017 18:51:58 +0200

systemd (233-9) unstable; urgency=medium

  * hwdb: Use path_join() to generate the hwdb_bin path.
    This ensures /lib/udev/hwdb.bin gets the correct SELinux context. Having
    double slashes in the path makes selabel_lookup_raw() return the wrong
    context. (Closes: #851933)
  * Drop no longer needed Breaks against usb-modeswitch
  * Drop Breaks for packages shipping rcS init scripts.
    This transition was completed in stretch.

 -- Michael Biebl <biebl@debian.org>  Mon, 19 Jun 2017 15:10:14 +0200

systemd (233-8) experimental; urgency=medium

  * Bump debhelper compatibility level to 10
  * Drop versioned Build-Depends on dpkg-dev.
    It's no longer necessary as even Jessie ships a new enough version.
  * timesyncd: don't use compiled-in list if FallbackNTP has been configured
    explicitly (Closes: #861769)
  * resolved: fix null pointer p->question dereferencing.
    This fixes a bug which allowed a remote DoS (daemon crash) via a crafted
    DNS response with an empty question section.
    Fixes: CVE-2017-9217 (Closes: #863277)

 -- Michael Biebl <biebl@debian.org>  Mon, 29 May 2017 14:12:08 +0200

systemd (233-7) experimental; urgency=medium

  [ Michael Biebl ]
  * basic/journal-importer: Fix unaligned access in get_data_size()
    (Closes: #862062)
  * ima: Ensure policy exists before asking the kernel to load it
    (Closes: #863111)
  * Add Depends: procps to systemd.
    It's required by /usr/lib/systemd/user/systemd-exit.service which calls
    /bin/kill to stop the systemd --user instance. (Closes: #862292)
  * service: Serialize information about currently executing command
    (Closes: #861157)
  * seccomp: Add clone syscall definitions for mips (Closes: #861171)

  [ Dimitri John Ledkov ]
  * ubuntu: disable dnssec on any ubuntu releases (LP: #1690605)

  [ Felipe Sateler ]
  * Specify nobody user and group.
    Otherwise nss-systemd will translate to group 'nobody', which doesn't
    exist on debian systems.

 -- Michael Biebl <biebl@debian.org>  Wed, 24 May 2017 12:26:18 +0200

systemd (233-6) experimental; urgency=medium

  [ Felipe Sateler ]
  * Backport upstream PR #5531.
    This delays opening the mdns and llmnr sockets until a network has enabled
    them. This silences annoying messages when networkd receives such packets
    without expecting them: Got mDNS UDP packet on unknown scope.

  [ Martin Pitt ]
  * resolved: Disable DNSSEC by default on stretch and zesty.
    Both Debian stretch and Ubuntu zesty are close to releasing, switch to
    DNSSEC=off by default for those. Users can still turn it back on with
    DNSSEC=allow-downgrade (or even "yes").

  [ Michael Biebl ]
  * Add Conflicts against hal.
    Since v183, udev no longer supports RUN+="socket:". This feature is
    still used by hal, but now generates vast amounts of errors in the
    journal. Thus force the removal of hal by adding a Conflicts to the udev
    package. This is safe, as hal is long dead and no longer useful.
  * Drop systemd-ui Suggests
    systemd-ui is unmaintained upstream and not particularly useful anymore.
  * journal: fix up syslog facility when forwarding native messages.
    Native journal messages (_TRANSPORT=journal) typically don't have a
    syslog facility attached to it. As a result when forwarding the
    messages to syslog they ended up with facility 0 (LOG_KERN).
    Apply syslog_fixup_facility() so we use LOG_USER instead.
    (Closes: #837893)
  * Split upstream tests into systemd-tests binary package (Closes: #859152)
  * Get PACKAGE_VERSION from config.h.
    This also works with meson and is not autotools specific.

  [ Sjoerd Simons ]
  * init-functions Only call daemon-reload when planning to redirect
    systemctl daemon-reload is a quite a heavy operation, it will re-parse
    all configuration and re-run all generators. This should only be done
    when strictly needed. (Closes: #861158)

 -- Michael Biebl <biebl@debian.org>  Fri, 28 Apr 2017 21:47:14 +0200

systemd (233-5) experimental; urgency=medium

  * Do not throw a warning in emergency and rescue mode if plymouth is not
    installed.
    Ideally, plymouth should only be referenced via dependencies, not
    ExecStartPre. This at least avoids the confusing error message on
    minimal installations that do not carry plymouth.
  * rules: Allow SPARC vdisk devices when identifying CD drives
    (Closes: #858014)

 -- Michael Biebl <biebl@debian.org>  Tue, 21 Mar 2017 21:00:08 +0100

systemd (233-4) experimental; urgency=medium

  [ Martin Pitt ]
  * udev autopkgtest: Drop obsolete sys.tar.xz fallback.
    This was only necessary for supporting 232 as well.
  * root-unittest: Drop obsolete FIXME comment.
  * Add libpolkit-gobject-1-dev build dep for polkit version detection.
  * Move systemd.link(5) to udev package.
    .link files are being handled by udev, so it should ship the
    corresponding manpage. Bump Breaks/Replaces accordingly. (Closes: #857270)

  [ Michael Biebl ]
  * Restart journald on upgrades (Closes: #851438)
  * Avoid strict DM API versioning.
    Compiling against the dm-ioctl.h header as provided by the Linux kernel
    will embed the DM interface version number. Running an older kernel can
    lead to errors on shutdown when trying to detach DM devices.
    As a workaround, build against a local copy of dm-ioctl.h based on 3.13,
    which is the minimum required version to support DM_DEFERRED_REMOVE.
    (Closes: #856337)

 -- Michael Biebl <biebl@debian.org>  Thu, 16 Mar 2017 18:40:16 +0100

systemd (233-3) experimental; urgency=medium

  [ Michael Biebl ]
  * Install D-Bus policy files in /usr
  * Drop no longer needed maintainer scripts migration code and simplify
    various version checks
  * Fix location of installed tests
  * Override package-name-doesnt-match-sonames lintian warning for libnss-*
  * Don't ship any symlinks in /etc/systemd/system.
    Those should be created dynamically via "systemctl enable".

  [ Martin Pitt ]
  * root-unittests autopkgtest: Skip test-udev.
    It has its own autopkgtest and needs some special preparation. At some
    point that should be merged into root-unittests, but let's quickfix this
    to unbreak upstream CI.

 -- Michael Biebl <biebl@debian.org>  Fri, 03 Mar 2017 19:49:44 +0100

systemd (233-2) experimental; urgency=medium

  * test: skip instead of fail if crypto kmods are not available.
    The Debian buildds have module loading disabled, thus AF_ALG sockets are
    not available during build. Skip the tests that cover those (khash and
    id128) instead of failing them in this case.
    https://github.com/systemd/systemd/issues/5524

 -- Martin Pitt <mpitt@debian.org>  Fri, 03 Mar 2017 11:51:25 +0100

systemd (233-1) experimental; urgency=medium

  [ Martin Pitt ]
  * New upstream release 233:
    - udev: Remove /run/udev/control on stop to avoid sendsigs to kill
      udevd. (Closes: #791944)
    - nspawn: Handle container directory symlinks. (Closes: #805785)
    - Fix mount units to not become "active" when NFS mounts time out.
      (Closes: #835810)
    - hwdb: Rework path/priority comparison when loading files from /etc/
      vs. /lib. (Closes: #845442)
    - machinectl: Fix "list" command when failing to determine OS version.
      (Closes: #849316)
    - Support tilegx architecture. (Closes: #856306)
    - systemd-sleep(8): Point out inhibitor interface as better alternative
      for suspend integration. (Closes: #758279)
    - journalctl: Improve error message wording when specifying boot
      offset with ephemeral journal. (Closes: #839291)
  * Install new systemd-umount and /usr/lib/environment.d/
  * Use "make install-tests" for shipped unit tests
  * Switch back to gold linker on mips*
    Bug #851736 got fixed now.
  * debian/rules: Drop obsolete SETCAP path

  [ Michael Biebl ]
  * Drop upstart jobs for udev
  * Drop /sbin/udevadm compat symlink from udev-udeb and initramfs
  * Drop Breaks and Replaces from pre-jessie

 -- Martin Pitt <mpitt@debian.org>  Thu, 02 Mar 2017 17:10:09 +0100

systemd (232-19) unstable; urgency=medium

  [ Martin Pitt ]
  * debian/README.source: Update patch and changelog handling to current
    reality.
  * root-unittests autopkgtest: Blacklist test-journal-importer.
    This got added in a recent PR, but running this requires using "make
    install-tests" which hasn't landed yet.
  * fsckd: Fix format specifiers on 32 bit architectures.
  * resolved: Fix NSEC proofs for missing TLDs (Closes: #855479)
  * boot-and-services autopkgtest: Skip CgroupsTest on unified hierarchy.
  * boot-smoke autopkgtest: Run in containers, too.
  * logind autopkgtest: Adjust to work in containers.

  [ Dimitri John Ledkov ]
  * Fix resolved failing to follow CNAMES for DNS stub replies (LP: #1647031)
  * Fix emitting change signals with a sessions property in logind
    (LP: #1661568)

  [ Michael Biebl ]
  * If an automount unit is masked, don't react to activation anymore.
    Otherwise we'll hit an assert sooner or later. (Closes: #856035)

  [ Felipe Sateler ]
  * resolved: add the new KSK to the built-in resolved trust anchor.
    The old root key will be discarded in early 2018, so get this into
    stretch.
  * Backport some zsh completion fixes from upstream (Closes: #847203)

 -- Martin Pitt <mpitt@debian.org>  Thu, 02 Mar 2017 09:21:12 +0100

systemd (232-18) unstable; urgency=medium

  * udev autopkgtest: Adjust to script-based test /sys creation.
    PR #5250 changes from the static sys.tar.xz to creating the test /sys
    directory with a script. Get along with both cases until 233 gets
    released and packaged.
  * systemd-resolved.service.d/resolvconf.conf: Don't fail if resolvconf is
    not installed. ReadWritePaths= fails by default if the referenced
    directory does not exist. This happens if resolvconf is not installed, so
    use '-' to ignore the absence. (Closes: #854814)
  * Fix two more seccomp issues.
  * Permit seeing process list of units whose unit files are missing.
  * Fix systemctl --user enable/disable without $XDG_RUNTIME_DIR being set.
    (Closes: #855050)

 -- Martin Pitt <mpitt@debian.org>  Mon, 13 Feb 2017 17:36:12 +0100

systemd (232-17) unstable; urgency=medium

  * Add libcap2-bin build dependency for tests. This will make
    test_exec_capabilityboundingset() actually run. (Closes: #854394)
  * Add iproute2 build dependency for tests. This will make
    test_exec_privatenetwork() actually run; it skips if "ip" is not present.
    (Closes: #854396)
  * autopkgtest: Run all upstream unit tests as root.
    Ship all upstream unit tests in libsystemd-dev, and run them all as root
    in autopkgtest. (Closes: #854392) This also fixes the FTBFS on non-seccomp
    architectures.
  * systemd-resolved.service.d/resolvconf.conf: Allow writing to
    /run/resolvconf. Upstream PR #5283 will introduce permission restrictions
    for systemd-resolved.service, including the lockdown to writing
    /run/systemd/. This will then cause the resolvconf call in our drop-in to
    fail as that needs to write to /run/resolvconf/. Add this to
    ReadWritePaths=. (This is a no-op with the current unrestricted unit).

 -- Martin Pitt <mpitt@debian.org>  Fri, 10 Feb 2017 11:52:46 +0100

systemd (232-16) unstable; urgency=medium

  [ Martin Pitt ]
  * Add autopkgtest for test-seccomp
  * udev: Fix by-id symlinks for devices whose IDs contain whitespace
    (Closes: #851164, LP: #1647485)
  * Add lintian overrides for binary-or-shlib-defines-rpath on shipped test
    programs. This is apparently a new lintian warning on which uploads get
    rejected.  These are only test programs, not in $PATH, and they need to
    link against systemd's internal library.

  [ Michael Biebl ]
  * Fix seccomp filtering. (Closes: #852811)
  * Do not crash on daemon-reexec when /run is full (Closes: #850074)

 -- Martin Pitt <mpitt@debian.org>  Thu, 09 Feb 2017 16:22:43 +0100

systemd (232-15) unstable; urgency=medium

  * Add missing Build-Depends on tzdata.
    It is required to successfully run the test suite. (Closes: #852883)
  * Bump systemd Breaks to ensure it is upgraded in lockstep with udev.
    The sandboxing features used by systemd-udevd.service require systemd
    (>= 232-11). (Closes: #853078)
  * Bump priority of libpam-systemd to standard.
    This reflects the changes that have been made in the archive a while
    ago. See #803184

 -- Michael Biebl <biebl@debian.org>  Wed, 01 Feb 2017 22:45:35 +0100

systemd (232-14) unstable; urgency=medium

  * Deal with NULL pointers more gracefully in unit_free() (Closes: #852202)
  * Fix issues in journald during startup

 -- Michael Biebl <biebl@debian.org>  Mon, 23 Jan 2017 14:52:46 +0100

systemd (232-13) unstable; urgency=medium

  * Re-add versioned Conflicts/Replaces against upstart.
    In Debian the upstart package was never split into upstart and
    upstart-sysv, so we need to keep that for switching from upstart to
    systemd-sysv. (Closes: #852156)
  * Update Vcs-* according to the latest recommendation
  * Update Homepage and the URLs in debian/copyright to use https

 -- Michael Biebl <biebl@debian.org>  Sun, 22 Jan 2017 08:19:28 +0100

systemd (232-12) unstable; urgency=medium

  * Fix build if seccomp support is disabled
  * Enable seccomp support on ppc64

 -- Michael Biebl <biebl@debian.org>  Wed, 18 Jan 2017 19:43:51 +0100

systemd (232-11) unstable; urgency=medium

  [ Martin Pitt ]
  * Fix RestrictAddressFamilies=
    Backport upstream fix for setting up seccomp filters to fix
    RestrictAddressFamilies= on non-amd64 architectures. Drop the hack from
    debian/rules to remove this property from unit files.
    See #843160
  * Use local machine-id for running tests during package build.
    Since "init" and thus "systemd" are not part of debootstrap any more,
    some buildd chroots don't have an /etc/machine-id any more. Port the old
    Add-env-variable-for-machine-ID-path.patch to the current code, use a
    local machine-id again, and always make test suite failures fatal.
    (Closes: #851445)

  [ Michael Biebl ]
  * gpt-auto-generator: support LUKS encrypted root partitions
    (Closes: #851475)
  * Switch to bfd linker on mips*
    The gold linker is currently producing broken libraries on mips*
    resulting in segfaults for users of libsystemd. Switch to bfd until
    binutils has been fixed. (Closes: #851412)
  * Revert "core: turn on specifier expansion for more unit file settings"
    The expansion of the % character broke the fstab-generator and
    specifying the tmpfs size as percentage of physical RAM resulted in the
    size being set to 4k. (Closes: #851492)
  * Drop obsolete Conflicts, Breaks and Replaces
  * Require systemd-shim version which supports v232.
    See #844785

  [ Ondřej Nový ]
  * Redirect try-restart in init-functions hook (Closes: #851688)

 -- Michael Biebl <biebl@debian.org>  Wed, 18 Jan 2017 12:38:54 +0100

systemd (232-10) unstable; urgency=medium

  * Add NULL sentinel to strjoin.
    We haven't cherry-picked upstream commit 605405c6c which introduced a
    strjoin macro that adds the NULL sentinel automatically so we need to do
    it manually. (Closes: #851210)

 -- Michael Biebl <biebl@debian.org>  Fri, 13 Jan 2017 05:08:55 +0100

systemd (232-9) unstable; urgency=medium

  * Use --disable-wheel-group configure switch.
    Instead of mangling the tmpfiles via sed to remove the wheel group, use
    the configure switch which was added upstream in v230.
    See https://github.com/systemd/systemd/issues/2492
  * Update debian/copyright.
    Bob Jenkins released the lookup3.[ch] files as public domain which means
    there is no copyright holder.
  * Drop fallback for older reportbug versions when attaching files
  * debian/extra/init-functions.d/40-systemd: Stop checking for init env var.
    This env variable is no longer set when systemd executes a service so
    it's pointless to check for it.
  * debian/extra/init-functions.d/40-systemd: Stop setting
    _SYSTEMCTL_SKIP_REDIRECT=true.
    It seems we don't actually need it to detect recursive loops (PPID is
    sufficient) and by exporting it we leak _SYSTEMCTL_SKIP_REDIRECT into
    the runtime environment of the service. (Closes: #802018)
  * debian/extra/init-functions.d/40-systemd: Rename _SYSTEMCTL_SKIP_REDIRECT.
    Rename _SYSTEMCTL_SKIP_REDIRECT to SYSTEMCTL_SKIP_REDIRECT to be more
    consistent with other environment variables which are used internally by
    systemd, like SYSTEMCTL_SKIP_SYSV.
  * Various specifier resolution fixes.
    Turn on specifier expansion for more unit file settings.
    See https://github.com/systemd/systemd/pull/4835 (Closes: #781730)

 -- Michael Biebl <biebl@debian.org>  Thu, 12 Jan 2017 16:59:22 +0100

systemd (232-8) unstable; urgency=medium

  [ Martin Pitt ]
  * Drop systemd dependency from libnss-myhostname again.
    This NSS module is completely independent from systemd, unlike the other
    three.
  * Install 71-seat.rules into the initrd.
    This helps plymouth to detect applicable devices. (Closes: #756109)
  * networkd: Fix crash when setting routes.
  * resolved: Drop removal of resolvconf entry on stop.
    This leads to timeouts on shutdown via the resolvconf hooks and does not
    actually help much -- /etc/resolv.conf would then just be empty instead of
    having a nonexisting 127.0.0.53 nameserver, so manually stopping resolved
    in a running system is broken either way. (LP: #1648068)
  * Keep RestrictAddressFamilies on amd64.
    This option and libseccomp currently work on amd64 at least, so let's make
    sure it does not break there as well, and benefit from the additional
    protection at least on this architecture.
  * Explicitly set D-Bus policy dir.
    This is about to change upstream in
    https://github.com/systemd/systemd/pull/4892, but as explained in commit
    2edb1e16fb12f4 we need to keep the policies in /etc/ until stretch+1.

  [ Michael Biebl ]
  * doc: Clarify NoNewPrivileges in systemd.exec(5). (Closes: #756604)
  * core: Rework logic to determine when we decide to add automatic deps for
    mounts.  This adds a concept of "extrinsic" mounts. If mounts are
    extrinsic we consider them managed by something else and do not add
    automatic ordering against umount.target, local-fs.target,
    remote-fs.target. (Closes: #818978)
  * rules: Add persistent links for nbd devices. (Closes: #837999)

 -- Michael Biebl <biebl@debian.org>  Sat, 17 Dec 2016 01:54:18 +0100

systemd (232-7) unstable; urgency=medium

  [ Michael Biebl ]
  * Mark liblz4-tool build dependency as <!nocheck>
  * udev: Try mount -n -o move first
    initramfs-tools is not actually using util-linux mount (yet), so making
    mount -n --move the first alternative would trigger an error message if
    users have built their initramfs without busybox support.

  [ Alexander Kurtz ]
  * debian/extra/kernel-install.d/85-initrd.install: Remove an unnecessary
    variable. (Closes: #845977)

  [ Martin Pitt ]
  * Drop systemd-networkd's "After=dbus.service" ordering, so that it can
    start during early boot (for cloud-init.service). It will auto-connect to
    D-Bus once it becomes available later, and transient (from DHCP) hostname
    and timezone setting do not currently work anyway. (LP: #1636912)
  * Run hwdb/parse_hwdb.py during package build.
  * Package libnss-systemd
  * Make libnss-* depend on the same systemd package version.

 -- Martin Pitt <mpitt@debian.org>  Wed, 30 Nov 2016 14:38:36 +0100

systemd (232-6) unstable; urgency=medium

  * Add policykit-1 test dependency for networkd-test.py.
  * debian/rules: Don't destroy unit symlinks with sed -i.
    Commit 21711e74 introduced a "sed -i" to remove RestrictAddressFamilies=
    from units. This also caused unit symlinks to get turned into real files,
    causing D-Bus activated services like timedated to fail ("two units with
    the same D-Bus name").
  * Fall back to "mount -o move" in udev initramfs script
    klibc's mount does not understand --move, so for the time being we need to
    support both variants. (Closes: #845161)
  * debian/README.Debian: Document how to generate a shutdown log.
    Thanks 積丹尼 Dan Jacobson. (Closes: #826297)

 -- Martin Pitt <mpitt@debian.org>  Mon, 21 Nov 2016 10:39:57 +0100

systemd (232-5) unstable; urgency=medium

  * Add missing liblz4-tool build dependency.
    Fixes test-compress failure during package build.
  * systemd: Ship /var/lib.
    This will soon contain a polkit pkla file.

 -- Martin Pitt <mpitt@debian.org>  Sun, 20 Nov 2016 12:22:52 +0100

systemd (232-4) unstable; urgency=medium

  [ Martin Pitt ]
  * debian/tests/unit-config: Query pkg-config for system unit dir.
    This fixes confusion on merged-/usr systems where both /usr/lib/systemd and
    /lib/systemd exist. It's actually useful to verify that systemd.pc says the
    truth.
  * debian/tests/upstream: Fix clobbering of merged-/usr symlinks
  * debian/tests/systemd-fsckd: Create /etc/default/grub.d if necessary
  * debian/rules: Drop check for linking to libs in /usr.
    This was just an approximation, as booting without an initrd could still be
    broken by library updates (e. g. #828991). With merged /usr now being the
    default this is now completely moot.
  * Move kernel-install initrd script to a later prefix.
    60- does not leave much room for scripts that want to run before initrd
    building (which is usually one of the latest things to do), so bump to 85.
    Thanks to Sjoerd Simons for the suggestion.
  * Disable 99-default.link instead of the udev rule for disabling persistent
    interface names.
    Disabling 80-net-setup-link.rules will also cause ID_NET_DRIVER to not be
    set any more, which breaks 80-container-ve.network and matching on driver
    name in general. So disable the actual default link policy instead. Still
    keep testing for 80-net-setup-link.rules in the upgrade fix and
    73-usb-net-by-mac.rules to keep the desired behaviour on systems which
    already disabled ifnames via that udev rule.
    See https://lists.freedesktop.org/archives/systemd-devel/2016-November/037805.html
  * debian/tests/boot-and-services: Always run seccomp test
    seccomp is now available on all architectures on which Debian and Ubuntu
    run tests, so stop making this test silently skip if seccomp is disabled.
  * Bump libseccomp build dependency as per configure.ac.
  * Replace "Drop RestrictAddressFamilies=" patch with sed call.
    With that it will also apply to upstream builds/CI, and it is structurally
    simpler.
  * Rebuild against libseccomp with fixed shlibs. (Closes: #844497)

  [ Michael Biebl ]
  * fstab-generator: add x-systemd.mount-timeout option. (Closes: #843989)
  * build-sys: do not install ctrl-alt-del.target symlink twice.
    (Closes: #844039)
  * Enable lz4 support.
    While the compression rate is not as good as XZ, it is much faster, so a
    better default for the journal and especially systemd-coredump.
    (Closes: #832010)

  [ Felipe Sateler ]
  * Enable machines.target by default. (Closes: #806787)

  [ Evgeny Vereshchagin ]
  * debian/tests/upstream: Print all journal files.
    We don't print all journal files. This is misleading a bit:
    https://github.com/systemd/systemd/pull/4331#issuecomment-252830790
    https://github.com/systemd/systemd/pull/4395#discussion_r87948836

  [ Luca Boccassi ]
  * Use mount --move in initramfs-tools udev script.
    Due to recent changes in busybox and initramfs-tools the mount
    utility is no longer the one from busybox but from util-linux.
    The latter does not support mount -o move.
    The former supports both -o move and --move, so use it instead to be
    compatible with both.
    See this discussion for more details:
    https://bugs.debian.org/823856 (Closes: #844775)

 -- Michael Biebl <biebl@debian.org>  Sun, 20 Nov 2016 03:34:58 +0100

systemd (232-3) unstable; urgency=medium

  [ Felipe Sateler ]
  * Make systemd-delta less confused on merged-usr systems. (Closes: #843070)
  * Fix wrong paths for /bin/mount when compiled on merged-usr system.
    Then the build system finds /usr/bin/mount which won't exist on a
    split-/usr system. Set the paths explicitly in debian/rules and drop
    Use-different-default-paths-for-various-binaries.patch. (Closes: #843433)

  [ Martin Pitt ]
  * debian/tests/logind: Split out "pid in logind session" test
  * debian/tests/logind: Adjust "in logind session" test for unified cgroup
    hierarchy
  * debian/tests/boot-and-services: Check common properties of CLI programs.
    Verify that CLI programs have a sane behaviour and exit code when being
    called with --help, --version, or an invalid option.
  * nspawn: Fix exit code for --help and --version (Closes: #843544)
  * core: Revert using the unified hierarchy for the systemd cgroup.
    Too many things don't get along with it yet, like docker, LXC, or runc.
    (Closes: #843509)

 -- Martin Pitt <mpitt@debian.org>  Wed, 09 Nov 2016 09:34:45 +0100

systemd (232-2) unstable; urgency=medium

  * Drop RestrictAddressFamilies from service files.
    RestrictAddressFamilies= is broken on 32bit architectures and causes
    various services to fail with a timeout, including
    systemd-udevd.service.
    While this might actually be a libseccomp issue, remove this option for
    now until a proper solution is found. (Closes: #843160)

 -- Michael Biebl <biebl@debian.org>  Sat, 05 Nov 2016 22:43:27 +0100

systemd (232-1) unstable; urgency=medium

  [ Martin Pitt ]
  * New upstream release 232:
    - Fix "systemctl start" when ReadWriteDirectories is a symlink
      (Closes: ##792187)
    - Fix "journalctl --setup-keys" output (Closes: #839097)
    - Run run sysctl service if /proc/sys/net is writable, for containers
      (Closes: #840529)
    - resolved: Add d.f.ip6.arpa to the DNSSEC default negative trust anchors
      (Closes: #834453)
  * debian/tests/logind: Copy the current on-disk unit instead of the
    on-memory one.
  * Build sd-boot on arm64. gnu-efi is available on arm64 now.
    (Closes: #842617)
  * Link test-seccomp against seccomp libs to fix FTBFS
  * debian/rules: Remove nss-systemd (until we package it)
  * Install new systemd-mount

  [ Michael Biebl ]
  * Install new journal-upload.conf man pages in systemd-journal-remote

 -- Martin Pitt <mpitt@debian.org>  Fri, 04 Nov 2016 07:18:10 +0200

systemd (231-10) unstable; urgency=medium

  [ Martin Pitt ]
  * systemctl: Add --wait option to wait until started units terminate again.
  * nss-resolve: return NOTFOUND instead of UNAVAIL on resolution errors.
    This makes it possible to configure a fallback to "dns" without breaking
    DNSSEC, with "resolve [!UNAVAIL=return] dns".
  * libnss-resolve.postinst: Skip dns fallback if resolve is present.
    Only fall back to "dns" if nss-resolve is not installed (for the
    architecture of the calling program). Once it is, we never want to fall
    back to "dns" as that breaks enforcing DNSSEC verification and also
    pointlessly retries NXDOMAIN failures. (LP: #1624071)
  * unit: sent change signal before removing the unit if necessary
    (LP: #1632964)
  * networkd: Fix assertion crash on adding VTI with IPv6 addresses
    (LP: #1633274)
  * debian/tests/upstream: Stop specifying initrd, it is autodetected now.
  * debian/tests/upstream: Add gcc/libc-dev/make test dependencies,
    so that the tests can build helper binaries.

  [ Felipe Sateler ]
  * Explicitly disable installing the upstream-provided PAM configuration.
  * Register interest in the status of dracut and initramfs-tools in reportbug
    template

  [ Michael Biebl ]
  * Stop creating systemd-update-utmp-runlevel.service symlinks manually

 -- Martin Pitt <mpitt@debian.org>  Wed, 26 Oct 2016 13:24:37 +0200

systemd (231-9) unstable; urgency=medium

  * pid1: process zero-length notification messages again.
    Just remove the assertion, the "n" value was not used anyway. This fixes
    a local DoS due to unprocessed/unclosed fds which got introduced by the
    previous fix. (Closes: #839171) (LP: #1628687)
  * pid1: Robustify manager_dispatch_notify_fd()
  * test/networkd-test.py: Add missing writeConfig() helper function.

 -- Martin Pitt <mpitt@debian.org>  Thu, 29 Sep 2016 23:39:24 +0200

systemd (231-8) unstable; urgency=medium

  [ Martin Pitt ]
  * Replace remaining systemctl --failed with --state=failed
    "--failed" is deprecated in favor of --state.
  * debian/shlibs.local.in: More precisely define version of internal shared
    lib.
  * debian/tests/upstream: Drop blacklisting
    These tests now work fine without qemu.
  * debian/tests/storage: Avoid rmmod scsi_debug (LP: #1626737)
  * upstream build system: Install libudev, libsystemd, and nss modules to
    ${rootlibdir}. Drop downstream workaround from debian/rules.
  * Ubuntu: Disable resolved's DNSSEC for the final 16.10 release.
    Resolved's DNSSEC support is still not mature enough, and upstream
    recommends to disable it in stable distro releases still.
  * Fix abort/DoS on zero-length notify message triggers (LP: #1628687)
  * resolved: don't query domain-limited DNS servers for other domains
    (LP: #1588230)

  [ Antonio Ospite ]
  * Update systemd-user pam config to require pam_limits.so.
    (Closes: #838191)

 -- Martin Pitt <mpitt@debian.org>  Thu, 29 Sep 2016 13:40:21 +0200

systemd (231-7) unstable; urgency=medium

  [ Michael Biebl ]
  * fsckd: Do not exit on idle timeout if there are still clients connected
    (Closes: #788050, LP: #1547844)

  [ Martin Pitt ]
  * 73-usb-net-by-mac.rules: Split kernel command line import line.
    Reportedly this makes the rule actually work on some platforms. Thanks Alp
    Toker! (LP: #1593379)
  * debian/tests/boot-smoke: Only run 5 iterations
  * systemd.postinst: Drop obsolete setcap call for systemd-detect-virt.
    Drop corresponding libcap2-bin dependency.
  * debian/tests/systemd-fsckd: Robustify check for "unit was running"
    (LP: #1624406)
  * debian/extra/set-cpufreq: Use powersave with intel_pstate.
    This is what we did on xenial, and apparently powersave is still actually
    better than performance. Thanks to Doug Smythies for the measurements!
    (LP: #1579278)
  * Ubuntu: Move ondemand.service from static to runtime enablement.
    This makes it easier to keep performance, by disabling ondemand.service.
    Side issue in LP: #1579278
  * Revert "networkd: remove route if carrier is lost"
    This causes networkd to drop addresses from unmanaged interfaces in some
    cases. (Closes: #837759)
  * debian/tests/storage: Avoid stderr output of stopping systemd-cryptsetup@.service
  * libnss-*.prerm: Remove possible [key=value] options from NSS modules as well.
    (LP: #1625584)

 -- Martin Pitt <mpitt@debian.org>  Tue, 20 Sep 2016 15:03:06 +0200

systemd (231-6) unstable; urgency=medium

  [ Martin Pitt ]
  * Add alternative iptables-dev build dependencies
    libiptc-dev is very new and not yet present in stable Debian/Ubuntu releases.
    Add it as a fallback build dependency for backports and upstream tests.
  * Detect if seccomp is enabled but seccomp filtering is disabled
    (Closes: #832713)
  * resolved: recognize DNS names with more than one trailing dot as invalid
    (LP: #1600000)
  * debian/tests/smoke: Store udev db dump artifact on failure
  * networkd: limit the number of routes to the kernel limit
  * systemctl: consider service running only when it is in active or reloading state
  * networkd: remove route if carrier is lost
  * Add Ref()/Unref() bus calls for units

  [ Felipe Sateler ]
  * git-cherry-pick: always recreate the patch-queue branch.

  [ Dimitri John Ledkov ]
  * Use idiomatic variables from dpkg include.

 -- Martin Pitt <mpitt@debian.org>  Sun, 11 Sep 2016 15:00:55 +0200

systemd (231-5) unstable; urgency=medium

  [ Iain Lane ]
  * Let graphical-session-pre.target be manually started (LP: #1615341)

  [ Felipe Sateler ]
  * Add basic version of git-cherry-pick
  * Replace Revert-units-add-a-basic-SystemCallFilter-3471.patch with upstream
    patch
  * sysv-generator: better error reporting. (Closes: #830257)

  [ Martin Pitt ]
  * 73-usb-net-by-mac.rules: Test for disabling 80-net-setup-link.rules more
    efficiently. Stop calling readlink at all and just test if
    /etc/udev/rules.d/80-net-setup-link.rules exists -- a common way to
    disable an udev rule is to just "touch" it in /etc/udev/rule.d/ (i. e.
    empty file), and if the rule is customized we cannot really predict anyway
    if the user wants MAC-based USB net names or not. (LP: #1615021)
  * Ship kernel-install (Closes: #744301)
  * Add debian/extra/kernel-install.d/60-initrd.install.
    This kernel-install drop-in copies the initrd of the selected kernel to
    the EFI partition.
  * bootctl: Automatically detect ESP partition.
    This makes bootctl work with Debian's /boot/efi/ mountpoint without having
    to explicitly specify --path.
    Patches cherry-picked from upstream master.
  * systemd.NEWS: Point out that alternatively rcS scripts can be moved to
    rc[2-5]. Thanks to Petter Reinholdtsen for the suggestion!

  [ Michael Biebl ]
  * Enable iptables support (Closes: #787480)
  * Revert "logind: really handle *KeyIgnoreInhibited options in logind.conf"
    The special 'key handling' inhibitors should always work regardless of
    any *IgnoreInhibited settings – otherwise they're nearly useless.
    Update man pages to clarify that *KeyIgnoreInhibited only apply to a
    subset of locks (Closes: #834148)

 -- Martin Pitt <mpitt@debian.org>  Fri, 26 Aug 2016 10:58:07 +0200

systemd (231-4) unstable; urgency=medium

  * Revert "pid1: reconnect to the console before being re-executed"
    This unbreaks consoles after "daemon-reexec". (Closes: #834367)

 -- Martin Pitt <mpitt@debian.org>  Thu, 18 Aug 2016 07:03:13 +0200

systemd (231-3) unstable; urgency=medium

  * resolved resolvconf integration: Run resolvconf without privilege
    restrictions. On some architectures (at least ppc64el), running resolvconf
    does not work with MemoryDenyWriteExecute=yes. (LP: #1609740)
  * Revert unit usage of MemoryDenyWriteExecute=yes. This is implemented
    through seccomp as well. (Closes: #832713)

 -- Martin Pitt <mpitt@debian.org>  Mon, 15 Aug 2016 09:58:09 +0200

systemd (231-2) unstable; urgency=medium

  [ Martin Pitt ]
  * debian/rules: Fix UPSTREAM_VERSION for upstream master builds
  * Limit "link against /usr" check to some critical binaries only and add
    generators
  * debian/rules: Put back cleanup of *.busname (Closes: #833487)
  * debian/tests/localed-x11-keymap: Robustify cleanup
  * debian/tests/localed-x11-keymap: Check that localed works without
    /etc/default/keyboard. This reproduces #833849.
  * Revert "units: add a basic SystemCallFilter (#3471)"
    This causes fatal failures on kernels that don't have seccomp enabled.
    This can be reactivated once
    https://github.com/systemd/systemd/issues/3882 is fixed.
    (Closes: #832713, #832893)

  [ Simon McVittie ]
  * localed: tolerate absence of /etc/default/keyboard.
    The debian-specific patch to read Debian config files was not tolerating
    the absence of /etc/default/keyboard. This causes systemd-localed to
    fail to start on systems where that file isn't populated (like embedded
    systems without keyboards). (Closes: #833849)

 -- Martin Pitt <mpitt@debian.org>  Sun, 14 Aug 2016 10:54:57 +0200

systemd (231-1) unstable; urgency=low

  [ Martin Pitt ]
  * New upstream release 231:
    - Fix "Failed to create directory /str/sys/fs/selinux: Read-only file
      system" warning. (Closes: #830693)
  * systemd.postinst: Remove systemd-networkd-resolvconf-update.path removal
    leftover. (Closes: #830778)
  * Drop support for rcS.d SysV init scripts.
    These are prone to cause dependency loops, and almost all packages with
    rcS scripts now ship a native systemd service.
  * networkd: Handle router advertisements in userspace again.
    Drop Revert-Revert-networkd-ndisc-revert-to-letting-the-k.patch.
    Bug #814566/#815586 got fixed in 230, and #815884 and #815884 and #815793
    are unreproducible and need more reporter feedback.
  * debian/gbp.conf: Enable dch options "full" and "multimaint-merge"
  * systemd-sysv: Add Conflicts: systemd-shim.
    To avoid shim trying to claim the D-Bus interfaces.
  * Add graphical-session.target user unit.
  * Add graphical-session-pre.target user unit
  * Add debian/extra/units-ubuntu/user@.service.d/timeout.conf.
    This avoids long hangs during shutdown if user services fail/hang due to
    X.org going away too early. This is mostly a workaround, so only install
    for Ubuntu for now.
  * Dynamically add upstream version to debian/shlibs.local
  * Set Debian/Ubuntu downstream support URL in journal catalogs
    (Closes: #769187)

  [ Michael Biebl ]
  * Restrict Conflicts: openrc to << 0.20.4-2.1.
    Newer versions of openrc no longer ship conflicting implementations of
    update-rc.d/invoke-rc.d.
  * Add Depends: dbus to systemd-container.
    This is required for systemd-machined and systemd-nspawn to work
    properly. (Closes: #830575)
  * Drop insserv.conf generator.
    We no longer parse /etc/insserv.conf and /etc/insserv.conf.d/* and
    augment services with that dependency information via runtime drop-in
    files. Services which want to provide certain system facilities need to
    pull in the corresponding targets themselves. Either directly in the
    native service unit or by shipping a drop-in snippet for SysV init
    scripts. (Closes: #825858)
  * getty-static.service: Only start if we have a working VC subsystem.
    Use ConditionPathExists=/dev/tty0, the same check as in getty@.service,
    to determine whether we have a functional VC subsystem and we should
    start any gettys. (Closes: #824779)
  * Stop mentioning snapshot and restore in the package description.
    Support for the .snapshot unit type has been removed upstream.
  * Drop sigpwr-container-shutdown.service.
    This is no longer necessary as lxc-stop has been fixed to use SIGRTMIN+3
    to shut down systemd based LXC containers.
    https://github.com/lxc/lxc/pull/1086
    https://www.freedesktop.org/wiki/Software/systemd/ContainerInterface/

  [ Felipe Sateler ]
  * Add versioned breaks for packages shipping rcS init scripts

 -- Martin Pitt <mpitt@debian.org>  Tue, 26 Jul 2016 12:17:14 +0200

systemd (230-7) unstable; urgency=medium

  * Tell dh_shlibdeps to look in the systemd package for libraries. Otherwise
    dpkg-shlibdeps fails to find libsystemd-shared as we no longer create a
    shlibs file for it.
  * Add Build-Depends-Package to libudev1.symbols and libsystemd0.symbols.
    This ensures proper dependencies when a package has a Build-Depends on a
    higher version of libudev-dev or libsystemd-dev then what it gets from the
    used symbols.

 -- Michael Biebl <biebl@debian.org>  Fri, 08 Jul 2016 13:04:33 +0200

systemd (230-6) unstable; urgency=medium

  [ Martin Pitt ]
  * debian/tests/boot-smoke: Stop running in containers again, too unreliable
    on Ubuntu s390x right now.

  [ Michael Biebl ]
  * Bump Build-Depends on debhelper to (>= 9.20160114), required for
    --dbgsym-migration support.
  * Install test-udev binary into $libdir/udev/ not $libdir. Only libraries
    should be installed directly into $libdir.
  * Exclude libsystemd-shared from dh_makeshlibs.

  [ Felipe Sateler ]
  * Do not install libsystemd-shared.so symlink
  * {machine,system}ctl: always pass &changes and &n_changes (Closes: #830144)

  [ Michael Prokop ]
  * debian/tests/logind: Ensure correct version of logind is running.

 -- Michael Biebl <biebl@debian.org>  Thu, 07 Jul 2016 15:22:16 +0200

systemd (230-5) unstable; urgency=medium

  [ Martin Pitt ]
  * Sync test/networkd-test.py with current upstream master, and remove our
    debian/tests/networkd copy. Directly run test/networkd-test.py in
    autopkgtest.
  * debian/extra/rules/73-usb-net-by-mac.rules: Disable when
    /etc/udev/rules.d/80-net-setup-link.rules is a symlink to /dev/null, to be
    consistent with the documented way to disable ifnames. (Closes: #824491,
    LP: #1593379)
  * debian/rules: Ignore libcap-ng.so in the "does anything link against /usr"
    check, to work around libaudit1 recently gaining a new dependency against
    that library (#828991). We have no influence on that ourselves. This fixes
    the FTBFS in the meantime.

  [ Felipe Sateler ]
  * Convert common code into a private shared library. This saves about 9 MB
    of installed size in the systemd package, and some more in systemd-*.

 -- Martin Pitt <mpitt@debian.org>  Fri, 01 Jul 2016 09:15:12 +0200

systemd (230-4) unstable; urgency=medium

  [ Martin Pitt ]
  * tmp.mount: Add nosuid and nodev mount options. This restores compatibility
    with the original SysV int RAMTMP defaults. (Closes: #826377)
  * debian/tests/upstream: Some tests fail on platforms without QEMU at the
    moment due to upstream PR#3587; blacklist these for now if QEMU is not
    available.
  * debian/rules: Don't run the "anything links against /usr" check for
    upstream tests, as those run on Ubuntu 16.04 LTS which does not yet have
    libidn moved to /lib.
  * debian/tests/upstream: Clean up old journals before running a test, to
    avoid printing a wrong one on failure.
  * debian/tests/upstream: Do not run the QEMU tests on i386. Nested QEMU on
    i386 causes testbed hangs on Ubuntu's cloud infrastructure, which is the
    only place where these actually run.
  * resolved: Fix SERVFAIL handling and introduce a new "Cache=" option to
    disable local caching.
  * resolved: Support IPv6 zone indices in resolv.conf. (LP: #1587489)
  * resolved: Update resolv.conf when calling SetLinkDNS().
  * debian/tests/storage: Sync and settle udev after luksFormat, to reduce the
    chance of seeing some half-written signatures.
  * debian/tests/networkd: Stop skipping the two DHCP6 tests, this regression
    seems to have been fixed now.
  * resolved: respond to local resolver requests on 127.0.0.53:53. This
    provides compatibility with clients that don't use NSS but do DNS queries
    directly, such as Chrome.
  * resolved: Don't add route-only domains to /etc/resolv.conf.
  * systemd-resolve: Add --flush-caches and --status commands.
  * Add debian/extra/units/systemd-resolved.service.d/resolvconf.conf to tell
    resolvconf about resolved's builtin DNS server on 127.0.0.53. With that,
    DNS servers picked up via networkd are respected when using resolvconf,
    and software like Chrome that does not do NSS (libnss-resolve) still gets
    proper DNS resolution. Drop the brittle and ugly
    systemd-networkd-resolvconf-update.{path,service} hack instead.
  * debian/tests/boot-smoke: Run in containers as well.

  [ Laurent Bigonville ]
  * Build with IDN support. (Closes: #814528)

 -- Martin Pitt <mpitt@debian.org>  Wed, 29 Jun 2016 15:23:32 +0200

systemd (230-3) unstable; urgency=medium

  [ Martin Pitt ]
  * debian/tests/boot-and-services: Adjust test_tmp_mount() for fixed
    systemctl exit code for "unit not found" in upstream commit ca473d57.
  * debian/tests/boot-and-services, test_no_failed(): Show journal of failed
    units.
  * debian/extra/init-functions.d/40-systemd: Adjust to changed systemctl
    show behaviour in 231: now this fails for nonexisting units instead of
    succeeding with "not-found". Make the code compatible to both for now.
  * Fix networkd integration with resolvconf for domain-limited DNS servers,
    so that these don't appear as global nameservers in resolv.conf. Thanks
    Andy Whitcroft for the initial fix! Add corresponding test case to
    debian/tests/networkd. (LP: #1587762)
  * resolved: Fix comments in resolve.conf for search domain overflows.
    (LP: #1588229)
  * On Ubuntu, provide an "ondemand.service" that replaces
    /etc/init.d/ondemand. The latter does not exist any more when
    "initscripts" falls out of the default installation. (LP: #1584124) This
    now does not do a fixed one-minute wait but uses "Type=idle" instead. This
    also becomes a no-op when the CPU supports "intel_pstate" (≤ 5 years old),
    as on these the ondemand/powersave schedulers are actually detrimental.
    (LP: #1579278)
  * debian/systemd-container.install: Drop *.busname installation, they are
    going away upstream.
  * debian/extra/init-functions.d/40-systemd: Do not call systemctl
    daemon-reload if the script is called as user (like reportbug does). Also
    make sure that daemon-reload will not invoke polkit.
  * Install test-udeb from .libs, to avoid installing the automake shell
    wrapper.
  * Fix transaction restarting in resolved to avoid async processing of
    free'd transactions.
    (Closes: #817210, LP: #1587727, #1587740, #1587762, #1587740)
  * Add "upstream" autopkgtest that runs the test/TEST* upstream integration
    tests in QEMU and nspawn.
  * Build systemd-sysusers binary, for using in rkt. Do not ship the
    corresponding unit and sysusers.d/ files yet, as these need some
    Debianization and an autopkgtest. (Closes: #823322)
  * debian/tests/systemd-fsckd: Adjust was_running() to also work for version
    230.

  [ Michael Biebl ]
  * Add "systemctl daemon-reload" to lsb init-functions hook if the LoadState
    of a service is "not-found". This will run systemd-sysv-generator, so SysV
    init scripts that aren't installed by the package manager should be picked
    up automatically. (Closes: #825913)
  * automount: handle expire_tokens when the mount unit changes its state.
    (Closes: #826512)
  * debian/systemd.preinst: Correctly determine whether a service is enabled.
    Testing for the return code alone is not sufficient as we need to
    differentiate between "generated" and "enabled" services.
    (Closes: #825981)

  [ Felipe Sateler ]
  * Drop configure option --disable-compat-libs. It no longer exists.
  * Add policykit-1 to Suggests. It is used to allow unprivileged users to
    execute certain commands. (Closes: #827756)

 -- Martin Pitt <mpitt@debian.org>  Tue, 21 Jun 2016 23:51:07 +0200

systemd (230-2) unstable; urgency=medium

  [ Martin Pitt ]
  * Don't add a Breaks: against usb-modeswitch when building on Ubuntu; there
    it does not use hotplug.functions and is a lower version.
  * boot-and-services autopkgtest: Add missing xserver-xorg and
    lightdm-greeter test dependencies, so that lightdm can start.
    (See LP #1581106)
  * Re-disable logind's KillUserProcesses option by default. (Closes: #825394)

  [ Michael Biebl ]
  * Drop --disable-silent-rules from debian/rules. This is now handled by dh
    directly depending on whether the DH_QUIET environment variable is set.

 -- Martin Pitt <mpitt@debian.org>  Tue, 31 May 2016 12:02:14 +0200

systemd (230-1) unstable; urgency=medium

  [ Martin Pitt ]
  * New upstream release 230.
    - Fix rare assertion failure in hashmaps. (Closes: #816612)
    - Fix leaking scope units. (Closes: #805477)
    - Fix wrong socket ownership after daemon-reload. (LP: #1577001)
    - udev: Fix touch screen detection. (LP: #1530384)
  * Drop cmdline-upstart-boot autopkgtest. It was still needed up to Ubuntu
    16.04 LTS, but upstart-sysv is not supported any more in Debian and Ubuntu
    now.
  * udev: Drop hotplug.functions, now that the last remaining user of this got
    fixed. Add appropriate versioned Breaks:.
  * debian/extra/rules/70-debian-uaccess.rules: Add some more FIDO u2f devices
    from different vendors. Thanks Atoyama Tokanawa.
  * Remove "bootchart" autopkgtest, this upstream version does not ship
    bootchart any more. It will be packaged separately.

  [ Michael Biebl ]
  * Drop obsolete --disable-bootchart configure switch from udeb build.
  * Remove obsolete /etc/systemd/bootchart.conf conffile on upgrades.

 -- Martin Pitt <mpitt@debian.org>  Mon, 23 May 2016 09:42:51 +0200

systemd (229-6) unstable; urgency=medium

  * systemd-container: Prefer renamed "btrfs-progs" package name over
    "btrfs-tools". (Closes: #822629)
  * systemd-container: Recommend libnss-mymachines. (Closes: #822615)
  * Drop systemd-dbg, in favor of debhelpers' automatic -dbgsym packages.
  * Drop Add-targets-for-compatibility-with-Debian-insserv-sy.patch; we don't
    need $x-display-manager any more as most/all DMs ship native services, and
    $mail-transport-agent is not widely used (not even by our default MTA
    exim4).
  * Unify our two patches for Debian specific configuration files.
  * Drop udev-re-enable-mount-propagation-for-udevd.patch, i. e. run udevd in
    its own slave mount name space again. laptop-mode-tools 1.68 fixed the
    original bug (#762018), thus add a Breaks: to earlier versions.
  * Ship fbdev-blacklist.conf in /lib/modprobe.d/ instead of /etc/modprobe.d/;
    remove the conffile on upgrades.
  * Replace util-Add-hidden-suffixes-for-ucf.patch with patch that got
    committed upstream.
  * Replace Stop-syslog.socket-when-entering-emergency-mode.patch with patch
    that got committed upstream.
  * debian/udev.README.Debian: Adjust documentation of MAC based naming for
    USB network cards to the udev rule, where this was moved to in 229-5.
  * debian/extra/init-functions.d/40-systemd: Invoke status command with
    --no-pager, to avoid blocking scripts that call an init.d script with
    "status" with an unexpected pager process. (Closes: #765175, LP: #1576409)
  * Add debian/extra/rules/70-debian-uaccess.rules: Make FIDO U2F dongles
    accessible to the user session. This avoids having to install libu2f-host0
    (which isn't discoverable at all) to make those devices work.
    (LP: #1387908)
  * libnss-resolve: Enable systemd-resolved.service on package installation,
    as this package makes little sense without resolved.
  * Add a DHCP exit hook for pushing received NTP servers into timesyncd.
    (LP: #1578663)
  * debian/udev.postinst: Fix migration check from the old persistent-net
    generator to not apply to chroots. (Closes: #813141)
  * Revert "enable TasksMax= for all services by default, and set it to 512".
    Introducing a default limit on number of threads broke a lot of software
    which regularly needs more, such as MySQL and RabbitMQ, or services that
    spawn off an indefinite number of subtasks that are not in a scope, like
    LXC or cron. 512 is way too much for most "simple" services, and it's way
    too little for the ones mentioned above. Effective (and much stricter)
    limits should instead be put into units individually.
    (Closes: #823530, LP: #1578080)
  * Split out udev rule to name USB network interfaces by MAC address into
    73-usb-net-by-mac.rules, so that it's easier to disable. (Closes: #824025)
  * 73-usb-net-by-mac.rules: Disable when net.ifnames=0 is specified on the
    kernel command line, to be consistent with disabling the *.link files.
  * 73-special-net-names.rule: Name the IBM integrated management module
    virtual USB network card "ibmimm". Thanks Marco d'Itri!

 -- Martin Pitt <mpitt@debian.org>  Thu, 12 May 2016 09:40:19 +0200

systemd (229-5) unstable; urgency=medium

  * debian/tests/unit-config: Call "daemon-reload" to clean up generated units
    in between tests.
  * debian/tests/unit-config: Check that enable/disable commands are
    idempotent.
  * debian/tests/unit-config: Detect if system units are in /usr/, so that the
    test works on systems with merged /usr.
  * debian/tests/unit-config: Use systemd-sysv-install instead of update-rc.d
    directly, so that the test works under Fedora too.
  * debian/tests/unit-config: Check disabling of a "systemctl link"ed unit,
    and check "systemctl enable" on a unit with full path which is not in the
    standard directories.
  * Rename debian/extra/rules/73-idrac.rules to 73-special-net-names.rules, as
    it is going to get rules for other devices. Also install it into the
    initramfs.
  * debian/extra/rules/73-special-net-names.rules: Add DEVPATH number based
    naming schema for ibmveth devices. (LP: #1561096)
  * Don't set SYSTEMD_READY=0 on DM_UDEV_DISABLE_OTHER_RULES_FLAG=1 devmapper
    devices with "change" events, as this causes spurious unmounting with
    multipath devices. (LP: #1565969)
  * Fix bogus "No [Install] section" warning when enabling a unit with full
    path. (LP: #1563590)
  * debian/tests/cmdline-upstart-boot: In test_rsyslog(), check for messages
    from dbus instead of NetworkManager. NM 1.2 does not seem to log to syslog
    by default any more.
  * Bump Standards-Version to 3.9.8 (no changes necessary).
  * debian/tests/boot-smoke: Add some extra debugging if there are pending
    jobs after 10s, to figure out why lightdm is sometimes "restarting".
    (for LP #1571673)
  * debian/tests/boot-smoke: Configure dummy X.org driver (like in the
    boot-and-services test), to avoid lightdm randomly fail. (LP: #1571673)
  * Move Debian specific patches into debian/patches/debian (which translates
    to "Gbp-Pq: Topic debian" with pq). This keeps upstream vs. Debian
    patches separated without the comments in debian/patches/series (which
    always get removed by "pq export").
  * Don't ship an empty /etc/X11/xinit/xinitrc.d/ directory, this isn't
    supported in Debian. (Closes: #822198)
  * udev: Mark nbd as inactive until connected. (Closes: #812485)
  * On shutdown, unmount /tmp before disabling swap. (Closes: #788303)
  * debian/systemd-coredump.postinst: Do daemon-reload before starting
    systemd-coredump, as the unit file may have changed on upgrades.
    (Closes: #820325)
  * Set MAC based name for USB network interfaces only for universally
    administered (i. e. stable) MACs, not for locally administered (i. e.
    randomly generated) ones. Drop /lib/systemd/network/90-mac-for-usb.link
    (as link files don't currently support globs for MACAddress=) and replace
    with an udev rule in /lib/udev/rules.d/73-special-net-names.rules.
    (Closes: #812575, LP: #1574483)

 -- Martin Pitt <mpitt@debian.org>  Mon, 25 Apr 2016 11:08:11 +0200

systemd (229-4) unstable; urgency=medium

  * Fix assertion crash when processing a (broken) device without a sysfs
    path. (Closes: #819290, LP: #1560695)
  * Fix crash when shutdown is issued from a non-tty. (LP: #1553040)
  * networkd: Stay running while any non-loopback interface is up.
    (Closes: #819414)
  * Fix reading uint32 D-Bus properties on big-endian.
  * Fix crash if an udev device has many tags or devlinks. (LP: #1564976)
  * systemctl, loginctl, etc.: Don't start polkit agent when running as root.
    (LP: #1565617)
  * keymap: Add Add HP ZBook (LP: #1535219) and HP ProBook 440 G3.
  * systemd.resource-control.5: Fix links to cgroup documentation on
    kernel.org. (Closes: #819970)
  * Install test-udev into libudev-dev, so that we have it available for
    autopkgtests.
  * Add "udev" autopkgtest for running the upstream test/udev-test.pl.

 -- Martin Pitt <mpitt@debian.org>  Thu, 07 Apr 2016 08:11:10 +0200

systemd (229-3) unstable; urgency=medium

  [ Martin Pitt ]
  * debian/tests/timedated: Add tests for "timedatectl set-local-rtc".
  * Be more tolerant in parsing /etc/adjtime.
  * debian/systemd.postinst: Don't fail package installation if systemctl
    daemon-reload trigger fails. This does not fix the root cause of the
    reload failures, but at least causes fewer packages to be in a broken
    state after upgrade, so that a reboot or apt-get -f install have a much
    higher chance in succeeding. (For bugs like LP #1502097 or LP #1447654)
  * debian/tests/networkd: Skip test_hogplug_dhcp_ip6 when running against
    upstream as well.
  * debian/tests/boot-and-services: Wait for units to stop with a "systemctl
    is-active" loop instead of static sleeps.
  * debian/tests/networkd: Skip DHCPv6 tests for downstream packages too. This
    is an actual regression in networkd-229, to be investigated. But this
    shouldn't hold up reverse dependencies.
  * Fix assertion in add_random(). (LP: #1554861)
  * debian/tests/boot-and-services: Don't assert on "Stopped Container c1"
    message in NspawnTests.test_service(), this is sometimes not present. Just
    check that the unit did not fail.
  * Add "adduser" dependency to systemd-coredump, to quiesce lintian.
  * Bump Standards-Version to 3.9.7 (no changes necessary).
  * Fix timespec parsing by correctly initializing microseconds.
    (Closes: #818698, LP: #1559038)
  * networkd: Add fallback if FIONREAD is not supported. (Closes: #818488)
  * Cherry-pick various fixes from upstream master.
    - Fixes logout when changing the current target. (Closes: #805442)

  [ Evgeny Vereshchagin ]
  * debian/tests/boot-and-services: Search systemd-coredump's output by
    SYSLOG_IDENTIFIER.
  * Add missing "Recommends: btrfs-tools" to systemd-container.
  * Add systemd-coredump postinst/prerm to start/stop systemd-coredump.socket
    without a reboot. (Closes: #816767)

  [ Felipe Sateler ]
  * Set the paths of loadkeys and setfont via configure arguments, not a patch

 -- Martin Pitt <mpitt@debian.org>  Mon, 21 Mar 2016 14:11:44 +0100

systemd (229-2) unstable; urgency=medium

  * time-util: map ALARM clockids to non-ALARM clockids in now(), to work on
    architectures which don't support CLOCK_BOOTTIME_ALARM. Fixes FTBFS on
    many architectures.
  * debian/systemd.postinst: Add missing newline to /etc/adjtime migration.
    (See #699554)
  * debian/systemd.postinst: Only try to enable tmp.mount if we actually
    copied it to /etc. Don't try to enable a generated unit. (LP: #1545707)
  * debian/tests/boot-and-services: Increase timeouts of test_bash_crash from
    5 to 10 seconds, and sync the journal after every iteration.
  * debian/extra/checkout-upstream: Try again after one minute if git checkout
    fails, to avoid failures from transient network errors.
  * debian/tests/systemd-fsckd: Use grub.d/50-cloudimg-settings.cfg as a
    template for generating our custom one instead of 90-autopkgtest.cfg. The
    latter does not exist on non-x86 architectures and is not relevant for
    this test.
  * debian/tests/boot-and-services: Skip journal test for test_bash_crash when
    running against upstream, as this currently fails most of the time. To be
    investigated.
  * debian/tests/networkd: Skip test_coldplug_dhcp_ip6 when running against
    upstream, as this is brittle there. To be investigated.
  * debian/tests/bootchart: Skip test if bootchart is not available or
    testing in upstream mode. bootchart got removed from master and will be
    moved to a separate repository.
  * debian/tests/boot-and-services: Show verbose journal output on failure in
    nspawn test, and sync journal before.
  * Move systemd-coredump socket and service into systemd-coredump binary
    package.
  * Revert changing the default core dump ulimit and core_pattern. This
    completely breaks core dumps without systemd-coredump. It's also
    contradicting core(8). (Closes: #815020)
  * Fix addresses for type "sit" tunnels. (Closes: #816132)
  * networkd: Go back to letting the kernel handle IPv6 router advertisements,
    as networkd's own currently has too many regressions. Thanks to Stefan
    Lippers-Hollmann for investigating this! (Closes: #814566,
    #814667, #815586, #815884, #815793)

 -- Martin Pitt <mpitt@debian.org>  Sun, 28 Feb 2016 22:16:12 +0100

systemd (229-1) unstable; urgency=medium

  * New upstream release 229.
    - Fix systemctl behaviour in chroots. (Closes: #802780)
    - Fix SELinux context of /run/user/$UID. (Closes: #775651)
    - Add option to optionally turn of color output. (Closes: #783692)
    - Don't git-ignore src/journal-remote/browse.html. (Closes: #805514)
    - Do not warn about Wants depencencies on masked units. (LP: #1543282)
  * debian/systemd.install: Ship the new systemd-resolve.
  * libsystemd0.symbols: Add new symbols from this release.
  * systemd-coredump.postinst: Create systemd-coredump system user.
  * debian/tests/systemd-fsckd: Tame overly strict test for failed plymouth
    unit, which is a race condition with plymouthd auto-stopping.
    (LP: #1543144)
  * Drop timedated-don-t-rely-on-usr-being-mounted-in-the-ini.patch.
    initramfs-tools has mounted /usr since Jessie, and tzdata now creates
    /etc/localtime as a symlink too (see #803144).
  * Use-different-default-paths-for-various-binaries.patch: Drop path changes
    for setcap (which is already a build dep and not used at all) and sulogin
    (which is now in util-linux).
  * Remove obsolete udev maintainer script checks:
    - Drop check for kernel >= 2.6.32, which released in 2009.
    - Drop restarting of some daemons due to the devtmpfs migration, which
      happened before the above kernel even.
    - Drop support for forcing upgrades on kernels known not to work via
      /etc/udev/kernel-upgrade. Don't pretend that this would help, as users
      could end up with a non-bootable system. Always fail early in preinst
      when it's still possible to install a working kernel.
    - Drop postinst test for "running in containers" -- it's actually possible
      to run udev in containers if you mount /sys r/w and you know what you
      are doing. Also, the init.d script and systemd service do that check
      again.
    - Keep the kernel feature and chroot checks, as these are still useful.
      Simplify check_kernel_features() by eliminating some variables.
    - Drop debconf templates. Two of them are obsolete, and having
      CONFIG_SYSFS_DEPRECATED is now so implausible that this doesn't warrant
      the overhead and translator efforts.
  * Drop debian/tests/ifupdown-hotplug. The units moved into ifupdown, so the
    test should go there too (see #814312).
  * debian/tests/control: Reorder tests and add a comment which ones should
    not be run for an upstream build.
  * debian/tests/control: Rearrange tests and avoid removing test dependencies
    to minimize testbed resets.
  * Add debian/extra/checkout-upstream: Script to replace the current
     source with a checkout of an upstream pull request, branch, or commit,
     and remove debian/patches/. Call from debian/rules if $TEST_UPSTREAM is
     set. This will be used for upstream CI.
  * Enable seccomp support on powerpc, ppc64el, and s390x.

 -- Martin Pitt <mpitt@debian.org>  Thu, 11 Feb 2016 21:02:39 +0100

systemd (228-6) unstable; urgency=medium

  * Make-run-lock-tmpfs-an-API-fs.patch: Drop /run/lock from
    tmpfiles.d/legacy.conf to avoid the latter clobbering the permissions of
    /run/lock. Fixes fallout from cleanup in -5 that resulted /run/lock to
    have 0755 permissions instead of 1777. (LP: #1541775)

 -- Martin Pitt <mpitt@debian.org>  Thu, 04 Feb 2016 11:46:54 +0100

systemd (228-5) unstable; urgency=medium

  [ Martin Pitt ]
  * Drop systemd-vconsole-setup.service: It has never been installed/used in
    Debian and is not necessary for Ubuntu any more.
  * Drop halt-local.service. This has never been documented/used in Debian.
    (LP: #1532553)
  * debian/extra/initramfs-tools/scripts/init-bottom/udev: Prefer "nuke"
    again, it comes from klibc-utils. But fall back to "rm" if it does not
    exist.
  * systemd-timesyncd.service.d/disable-with-time-daemon.conf: Also don't run
    if /usr/sbin/VBoxService exists, as virtualbox-guest-utils already
    provides time synchronization with the host. (Closes: #812522)
  * Drop Michael Stapelberg from Uploaders:, he stopped maintenance long ago.
    Thanks Michael for your great work in the past!
  * Replace "sysv-rc" dependency with Conflicts: openrc, file-rc. The
    rationale from #739679 still applies, but with the moving of
    {invoke,update}-rc.d to init-system-helpers we don't actually need
    anything from sysv-rc any more other than the assumption that SysV init
    scripts are enabled in /etc/rc?.d/ for the SysV generator to work (and
    file-rc and openrc don't do that).
  * debian/tests/timedated: Verify /etc/localtime symlink. Skip verifying the
    /etc/timezone file (which is Debian specific) if $TEST_UPSTREAM is set.
  * debian/tests/localed-locale: Check /etc/locale.conf if $TEST_UPSTREAM is
    set.
  * debian/tests/localed-x11-keymap: Test /etc/X11/xorg.conf.d/00-keyboard.conf
    if $TEST_UPSTREAM is set.
  * debian/tests/boot-and-services: Check for reaching graphical.target
    instead of default.target, as the latter is a session systemd state only.
  * debian/tests/boot-and-services: Skip tests which are known to fail/not
    applicable with testing upstream builds.
  * Drop Fix-up-tmpfiles.d-permissions-properly.patch:
    - /run/lock is already created differently by
      Make-run-lock-tmpfs-an-API-fs.patch, and contradicts to that.
    - /run/lock/lockdev/ isn't being used anywhere and got dropped
      upstream; backport the patch (tmpfiles-drop-run-lock-lockdev.patch).
    - Move dropping of "group:wheel" (which has never existed in Debian) into
      debian/rules, to also catch occurrences in other parts of the file which
      the static patch would overlook.
  * Shorten persistent identifier for CCW network interfaces (on s390x only).
    (LP: #1526808)
  * debian/rules: If $TEST_UPSTREAM is set (when building/testing upstream
    master instead of distro packages), don't fail on non-installed new files
    or new library symbols.
  * Add systemd-sysv conflict to upstart-sysv, and version the upstart
    conflict. This works with both Debian's and Ubuntu's upstart packages.

  [ Michael Biebl ]
  * Drop support for the /etc/udev/disabled flag file. This was a workaround
    for udev failing to install with debootstrap because it didn't use
    invoke-rc.d and therefor was not compliant with policy-rc.d. See #520742
    for further details. This is no longer the case, so supporting that file
    only leads to confusion about its purpose.
  * Retrigger cleanup of org.freedesktop.machine1.conf and
    hwclock-save.service now that dpkg has been fixed to correctly pass the
    old version to postinst on upgrade. (Closes: #802545)
  * Only ship *.link files as part of the udev package. The *.network files
    are solely used by systemd-networkd and should therefor be shipped by the
    systemd package. (Closes: #808237)
  * Cherry-pick a few fixes from upstream:
    - Fix unaligned access in initialize_srand(). (Closes: #812928)
    - Don't run kmod-static-nodes.service if module list is empty. This
      requires kmod v23. (Closes: #810367)
    - Fix typo in systemctl(1). (Closes: #807462)
    - Fix systemd-nspawn --link-journal=host to not fail if the directory
      already exists. (Closes: #808222)
    - Fix a typo in logind-dbus.c. The polkit action is named
      org.freedesktop.login1.power-off, not org.freedesktop.login1.poweroff.
    - Don't log an EIO error in gpt-auto-generator if blkid finds something
      which is not a partition table. (Closes: #765586)
    - Apply ACLs to /var/log/journal and also set them explicitly for
      system.journal.
  * Only skip the filesystem check for /usr if the /run/initramfs/fsck-usr
    flag file exists. Otherwise we break booting with dracut which uses
    systemd inside the initramfs. (Closes: #810748)
  * Update the instructions in README.Debian for creating /var/log/journal.
    They are now in line with the documentation in the systemd-journald(8) man
    page and ensure that ACLs and group permissions are properly set.
    (Closes: #800947, #805617)
  * Drop "systemctl daemon-reload" from lsb init-functions hook. This is no
    longer necessary as invoke-rc.d and init-system-helpers take care of this
    nowadays.

 -- Martin Pitt <mpitt@debian.org>  Wed, 03 Feb 2016 10:09:46 +0100

systemd (228-4) unstable; urgency=medium

  * debian/udev.README.Debian: Add alternative way of disabling ifnames.
    (Closes: #809339)
  * Put back /lib/udev/hotplug.functions, until the three remaining packages
    that use it stop doing so. (Closes: #810114)
  * debian/udev.README.Debian: Point out that any change to interface naming
    rules requires an initrd update.

 -- Martin Pitt <mpitt@debian.org>  Mon, 11 Jan 2016 07:12:40 +0100

systemd (228-3) unstable; urgency=medium

  [ Martin Pitt ]
  * debian/rules: Remove temporary debug output from test failures again. All
    Debian buildd kernels are recent enough now, but add a check for kernels
    older than 3.13 and ignore test failures for those.
  * debian/tests/networkd: Factor out dnsmasq specific test "router" setup, so
    that we can test against other implementations.
  * debian/tests/networkd: Add router setup using an (isolated) networkd
    process for configuring the veths and DHCP server.
  * debian/tests/networkd: On failure, only show journal for current test.
  * systemd-networkd-resolvconf-update.service: Wait for getting a name
    server, not just for getting online.
  * debian/tests/boot-and-services: Wait until bash crash stack trace is in
    the journal before asserting on it. Also relax RE to work on non-x86
    architectures.
  * debian/tests/networkd: If /etc/resolv.conf already has three nameservers,
    accept that too (as then the additional test one can't be added any more).
  * Fix FTBFS on x32. Thanks Helmut Grohne! (Closes: #805910)
  * debian/tests/networkd: For IPv6 tests, also wait for IPv4 address to
    arrive; s-n-wait-online already exits after getting an IPv6 address, but
    we verify both.
  * debian/tests/boot-and-services: Don't check for "Requesting system
    poweroff" log message in nspawn test, current upstream master does not
    write that any more. Instead check for "Stopped Container c1".
  * Add "storage" autopkgtest. Initially this covers some basic use cases with
    LUKS cryptsetup devices.
  * Add acl build dependency (for <!nocheck>). Current upstream master now
    needs it for some test cases.
  * debian/extra/initramfs-tools/scripts/init-bottom/udev: Use "rm -rf"
    instead of "nuke". The latter does not exist any more in current
    initramfs-tools.
  * Ignore test failures during "make check" if /etc/machine-id is missing
    (like in ancient local schroots). (Closes: #807884)
  * debian/extra/rules/80-debian-compat.rules: Remember which device got the
    "cdrw", "dvd", or "dvdrw" symlink to avoid changing links on device
    events. (Closes: #774080). Drop the rule for the "cdrom" symlink as that
    is already created in 60-cdrom_id.rules.
  * Eliminate "hotplug.functions" udev helper and put the logging functions
    directly into net.agent. This simplifies the migration of the latter to
    ifupdown.
  * Adjust manpages to keep /usr/lib/systemd/{user*,boot,ntp-units.d,modules*}
    paths, only keep /lib/systemd/{system*,network}. (Closes: #808997)
  * debian/udev.README.Debian: Fix typo and slight wording improvement.
    (Closes: #809513)
  * Drop net.agent, 80-networking.rules, and ifup@.service. These moved to
    ifupdown 0.8.5 now. Add Breaks: to earlier versions.

  [ Michael Biebl ]
  * Bump Build-Depends on libdw-dev to (>= 0.158) as per configure.ac.
    (Closes: #805631)
  * Make sure all swap units are ordered before the swap target. This avoids
    that swap devices are being stopped prematurely during shutdown.
    (Closes: #805133)
  * Drop unneeded /etc/X11/xinit/xinitrc.d/50-systemd-user.sh from the package
    and clean up the conffile on upgrades. We have the dbus-user-session
    package in Debian to properly enable the D-Bus user-session mode which
    also takes care of updating the systemd --user environment.
    (Closes: #795761)
  * Stop testing for unknown arguments in udev maintainer scripts.
  * Drop networking.service.d/systemd.conf. The ifupdown package now ships a
    proper service file so this drop-in file is no longer necessary.

  [ Andreas Henriksson ]
  * Fix LSB init hook to not reload masked services. (Closes: #804882)

 -- Martin Pitt <mpitt@debian.org>  Sat, 02 Jan 2016 17:42:56 +0100

systemd (228-2) unstable; urgency=medium

  * Remove wrong endianness conversion in test-siphash24 to fix FTBFS on
    big-endian machines.
  * Bump libseccomp-dev build dependency to indicate required versions for
    backporting to jessie. (Closes: #805497)

 -- Martin Pitt <mpitt@debian.org>  Thu, 19 Nov 2015 11:37:45 +0100

systemd (228-1) unstable; urgency=medium

  [ Martin Pitt ]
  * New upstream release:
    - Fix journald killing by watchdog. (Closes: #805042)
    - Drop check for /etc/mtab. (Closes: #802025)
    - Follow unit file symlinks in /usr, but not /etc when looking for
      [Install] data, to avoid getting confused by Aliases. (Closes: #719695)
    - journalctl: introduce short options for --since and --until.
      (Closes: #801390)
    - journald: Never accept fds from file systems with mandatory locking.
      (LP: #1514141)
    - Put nspawn containers in correct slice. (LP: #1455828)
  * Cherry-pick some networkd fixes from trunk to fix regressions from 228.
  * debian/rules: Configure with --as-needed to avoid unnecessary binary
    dependencies.
  * systemd-networkd-resolvconf-update.service: Increase StartLimitBurst, as
    this might be legitimately called several times in quick succession. If
    that part of the "networkd" autopkgtest fails, show the journal log for
    that service for easier debugging.
  * debian/tests/boot-and-services: Add test case for systemd-coredump.
  * Add systemd-coredump postinst/prerm to enable/disable this without a
    reboot.
  * debian/tests/networkd: Check for systemd-networkd-wait-online in /usr as
    well, for usage in other distros.
  * debian/tests/logind: Skip suspend test if the kernel does not support
    suspend.
  * debian/tests/logind: Split tests into functions.
  * debian/tests/boot-and-services: Ignore failures of console-setup.service,
    to work around LP: #1516591.
  * debian/tests/control: Restrict boot-smoke test to isolation-machine, it
    does not currently work well in LXC.
  * debian/tests/networkd: Add new test cases for "DHCP=all, IPv4 only,
    disabling RA" (which should always be fast), "DHCP=all, IPv4 only" (which
    will require a longer timeout due to waiting 12s for a potential IPv6 RA
    reply), and "DHCP=ipv4" (with and without RA).
  * debian/tests/networkd: Fix UnicodeDecodeError under 'C' locale.
  * debian/tests/networkd: Show networkctl and journal output on failure.
  * debian/tests/networkd: Fix bytes vs. string TypeError in the IPv6 polling.
    (LP: #1516009)
  * debian/tests/networkd: Show contents of test .network file on failure.
  * debian/tests/networkd: Skip if networkd is already running (safer when
    running on real systems), and add copyright header.
  * Bump util-linux dependencies to >= 2.27.1 to ensure that the mount monitor
    ignores /etc/mtab.

  [ Felipe Sateler ]
  * Enable elfutils support for getting stack traces for systemd-coredump.
  * libnss-my{machines,hostname}.postrm: do not remove entries from
    nsswitch.conf if there are packages from other architectures remaining.

  [ Michael Biebl ]
  * Drop systemd-setup-dgram-qlen.service. This has been made obsolete by
    upstream commit 1985486 which bumps net.unix.max_dgram_qlen to 512 early
    during boot.
  * Various cleanups to the udev maintainer scripts:
    - Remove unused tempdir() function.
    - Properly stop udev daemon on remove.
    - Stop killing udev daemon on failed upgrades and drop the corresponding
      starts from preinst.
    - Stop masking systemd-udevd.service and udev.service during upgrades. We
      restart the udev daemon in postinst, so those masks seem unnecessary.

 -- Martin Pitt <mpitt@debian.org>  Wed, 18 Nov 2015 16:11:59 +0100

systemd (227-3) unstable; urgency=medium

  [ Martin Pitt ]
  * debian/tests/logind: Add tests for scheduled shutdown with and without
    wall message.
  * Import upstream fix for not unmounting system mounts (#801361) and drop
    our revert patch.
  * debian/tests/boot-smoke: Apply check for failed unmounts only to user
    systemd processes, i. e. not to pid 1.
  * Drop Fix-usr-remount-failure-for-split-usr.patch. Jessie has a new enough
    initramfs-tools already, and this was just an error message, not breaking
    the boot.
  * Drop debian-fixup.service in favor of using a tmpfiles.d clause, which is
    faster.
  * Drop Order-remote-fs.target-after-local-fs.target.patch. It's mostly
    academic and only applies to the already known-broken situation that rcS
    init.d scripts depend on $remote_fs.
  * Replace reversion of sd_pid_notify_with_fds() msg_controllen fix with
    proper upstream fix to never block on sending messages on NOTIFY_SOCKET
    socket.
  * Drop check for missing /etc/machine-id on "make check" failure; this isn't
    happening on current buildds any more.
  * Drop Disable-tests-which-fail-on-buildds.patch, to re-evaluate what still
    fails and needs fixing. On failure, show kernel version and /etc/hosts
    to be able to debug them better. The next upload will make the necessary
    adjustments to fix package builds again.

  [ Michael Biebl ]
  * Drop dependency on udev from the systemd package. We don't need udev
    within a container, so this allows us to trim down the footprint by not
    installing the udev package. As the udev package has Priority: important,
    it is still installed by default though.
  * Include the status of the udev package when filing a bug report against
    systemd, and vice versa.
  * Use filter instead of findstring, since findstring also matches
    substrings and we only want direct matches.
  * systemd.bug-script: Fix typo. (Closes: #804512)
  * Re-add bits which call SELinux in systemd-user pam service.
    (Closes: #804565)

  [ Felipe Sateler ]
  * Add libnss-resolve package. (Closes: #798905)
  * Add systemd-coredump package. This Conflicts/Replaces/Provides a new
    "core-dump-handler" virtual package. (Closes: #744964)

 -- Martin Pitt <mpitt@debian.org>  Wed, 11 Nov 2015 15:04:26 +0100

systemd (227-2) unstable; urgency=medium

  * Revert "sd_pid_notify_with_fds: fix computing msg_controllen", it causes
    connection errors from various services on boot. (Closes: #801354)
  * debian/tests/boot-smoke: Check for failed unmounts. This reproduces
    #801361 (but not in a minimal VM, just in a desktop one).
  * Revert "core: add a "Requires=" dependency between units and the
    slices they are located in". This causes user systemd instances to try and
    unmount system mounts (and succeed if you login as root).
    (Closes: #801361)

 -- Martin Pitt <mpitt@debian.org>  Fri, 09 Oct 2015 12:34:27 +0200

systemd (227-1) unstable; urgency=medium

  * New upstream release.
    - Bump watchdog timeout for shipped units to 3 min. (Closes: #776460)
    - gpt-auto-generator: Check fstab for /boot entries. (Closes: #797326)
    - Fix group of RuntimeDirectory dirs. (Closes: #798391)
    - Support %i (and other macros) in RuntimeDirectory. (Closes: #799324)
    - Bump util-linux/libmount-dev dependencies to >= 2.27.
  * debian/libsystemd0.symbols: Add new symbols for this release.
  * debian/extra/initramfs-tools/hooks/udev: Copy all
    /etc/udev/rules.d/*.rules rules which are not merely overriding the one in
    /lib/, not just 70-persistent-net.rules.  They might contain network names
    or other bits which are relevant for the initramfs. (Closes: #795494)
  * ifup@.service: Drop PartOf=network.target; we don't want to stop these
    units during shutdown. Stopping networking.service already shuts down the
    interfaces, but contains the safeguard for NFS or other network file
    systems. Isolating emergency.target still keeps working as before as well,
    as this also stops networking.service. (Closes: #761909, LP: #1492546)

 -- Martin Pitt <mpitt@debian.org>  Thu, 08 Oct 2015 11:34:35 +0200

systemd (226-4) unstable; urgency=medium

  * debian/tests/logind: Be more verbose on failures.
  * Revert networkd calling if-{up,post-down}.d/ scripts. About half of the
    existing hooks are not relevant or even actively detrimental when running
    with networkd. For the relevant ones, a lot of them should be fixed in the
    projects themselves (using IP_FREEBIND etc.). (Closes: #798625)
  * Add systemd-networkd-resolvconf-update.{path,service} units to send DNS
    server updates from networkd to resolvconf, if installed and enabled.
  * Don't restart logind on upgrades any more. This kills X.org (#798097)
    while logind doesn't save/restore its open fds (issue #1163), and also
    gets confused about being idle in between (LP: #1473800)

 -- Martin Pitt <mpitt@debian.org>  Fri, 02 Oct 2015 13:44:28 +0200

systemd (226-3) unstable; urgency=medium

  [ Martin Pitt ]
  * README.Debian: Fix "other" typo. Thanks Salvatore Bonaccorso.
    (Closes: #798737)

  [ Michael Biebl ]
  * Stop building the compat library packages and drop them for good.
  * Update debian/copyright.

 -- Michael Biebl <biebl@debian.org>  Sat, 19 Sep 2015 19:06:51 +0200

systemd (226-2) unstable; urgency=medium

  * debian/udev.init: Mount /dev file system with nosuid. (LP: #1450960)
  * udev.postinst: udev 226 introduced predictable interface names for virtio.
    Create /etc/systemd/network/50-virtio-kernel-names.link on upgrade to
    disable this, to avoid changing e. g. "eth0" to "ens3" in QEMU instances
    and similar environments. (Closes: #799034)

 -- Martin Pitt <mpitt@debian.org>  Tue, 15 Sep 2015 15:21:09 +0200

systemd (226-1) unstable; urgency=medium

  [ Martin Pitt ]
  * New upstream release:
    - Fix scheduled shutdown to not shut down immediately. (Closes: #797763)
    - Fix description of CPE_NAME in os-release(5). (Closes: #797768)
  * debian/libsystemd0.symbols: Add new symbols from this release.
  * Enable libseccomp support for mips64, mips64el, and x32. (Closes: #797403)
  * debian/tests/networkd: Add hotplug tests.
  * Make networkd call if-up.d/ scripts when it brings up interfaces, to
    become compatible with ifupdown and NetworkManager for packages shipping
    hooks. (LP: #1492129)
    - Add debian/extra/systemd-networkd-dispatcher.c: suid root wrapper for
      calling if-up.d/ or if-post-down.d/ hook scripts. Install it as
      root:systemd-networkd 4754 so that only networkd can run it.
    - Add networkd-call-systemd-networkd-dispatcher-when-links.patch: Call the
      above wrapper when links go up/down.
    - debian/tests/networkd: Verify that if-up.d/ and if-post-down.d/ scripts
      get run for a networkd managed interface.
    - Note that if-pre-up.d/ and if-down.d/ scripts are *not* being called, as
      they are often not applicable for networkd (if-pre-up.d) and unreliable
      (if-down.d).
  * Drop udev-finish. We needed this for the autogenerated CD and network
    interface names, but both are gone now.
  * Drop debian/udev.udev-fallback-graphics.upstart. The vesafb module has
    been compiled into the kernel in both Debian and Ubuntu for a fair while,
    this never had a systemd equivalent, and Debian never shipped the
    accompanying rules for determining $PRIMARY_DEVICE_FOR_DISPLAY.
  * debian/control: Remove some boilerplate from the long descriptions, to
    more easily get to the point what a specific package actually does.
  * debian/README.Debian: As systemd is the default init now, replace the
    documentation how to switch to systemd with how to switch back
    (temporarily or permanently) to SysV init. Also move that paragraph to the
    bottom as it's now less important.
  * debian/README.Debian: Add a hint why you may want to enable persistent
    journal, and suggest to uninstall system-log-daemon to avoid duplicate
    logging.
  * debian/README.Debian: Add documentation about networkd integration.
  * Rename 01-mac-for-usb.link to 90-mac-for-usb.link so that it becomes
    easier to override.
  * debian-fixup.service just has one purpose now (make /etc/mtab a symlink),
    so drop the debian/extra/debian-fixup shell script and put the ln command
    directly into debian-fixup.service. Update the description.
  * debian/tests/networkd: Check that /etc/resolv.conf gets the DHCP's
    nameserver in case it is a symlink (i. e. dynamically managed by
    systemd-resolved or resolvconf).
  * systemd-networkd-dispatcher: Also pass on the DNS server list to if-up.d/
    as $IF_DNS_NAMESERVERS, so that resolvconf or similar programs work as
    expected.
  * Drop debian/systemd-journal-remote.postrm: Removing system users is
    potentially dangerous (there might be a leftover process after purging).

  [ Michael Biebl ]
  * Drop libsystemd-login-dev. All reverse dependencies have been updated to
    use libsystemd-dev directly.
  * Update build instructions to use "gbp clone" instead of "gbp-clone" as all
    gbp-* commands have been removed from git-buildpackage.

 -- Martin Pitt <mpitt@debian.org>  Thu, 10 Sep 2015 16:53:53 +0200

systemd (225-1) unstable; urgency=medium

  [ Martin Pitt ]
  * New upstream release.
    - Fixes FTBFS on alpha. (Closes: #792551)
    - Fixes machined state tracking logic. (Closes: #788269)
  * Add better fix for "systemctl link/enable" breakage with full paths.
    (LP: #1480310)
  * debian/rules: Add missing $(dh_options) in overridden debhelper targets.

  [ Felipe Sateler ]
  * Move conffile from systemd to systemd-container package (Closes: #797048)

  [ Michael Biebl ]
  * Drop unnecessary Conflicts/Replaces from systemd-journal-remote.
    None of the files in this package were previously shipped by systemd.
  * Create system users for systemd-journal-{gateway,remote,upload} when
    installing the systemd-journal-remote package.
  * Explicitly turn off the features we don't want in a stage1 build.
    Otherwise ./configure might enable them automatically if the build
    dependencies are installed and "dh_install --fail-missing" will then fail
    due to uninstalled files.
  * Enable GnuTLS support as systemd-journal-remote makes sense mostly with
    encryption enabled.
  * Rely on build profiles to determine which packages should be skipped
    during build and no longer specify that manually.
  * Drop our patch which removes rc-local-generator.
    rc-local.service acts as an ordering barrier even if its condition is
    false, because conditions are evaluated when the service is about to be
    started, not when it is enqueued. We don't want this ordering barrier on
    systems that don't need/use /etc/rc.local.

 -- Michael Biebl <biebl@debian.org>  Sun, 30 Aug 2015 21:18:59 +0200

systemd (224-2) unstable; urgency=medium

  [ Martin Pitt ]
  * Skip systemd-fsckd autopkgtest if /run/initramfs/fsck-root exists, i. e.
    the initramfs already ran fsck.
  * Fix broken ACL in tmpfiles.d/systemd.conf. (Closes: #794645, LP: #1480552)
  * Add debian/tests/unit-config: Test "systemctl link"; reproduces LP#1480310.
  * Add a hack to unbreak "systemctl link". (LP: #1480310)
  * debian/extra/rules-ubuntu/40-hyperv-hotadd.rules: Also apply to Xen, and
    rename to 40-vm-hotadd.rules.
  * Fix networkd crash. (Closes: #796358)
  * debian/rules: Remove all files/empty dirs in systemd which are already
    shipped by systemd-* or udev, instead of an explicit list.
  * Bump "mount" dependency to >= 2.26, to ensure "swapon -o" availability.
    (Closes: #796389)
  * Install /lib/systemd/network/* into udev instead of systemd, as it's
    really udev which is evaluating these.
  * Split out "systemd-container" package with machined and nspawn and enable
    importd. Add new libbz2-dev, zlib1g-dev, and libcurl-dev build deps.
    (LP: #1448900)
  * Move transitional libgcrypt11-dev build dep to libgcrypt20-dev.
  * debian/rules: Limit check for libraries in /usr to systemd and udev
    packages, as other packages like systemd-containers can (and do) link to
    /usr.
  * Build-depend on dpkg-dev (>= 1.17.14) and bump debhelper version for build
    profiles support.
  * Drop "display-managers" autopkgtest, obsolete with dropped
    default-display-manager-generator.
  * boot-and-services autopkgtest: Add systemd-container test dependency for
    the nspawn tests.
  * Don't enable audit support when building with "stage1" profile, to avoid
    circular build dep.

  [ Helmut Grohne ]
  * Improve support for cross-building and bootstrapping.

  [ Michael Biebl ]
  * Drop default-display-manager-generator. All major desktops now use a
    display manager which support the new scheme and setup the
    /etc/systemd/system/display-manager.service symlink correctly.
  * Add new binary package "systemd-journal-remote" with tools for
    sending/receiving remote journal logs:
    systemd-journal-{remote,upload,gatewayd}. (Closes: #742802, LP: #1480952)

 -- Martin Pitt <mpitt@debian.org>  Tue, 25 Aug 2015 12:40:35 +0200

systemd (224-1) unstable; urgency=medium

  * New upstream release.
  * boot-and-services autopkgtest: Ignore thermald. Since 1.4.3-2 it starts by
    default, but fails in most virtual envs.

 -- Martin Pitt <mpitt@debian.org>  Sat, 01 Aug 2015 13:38:57 +0200

systemd (223-2) unstable; urgency=medium

  * Don't enable gnu-efi on ARM. It FTBFSes and cannot really be tested now as
    there is no available hardware.
  * debian/extra/initramfs-tools/hooks/udev: Don't fail if
    /etc/systemd/network/ does not exist. (Closes: #794050)

 -- Martin Pitt <mpitt@debian.org>  Thu, 30 Jul 2015 08:25:51 +0200

systemd (223-1) unstable; urgency=medium

  * New upstream release:
    - Fix systemd-bootchart crash. (Closes: #792403)
    - Trim list of files in /usr/share/doc/systemd/. (Closes: #791839)
    - Fix "Invalid argument" failure with some  journal files.
      (Closes: #792090)
    - tmpfiles: Don't recursively descend into journal directories in /var.
      (Closes: #791897)
    - Don't frequently wake up on disabled TimeoutIdleSec=, in particular in
      automount timers. (LP: #1470845)
    - tmpfiles: Don't delete lost+found/. (Closes: #788193)

  [ Michael Biebl ]
  * udev: Remove obsolete rm_conffile/mv_conffile functions from udev.preinst.
    The udev package is using dpkg-maintscripts-helper now to remove obsolete
    conffiles.
  * systemd: Remove obsolete conffile clean up from pre-wheezy.
  * udev-udeb: Remove scsi_wait_scan hack from the start-udev script as well.

  [ Martin Pitt ]
  * Enable GNU EFI support and add gnu-efi build dep. This enables/ships the
    systemd EFI boot loader. (Closes: #787720, LP: #1472283)
  * networkd autopkgtest: More robust/forceful killing of dnsmasq.
  * ifup@.service: Drop "oneshot" to run ifup in the background during boot.
    This avoids blocking network.target on boot with unavailable hotplug
    interfaces in /etc/network/interfaces. (Closes: #790669, LP: #1425376)
  * systemd.postinst: Avoid confusing error message about
    /run/systemd/was-enabled not existing on reconfiguring.
  * debian/extra/initramfs-tools/hooks/udev: Drop some redundant code.
  * Fix networkd-wait-online -i to properly wait for the given interfaces
    only.
  * Drop debian/extra/base-installer.d/05udev: We use net.ifnames by default
    now, thus we don't need to copy 70-persistent-*.rules any more.
  * debian/extra/start-udev: Run d-i's udevd with "notice" log level, just
    like we did in the initramfs in 219-10.
  * Fix size explosion of networkd (post-223 patch from trunk).

  [ Julian Wollrath ]
  * Copy all .link interface naming definitions to initramfs. (Closes: #793374)

  [ Felipe Sateler ]
  * nss-my*.postinst: configure at the end of the hosts line, not before
    files. (Closes: #789006)

 -- Martin Pitt <mpitt@debian.org>  Thu, 30 Jul 2015 00:02:26 +0200

systemd (222-2) unstable; urgency=medium

  [ Adam Conrad ]
  * debian/udev-udeb.install: Install new bits for net.ifnames (LP: #1473542)
  * debian/extra/initramfs-tools/hooks/udev: Do the same for initramfs-tools.

  [ Martin Pitt ]
  * emergency.service: Wait for plymouth to shut down. Fixes invisible
    emergency shell with plymouth running endlessly. (LP: #1471258)
  * Add "networkd" autopkgtest. Covers basic DHCP on IPv4 and IPv4+6 on a veth
    device.

  [ Michael Biebl ]
  * Bump package priorities of systemd and systemd-sysv to important to match
    what has been used in the Debian archive since Jessie.
  * Drop scsi_wait_scan hack from the udev initramfs-tools script. This Linux
    kernel module has been broken since 2.6.30 and as a result was removed in
    3.5. The Debian Jessie kernel no longer ships this module.
    (Closes: #752775)
  * Drop libsystemd-journald-dev and libsystemd-id128-dev. There are no
    reverse dependencies left and we want to avoid new packages picking up
    a build dependency on those obsolete transitional packages.

 -- Michael Biebl <biebl@debian.org>  Wed, 15 Jul 2015 23:51:15 +0200

systemd (222-1) unstable; urgency=medium

  [ Martin Pitt ]
  * New upstream release:
    - Fix reload killing BusName= units. (Closes: #746151)
    - sysv-generator: detect invalid names and escape them. (Closes: #677075)
    - Document removal of PIDFile on daemon shutdown. (Closes: #734006)
    - Drop Revert-rules-fix-tests-for-removable-state.patch, the auto-suspend
      rules now got dropped entirely.
  * Add Revert-VT-reuse-patches.patch: Revert a couple of logind VT reuse
    patches which alternately broke lightdm and gdm.
  * debian/libsystemd0.symbols: Add new symbols from this release.
  * Disable test-netlink during package build, fails on some buildds.
  * udev.postinst: Don't call addgroup with --quiet, so that if the "input"
    group already exists as a non-system group you get a sensible error
    message. Some broken tutorials forget the --system option.
    (Closes: #769948, LP: #1455956)
  * systemd.postinst: Drop the --quiet from the addgroup calls as well, same
    reason as above. (Closes: #762275)
  * udev: Drop doc dir symlinking. It has caused too much trouble and only
    marginally helps to avoid duplication. Such duplication should be dealt
    with at the distro, not package level.
  * debian/rules: Entirely ignore $LD_PRELOAD instead of just libfakeroot in
    the link check, to also avoid libeatmydata. (Closes: #790546)
  * boot-and-services, display-managers autopkgtests: Install and configure
    dummy X.org driver, so that these work in headless machines/VMs.
  * systemd-fsckd autopkgtest: Stop using/asserting on lightdm, just check
    that default.target is active. lightdm is prone to fail in test
    environments, and fiddling with it in two other autopkgtests is
    sufficient.
  * debian/watch: Adjust to new upstream release model of only providing the
    github tag tarballs.
  * Drop dsl-modem.agent. It hasn't been maintained/tested for many years, few
    if any people actually use this, and this doesn't belong into udev.

  [ Michael Biebl ]
  * Stop building the Python 3 bindings. They were split into a separate
    source package upstream and are now built from src:python-systemd. See
    http://lists.freedesktop.org/archives/systemd-devel/2015-July/033443.html
  * Remove obsolete --disable-chkconfig configure option.
  * Move the man pages for libnss-myhostname, libnss-mymachines and udev.conf
    from systemd into the correct package. Move the zsh completion file for
    udevadm into the udev package as well. Add Breaks/Replaces accordingly.
    (Closes: #790879)
  * Drop rules which remove pre-generated files before build. The upstream
    tarball no longer ships any pre-generated files so this is no longer
    necessary.
  * Fix cleanup rule for Python byte code files.

 -- Michael Biebl <biebl@debian.org>  Wed, 08 Jul 2015 18:56:07 +0200

systemd (221-1) unstable; urgency=medium

  * New upstream release 221:
    - Fix persistent storage links for Xen devices. (LP: #1467151)
    - Drop all backported patches and port the others to new upstream release.
    - debian/rules: Drop workarounds for broken 220 tarball, 221 is fine.

  [ Michael Biebl ]
  * initramfs hook: Stop installing 55-dm.rules, 64-md-raid.rules,
    60-persistent-storage-lvm.rules and 60-persistent-storage-dm.rules.
    The mdadm, lvm2 and dmsetup package provide their own udev hooks nowadays
    to make sure their udev rules files are installed into the initramfs.
    Having the copy rules at two places is confusing and makes debugging
    harder.
  * Make it possible to skip building udeb packages via
    DEB_BUILD_OPTIONS="noudeb". This allows quicker builds for local testing
    and is benefical for derivatives that don't use d-i.
  * Install API documentation for libudev and libsystemd in their respective
    packages. Both libraries use man pages now, so we need to be explicit
    about what is installed where.

  [ Martin Pitt ]
  * ifupdown-hotplug autopkgtest: Different cloud/desktop environments have
    different ways of including /etc/network/interfaces.d/, try to get along
    wit either and skip the test if interfaces.d/ does not get included at
    all.
  * Drop obsolete gtk-doc-tools build dependency, gtkdocize autoreconfig, and
    ./configure options.
  * libudev-dev.install: Drop gtk-doc files, not built by upstream any more
    and replaced with manpages.
  * libsystemd0.symbols: Add new symbols for this release.
  * debian/rules: Fix paths in manpages as we don't currently have a merged
    /usr in Debian but have most systemd things in /lib. This replaces the
    previous huge and maintenance-intense patch.
  * Drop Accept-mountall-specific-fstab-options.patch. Replaced with
    systemd.postinst migration code in Ubuntu.
  * Revert overly aggressive USB autosuspend udev rules change which broke
    various USB keyboards. (Closes: #789723)
  * Have rc-local.service output also go to the console. /etc/rc.local often
    contains status messages which users expect to see during boot.
    (LP: #1468102)
  * debian/rules: Install udev.NEWS into libudev1, to get along with Debian's
    udev -> libudev1 doc dir symlinking. (Closes: #790042)

 -- Martin Pitt <mpitt@debian.org>  Sun, 28 Jun 2015 12:05:36 +0200

systemd (220-7) unstable; urgency=medium

  [ Michael Biebl ]
  * Enable seccomp support on arm64 as well.
  * Replace the remainder of Fix-paths-in-man-pages.patch with an upstream
    provided patch.

  [ Martin Pitt ]
  * Switch to net.ifnames persistent network interfaces (on new
    installations/for new hardware), and deprecate the old
    75-persistent-net-generator.rules. See the ML discussion for details:
        https://lists.debian.org/debian-devel/2015/05/msg00170.html
        https://lists.debian.org/debian-devel/2015/06/msg00018.html
    - Drop Make-net.ifnames-opt-in-instead-of-opt-out.patch, to use
      net.ifnames by default.
    - Revert-udev-network-device-renaming-immediately-give.patch: Adjust
      patch comment.
    - Drop 75-persistent-net-generator.rules, write_net_rules helper and
      rule_generator.functions.
    - Adjust udev's README.Debian accordingly, and describe the migration.
      This needs to happen manually as there is no robust way of doing this
      automatically.
    - Add udev NEWS file for announcing this change and pointing to udev's
      README.
    - udev.postinst: Drop write_interfaces_rules().
    - udev.postinst: Disable net.ifnames on systems which did not support
      75-persistent-net-generator.rules (most importantly, virtualized guests)
      to avoid changing network interface names on upgrade.
    - LP: #1454254
  * fsckd-daemon-for-inter-fsckd-communication.patch: Add fsckd.c to
    POTFILES.in.
  * ifupdown-hotplug autopkgtest: Fix config name in interfaces.d/, it must
    not have a suffix in Debian. Also clean up the file after the test.
  * net.agent: When running under systemd, run everything in the foreground.
    This avoids killing the forked child in the middle of its operation under
    systemd when the parent exits.
  * Check during build that systemd and systemd-journald don't link against
    anything in /usr, to prevent bugs like #771652 and #788913 in the future.
  * Drop Skip-99-systemd.rules-when-not-running-systemd-as-in.patch. The rules
    mostly just attach tags systemd specific properties which are harmless
    under other init systems, and systemd-sysctl also works there.
  * 80-networking.rules: Only call agents for add|remove, as they don't handle
    other events.
  * Restore udev watches on block device changes. (Closes: #789060,
    LP: #1466081)

 -- Martin Pitt <mpitt@debian.org>  Wed, 17 Jun 2015 22:48:53 +0200

systemd (220-6) unstable; urgency=medium

  * Enable seccomp support on the architectures that provide libseccomp.
    (Closes: #760299)
  * boot-and-services autopkgtest: Add SeccompTest for the above.
  * boot-and-services autopkgtest: Check that we don't get an unwanted
    tmp.mount unless /etc/fstab explicitly specifies it.
  * Bump libcap-dev build dep to the version that provides libcap2-udeb.
    (Closes: #787542)
  * Stop installing tmp.mount by default; there are still situations where it
    becomes active through dependencies from other units, which is surprising,
    hides existing data in /tmp during runtime, and it isn't safe to have a
    tmpfs /tmp on every install scenario. (Closes: #783509)
    - d/rules: Ship tmp.mount in /usr/share/systemd/ instead of
      /lib/systemd/systemd.
    - systemd.postinst: When tmp.mount already was enabled, install tmp.mount
      into /etc and keep it enabled.
    - systemd.postinst: When enabling tmp.mount because of RAMTMP=yes, copy it
      from /usr/share.
    - Drop Don-t-mount-tmp-as-tmpfs-by-default.patch and
      PrivateTmp-shouldn-t-require-tmpfs.patch, not necessary any more.

 -- Martin Pitt <mpitt@debian.org>  Thu, 11 Jun 2015 09:25:49 +0200

systemd (220-5) unstable; urgency=medium

  * debian/README.source: Upstream repository moved to github, adjust
    cherry-picking instructions accordingly.
  * debian/control: Replace obsolete Python2 version header with
    X-Python3-Version.
  * dracut: Fix path to systemd-fsck. (Closes: #787553)
  * Ignore test failures during build if /etc/machine-id is missing (which is
    the case in a few buildd chroots still). (Closes: #787258)
  * debian/udev.README.Debian: Move network interface hotplug documentation
    into separate section. Point out that "lo" does not need to be configured
    in ifupdown under systemd.
  * debian/udev.README.Debian: Document net.ifnames, and how to write udev
    rules for custom network names.
  * Add debian/extra/01-mac-for-usb.link: Use MAC based names for network
    interfaces which are (directly or indirectly) on USB. Path based names
    are inadequate for dynamic buses like USB.
  * Fix another escape parsing regression in Exec*= lines. (Closes: #787256)
  * Disable EFI support for udeb build.
  * Refine detection of touch screen devices.

 -- Martin Pitt <mpitt@debian.org>  Sun, 07 Jun 2015 16:52:33 +0200

systemd (220-4) unstable; urgency=medium

  [ Martin Pitt ]
  * debian/extra/initramfs-tools/scripts/init-top/udev: Drop $ROOTDELAY wait.
    This does not concern udev in particular, but is handled by
    initramfs-tools itself (scripts/local). The intention of this parameter is
    not to statically wait for the given time, but wait *up to* that time for
    the root device to appear.
  * Add debian/extra/units/rc-local.service.d/wait-online.conf: Make
    rc-local.service wait for network-online.target (if it gets started). This
    not specified by LSB, but has been behaving that way in Debian under SysV
    init and upstart. (LP: #1451797)
  * Fix parsing of escape characters in Exec*= lines. (Closes: #787256)
  * Drop path_is_mount_point-handle-false-positive-on-some-fs.patch (it was
    already not applied in 220-1). This needs to be re-thought and re-done
    against the current code, and overlayfs in general. On overlayfs this
    still reports false positives for files that changed in the upperdir, but
    this does not break systemd-machine-id-commit any more.
  * Add debian/extra/rules/80-debian-compat.rules, replacing three of our
    patches. These are independent udev rules to change device permissions and
    add CD/DVD symlinks for compatibility with earlier Debian releases.

  [ Michael Biebl ]
  * Bump Depends on util-linux to make sure we have a sulogin implementation
    which properly cleans up its children when emergency.service is restarted.
    (Closes: #784238)
  * Stop using /sbin/udevd and drop the compat symlink.
  * Remove any vestiges of /dev/.udev/. This directory has been replaced by
    /run/udev/ since wheezy.
  * Drop udev migration code from pre-wheezy.

 -- Martin Pitt <mpitt@debian.org>  Tue, 02 Jun 2015 08:16:36 +0200

systemd (220-3) unstable; urgency=medium

  * Fix ProtectSystem=yes to actually protect /usr, not /home.
    (Closes: #787343)
  * sd-device: fix device_get_properties_strv(). Fixes environment for
    processes spawned by udev, in particular "allow-hoplug" ifupdown
    interfaces via ifup@.service. (Closes: #787263)
  * Ignore test failures on mipsel; the three failures are not reproducible on
    the porter box (different kernel?). (See #787258)
  * Add ifupdown-hotplug autopkgtest. Reproduces #787263.
  * udev: Bring back persistent storage symlinks for bcache. Thanks David
    Mohr! (Closes: #787367)
  * sd-device: Fix invalid property strv pointers. This unbreaks the
    environment of udev callouts.

 -- Martin Pitt <mpitt@debian.org>  Mon, 01 Jun 2015 12:58:20 +0200

systemd (220-2) unstable; urgency=low

  * 220-1 was meant to go to experimental, but was accidentally uploaded to
    unstable. This was planned for next week anyway, just not on a Friday;
    we don't revert, but keep an RC bug open for a few days to get broader
    testing. Reupload 220-1 with its changelog actually pointing to unstable
    and with all versions in the .changes.

 -- Martin Pitt <mpitt@debian.org>  Fri, 29 May 2015 18:54:09 +0200

systemd (220-1) unstable; urgency=medium

  [ Martin Pitt ]
  * New upstream release:
    - Ship sdio.ids and ids-update.pl in upstream tarball. (Closes: #780650)
    - Drop non-working "journalctl /dev/sda" example from manpage
      (Closes: #781604)
    - man systemd.network: Explain UseDomains a bit more (not used by
      default). (Closes: #766413)
    - Ignore comments in /etc/hostname (LP: #1053048)
    - Drop all backported patches and port the others to new upstream release.
  * Cherry-pick patch to fix udevd --daemon assertion regression.
  * Cherry-pick patch to fix udevd worker hang.
  * systemd.install: systemd.pc moved back into /usr/share/pkgconfig/.
  * libsystemd0.symbols: Add new symbols from this release.
  * Drop debian/extra/60-keyboard.hwdb for now. Upstream has a newer version,
    and it's not nearly as often updated any more as it used to be.
  * debian/rules: Remove shipped audit_type-to-name.h and
    keyboard-keys-from-name.gperf and regenerate them during build (bug in
    upstream 220 tarball).
  * autopkgtest: Ship/use mock fsck from debian/tests, as it's missing in the
    220 tarball.
  * Add libnss-mymachines binary package. (Closes: #784858)
  * Add libnss-myhostname binary package, taking over from the very old and
    unmaintained standalone source package as per its maintainer's request.
    (Closes: #760514)
  * Drop buildsys-Don-t-default-to-gold-as-the-linker.patch and set LD in
    debian/rules on sparc only. This can be dropped entirely once we build
    GUdev from a separate source.
  * bootchart autopkgtest: Skip test if /proc/schedstat does not exist, i. e.
    the kernel is missing CONFIG_SCHEDSTAT. Bootchart requires this.
  * systemd-fsckd autopkgtest: On Debian plymouth-start stays running, adjust
    was_running() for that.
  * systemd-fsckd autopkgtest: In test_systemd_fsck_with_plymouth_failure(),
    fix plymouthd status check to work under both Debian and Ubuntu.
  * Replace almost all of Fix-paths-in-man-pages.patch with upstreamed
    patches. (The remainder is planned to get fixed upstream as well.)
  * Remove our update-rc.d patches, replace them with upstream patches for
    /lib/systemd/systemd-sysv-install abstraction, and provide one for
    update-rc.d. Also implement "is-enabled" command by directly checking for
    the presence of rcS or rc5 symlinks. (Closes: #760616)
  * Fix path_is_mount_point for files (regression in 220).
  * debian/control: Drop obsolete XS-Testsuite:, dpkg adds it automatically.
  * Use Ubuntu's default NTP server for timesyncd when building on Ubuntu.

  [ Michael Biebl ]
  * Remove /var/run and /var/lock migration code from debian-fixup. The /run
    migration was completed in wheezy so this is no longer necessary.
  * Drop our versioned Depends on initscripts. This was initially added for
    the /run migration and later to ensure we have a mountnfs hook which
    doesn't cause a deadlock under systemd. The /run migration was completed
    in wheezy and jessie ships a fixed mountnfs hook. In addition we now use
    the ignore-dependencies job mode in our lsb init-functions hook, so it's
    safe to drop this dependency.
  * Stop building gudev packages. Upstream has moved the gudev code into a
    separate repository which is now managed on gnome.org. The gudev packages
    will be built from src:libgudev from now on. See also
    http://lists.freedesktop.org/archives/systemd-devel/2015-May/032070.html

 -- Martin Pitt <mpitt@debian.org>  Fri, 29 May 2015 10:37:40 +0200

systemd (219-10) experimental; urgency=medium

  * Fix assertion crash with empty Exec*= paths. (LP: #1454173)
  * Drop Avoid-reload-and-re-start-requests-during-early-boot.patch
    and Avoid-reloading-services-when-shutting-down.patch: This was fixed more
    robustly in invoke-rc.d and service now, see #777113.
  * debian/tests/boot-smoke: Allow 10 seconds for systemd jobs to settle down.
  * Fix "tentative" state of devices which are not in /dev (mostly in
    containers), and avoid overzealous cleanup unmounting of mounts from them.
    (LP: #1444402)
  * debian/extra/udev-helpers/net.agent: Eliminate cat and most grep calls.
  * Drop Set-default-polling-interval-on-removable-devices-as.patch; it's long
    obsolete, CD ejection with the hardware button works properly without it.
  * Re-enable-journal-forwarding-to-syslog.patch: Update patch description,
    journal.conf.d/ exists now.
  * journal: Gracefully handle failure to bind to audit socket, which is known
    to fail in namespaces (containers) with current kernels. Also
    conditionalize systemd-journald-audit.socket on CAP_AUDIT_READ.
    (LP: #1457054)
  * Put back *.agent scripts and use net.agent in Ubuntu. This fixes escaping
    of unit names, reduces the delta, and will make it easier to get a common
    solution for integrating ifup.d/ scripts with networkd.
  * When booting with "quiet", run the initramfs' udevd with "notice" log
    level. (LP: #1432171)
  * Add sigpwr-container-shutdown.service: Power off when receiving SIGPWR in
    a container. This makes lxc-stop work for systemd containers.
    (LP: #1457321)
  * write_net_rules: Escape '{' and '}' characters as well, to make this work
    with busybox grep. Thanks Faidon Liambotis! (Closes: #765577)

 -- Martin Pitt <mpitt@debian.org>  Thu, 21 May 2015 09:43:52 +0200

systemd (219-9) experimental; urgency=medium

  * 75-persistent-net-generator.rules: Fix rules for ibmveth (it's a driver,
    not a subsystem). (LP: #1437375)
  * debian/tests/unit-config: Add tests for systemctl enable/disable on a
    SysV-only unit. Reproduces LP #1447807.
  * Fix systemctl enable for SysV scripts without a native unit. We must not
    try and enable the nonexisting unit then. (LP: #1447807)
  * Drop Add-env-variable-for-machine-ID-path.patch. systemd should always
    be installed via the essential "init" in buildd schroots now.
  * debian/README.source: Update git-buildpackage commands for the renames in
    0.6.24.
  * Make apparmor run before networking, to ensure that profiles apply to
    e. g. dhclient (LP: #1438249):
    - Rename networking.service.d/network-pre.conf to systemd.conf, and add
      After=apparmor.service.
    - ifup@.service: Add After=apparmor.service.
    - Add Breaks: on apparmor << 2.9.2-1, which dropped its dependency to
      $remote_fs.
  * Drop login-don-t-overmount-run-user-UID-on-upgrades.patch and
    login-don-t-overmount-run-user-UID-on-upgrades.patch, these were only
    needed for upgrades from wheezy to jessie.
  * systemd.{pre,post}inst: Clean up obsolete (pre-wheezy/jessie) upgrade
    fixes.
  * systemd-fsckd autopkgtest: Stop assuming that
    /etc/default/grub.d/90-autopkgtest.cfg exists.
  * systemd-fsckd autopkgtest: Add missing plymouth test dependency.
  * Drop core-mount-ensure-that-we-parse-proc-self-mountinfo.patch, and bump
    util-linux dependency to the version which enables
    --enable-libmount-force-mountinfo.

 -- Martin Pitt <mpitt@debian.org>  Wed, 13 May 2015 12:27:21 +0200

systemd (219-8) experimental; urgency=medium

  [ Michael Biebl ]
  * Skip filesystem check if already done by the initramfs. (Closes: #782522)
  * Drop hard-coded versioned dependency on libapparmor1. Bump the
    Build-Depends on libapparmor-dev instead. This ensures a proper versioned
    dependency via Build-Depends-Package.
  * Revert "Make apparmor run before networking". This causes dependency
    cycles while apparmor still depends on $remote_fs.
  * Cleanup hwclock-save.service symlinks when upgrading from the jessie
    version.

  [ Martin Pitt ]
  * cryptsetup: Implement offset and skip options. (Closes: #751707,
    LP: #953875)
  * logind autopkgtest: Add test for suspending on lid switch close.
    This reproduces LP #1444166 (lid switch not working in the first few
    minutes after boot).
  * Reduce the initial suspend supression time from 3 minutes to 30 seconds,
    and make it configurable. (LP: #1444166)
  * Fix double free crash in "systemctl enable" when calling update-rc.d and
    the latter fails. (Closes: #764613, LP: #1426588)
  * hwdb: Fix wireless switch on Dell Latitude (LP: #1441849)
  * Fix assertion crash when reading a service file with missing ' and
    trailing space. (LP: #1447243)
  * ifup@.service: Set IgnoreOnIsolate, so that "systemctl default" does not
    shut down network interfaces. (Closes: #762953, LP: #1449380).
    Add PartOf=network.target, so that stopping network.target also stops
    network interfaces (so that isolating emergency.target and similar work as
    before).
  * Revert upstream commit 743970d which immediately SIGKILLs units during
    shutdown. This leads to problems like bash not being able to write its
    history, mosh not saving its state, and similar failed cleanup actions.
    (Closes: #784720, LP: #1448259)
  * Drop the reversion of "journald: allow restarting journald without losing
    stream connections", and replace with proper upstream fix for
    sd_pid_notify_with_fds(). (See Debian #778970, LP #1423811; LP: #1437896)

 -- Martin Pitt <mpitt@debian.org>  Wed, 29 Apr 2015 17:13:41 +0200

systemd (219-7) experimental; urgency=medium

  [ Martin Pitt ]
  * Make systemd-sysv's dependency to systemd unversioned. The package just
    contains 6 symlinks and thus isn't sensitive at all against version
    mismatches. This avoids running into circular dependencies when testing
    local debs.
  * Revert "udev: Drop hwdb-update dependency" and replace with upstream patch
    which moves it to systemd-udev-trigger.service.
  * display-managers autopkgtest: Properly wait until all jobs are finished.
  * display-managers autopkgtest: Reset failed units between tests, to avoid
    running into restart limits and for better test isolation.
  * Enable timesyncd in virtual machines. (Closes: #762343)

  [ Adam Conrad ]
  * debian/systemd.{triggers,postinst}: Trigger a systemctl daemon-reload
    when init scripts are installed or removed (Closes: #766429)

  [ Didier Roche ]
  * Squash all fsckd patches in one (as fsckd and such will be removed
    soon upstream), containing various fixes from upstream git and refactor
    the connection flow to upstream's suggestion. Modify the man pages to match
    those modifications as well. Amongst others, this suppresses "Couldn't
    connect to plymouth" errors if plymouth is not running.
    (Closes: #782265, LP: #1429171)
  * Keep plymouth localized messages in a separate patch for easier updates in
    the future and refresh to latest upstream.
  * display-managers autopkgtest: Use ExecStart=sleep instead of the actual
    lightdm binary, to avoid errors from lightdm startup. Drop the now
    unnecessary "needs-recommends" to speed up the test.

 -- Martin Pitt <mpitt@debian.org>  Fri, 10 Apr 2015 11:08:33 +0200

systemd (219-6) experimental; urgency=medium

  [ Martin Pitt ]
  * Import patches from v219-stable branch (up to 85a6fab).
  * boot-and-services autopkgtest: Add missing python3 test dependency.
  * Make apparmor run before networking, to ensure that profiles apply to
    e. g. dhclient (LP: #1438249):
    - Rename networking.service.d/network-pre.conf to systemd.conf, and add
      After=apparmor.service.
    - ifup@.service: Add After=apparmor.service.
  * udev: Drop hwdb-update dependency, which got introduced by the above
    v219-stable branch. This causes udev and plymouth to start too late and
    isn't really needed in Debian yet as we don't support stateless systems
    yet and handle hwdb.bin updates through dpkg triggers. (LP: #1439301)

  [ Didier Roche ]
  * Fix mount point detection on overlayfs and similar file systems without
    name_to_handle_at() and st_dev support. (LP: #1411140)

  [ Christian Seiler ]
  * Make the journald to syslog forwarding more robust by increasing the
    maximum datagram queue length from 10 to 512. (Closes: #762700)

  [ Marco d'Itri ]
  * Avoid writing duplicate entries in 70-persistent-net.rules by double
    checking if the new udev rule has already been written for the given
    interface. This happens if multiple add events are generated before the
    write_net_rules script returns and udevd renames the interface.
    (Closes: #765577)

 -- Martin Pitt <mpitt@debian.org>  Thu, 02 Apr 2015 09:14:48 +0200

systemd (219-5) experimental; urgency=medium

  [ Didier Roche ]
  * Add "systemd-fsckd" autopkgtest. (LP: #1427312)
  * cmdline-upstart-boot autopkgtest: Update to Ubuntu's upstart-sysv split
    (test gets skipped on Debian while upstart-sysv does not yet exist there).
  * Cherry-pick a couple of upstream commits for adding transient state,
    fixing a race where mounts become available before the device being
    available.
  * Ensure PrivateTmp doesn't require tmpfs through tmp.mount, but rather adds
    an After relationship. (Closes: #779902)

  [ Martin Pitt ]
  * journald: Suppress expected cases of "Failed to set file attributes"
    errors. (LP: #1427899)
  * Add systemd-sysv.postinst: Update grub on first installation, so that the
    alternative init system boot entries get updated.
  * debian/tests: Call /tmp/autopkgtest-reboot, to work with autopkgtest >=
    3.11.1.
  * Check for correct architecture identifiers for SuperH. (Closes: #779710)
  * Fix tmpfiles.d to only apply the first match again (regression in 219).
    (LP: #1428540)
  * /lib/lsb/init-functions.d/40-systemd: Don't ignore systemd unit
    dependencies in "degraded" mode. (LP: #1429734)

  [ Michael Biebl ]
  * debian/udev.init: Recognize '!' flag with static device lists, to work
    with kmod 20. (Closes: #780263)

  [ Craig Magina ]
  * rules-ubuntu/71-power-switch-proliant.rules: Add support for HP ProLiant
    m400 Server Cartridge soft powerdown on Linux 3.16. (LP: #1428811)

  [ Scott Wakeling ]
  * Rework package description to be more accurate. (Closes: #740372)

 -- Martin Pitt <mpitt@debian.org>  Thu, 26 Mar 2015 16:31:04 +0100

systemd (219-4) experimental; urgency=medium

  * tmpfiles: Avoid creating duplicate ACL entries. Add postinst code to clean
    them up on upgrade. (Closes: #778656)
  * bootchart: Fix path to default init. (LP: #1423867)
  * Add "bootchart" autopkgtest, to spot regressions like the above.
  * autopkgtests: Factorize out "assert.sh" utility functions, and use them in
    the tests for useful failure messages.
  * Downgrade requirement for timedated, hostnamed, localed-locale, and
    logind autopkgtests from machine to container isolation.
  * boot-and-services and display-manager autopkgtest: Add systemd-sysv as
    proper test dependency instead of apt-get installing it. This works now
    also under Ubuntu 15.04.
  * boot-and-services autopkgtest: Check cleanup of temporary files during
    boot. Reproduces #779169.
  * Clean up /tmp/ directory again. (Closes: #779169, LP: #1424992)

 -- Martin Pitt <mpitt@debian.org>  Fri, 27 Feb 2015 07:02:09 +0100

systemd (219-3) experimental; urgency=medium

  * sysv-generator: fix wrong "Overwriting existing symlink" warnings.
    (Closes: #778700)
  * Add systemd-fsckd multiplexer and feed its output to plymouth. This
    provides an aggregate progress report of running file system checks and
    also allows cancelling them with ^C, in both text mode and Plymouth.
    (Closes: #775093, #758902; LP: #1316796)
  * Revert "journald: allow restarting journald without losing stream
    connections". This was a new feature in 219, but currently causes boot
    failures due to logind and other services not starting up properly.
    (Closes: #778970; LP: #1423811)
  * Add "boot-smoke" autopkgtest: Test 20 successful reboots in a row, and
    that there are no connection timeouts or stalled jobs. This reproduces the
    above regression.
  * debian/tests/localed-locale: Set up locale and keyboard default files on a
    minimal unconfigured testbed.
  * Add missing python3 test dependency to cmdline-upstart-boot and
    display-managers autopkgtests.
  * debian/tests/boot-and-services: Skip AppArmor test if AppArmor is not
    enabled.
  * debian/tests/boot-and-services: Reboot also if lightdm was just installed
    but isn't running yet.

 -- Martin Pitt <mpitt@debian.org>  Mon, 23 Feb 2015 09:52:12 +0100

systemd (219-2) experimental; urgency=medium

  * Fix UTF-16 to UTF-8 conversion on big-endian machines. (Closes: #778654)
  * Disable new new test-sigbus, it fails on some buildds due to too old
    kernels. (part of #778654)
  * debian/README.Debian, debian/systemd.postinst: Drop setfacl call for
    /var/log/journal, this is now done automatically by tmpfiles.d/systemd.conf.
  * Drop "acl" dependency, not necessary any more with the above.
  * debian/tests/boot-and-services: Move to using /var/lib/machines/,
    /var/lib/containers is deprecated.

 -- Martin Pitt <mpitt@debian.org>  Wed, 18 Feb 2015 15:29:42 +0100

systemd (219-1) experimental; urgency=medium

  [ Martin Pitt ]
  * New upstream release:
    - Fix spelling mistake in systemd.unit(5). (Closes: #773302)
    - Fix timeouts with D-Bus, leading to SIGFPE. (Closes: #774012)
    - Fix load/save of multiple rfkill states. (Closes: #759489)
    - Non-persistent journal (/run/log/journal) is now readable by group adm.
      (Closes: #771980)
    - Read netdev user mount option to correctly order network mounts after
      network.target. (Closes: #769186)
    - Fix 60-keyboard.hwdb documentation and whitespace handling.
      (Closes: #757367)
    - Fix ThinkPad X1 Carbon 20BT trackpad buttons (LP: #1414930)
    - Drop all backported patches and port the others to new upstream release.
  * Bump libblkid-dev build dependency as per upstream configure.ac.
  * debian/systemd.install: Add new language-fallback-map file.
  * debian/udev.install: Add new systemd-hwdb tool.
  * debian/libsystemd0.symbols: Add new symbols from this release.
  * tmpfiles.d/systemd.conf: Drop "wheel" ACL (that group does not exist in
    Debian) to make the ACL for "adm" actually work.
  * debian/rules: Explicitly disable importd for now; it should still mature a
    bit. Explicitly enable hwdb support.
  * /lib/lsb/init-functions.d/40-systemd: Call systemctl is-system-running
    with --quiet. (LP: #1421058)
  * debian/systemd.postrm: Clean getty@tty1.service and remote-fs.target
    enablement symlinks on purge. (Closes: #778499)
  * Move all Debian specific units in the systemd package into
    debian/extra/units/ and simplify debian/systemd.install.
  * Enable timesyncd by default. Add a config drop-in to not start if ntp,
    openntpd, or chrony is installed. (Closes: #755722)
  * debian/systemd.links: Drop obsolete hwclockfirst.service mask link, this
    was dropped in wheezy's util-linux already.
  * debian/udev.postinst: Call systemd-hwdb instead of udevadm hwdb.

  [ Michael Biebl ]
  * Stop removing firstboot man pages. They are now installed conditionally.

 -- Martin Pitt <mpitt@debian.org>  Tue, 17 Feb 2015 15:51:38 +0100

systemd (218-10) experimental; urgency=medium

  * Pull latest keymaps from upstream git. (LP: #1334968, #1409721)
  * rules: Fix by-path of mmc RPMB partitions and don't blkid them. Avoids
    kernel buffer I/O errors and timeouts. (LP: #1333140)
  * Clean up stale mounts when ejecting CD drives with the hardware eject
    button. (LP: #1168742)
  * Document systemctl --failed option. (Closes: #767267)
  * Quiesce confusing and irrelevant "failed to reset devices.list" warning.
    (LP: #1413193)
  * When booting with systemd-bootchart, default to run systemd rather than
    /sbin/init (which might not be systemd). (LP: #1417059)
  * boot-and-services autopkgtest: Add CgroupsTest to check cgroup
    creation/cleanup behaviour. This reproduces #777601 and verifies the fix
    for it.

 -- Martin Pitt <mpitt@debian.org>  Fri, 13 Feb 2015 12:25:06 +0100

systemd (218-9) experimental; urgency=medium

  [ Martin Pitt ]
  * debian/tests/logind: With dropped systemd-logind-launch we don't have a
    visible /sys/fs/cgroup/systemd/ any more under cgmanager. So adjust the
    test to check /proc/self/cgroup instead.
  * Add unit-config autopkgtest to check systemd unit/sysv init enabling and
    disabling via systemctl. This also reproduces #777613.
  * systemctl: Always install/enable/disable native units, even if there is a
    corresponding SysV script and we call update-rc.d; while the latter
    handles WantedBy=, it does not handle Alias=. (Closes: #777613)
  * cgroup: Don't trim cgroup trees created by someone else, just the ones
    that systemd itself created. This avoids cleaning up empty cgroups from
    e.g. LXC. (Closes: #777601)
  * Don't parse /etc/mtab for current mounts, but /proc/self/mountinfo. If the
    former is a file, it's most likely outdated on boot, leading to race
    conditions and unmounts during boot. (LP: #1419623)

  [ Michael Biebl ]
  * Explicitly disable the features we don't want to build for those with
    autodetection. This ensures reliable build results in dirty build
    environments.
  * Disable AppArmor support in the udeb build.
  * core: Don't fail to run services in --user instances if $HOME is missing.
    (Closes: #759320)

  [ Didier Roche ]
  * default-display-manager-generator: Avoid unnecessary /dev/null symlink and
    warning if there is no display-manager.service unit.

 -- Michael Biebl <biebl@debian.org>  Thu, 12 Feb 2015 18:45:12 +0100

systemd (218-8) experimental; urgency=medium

  [ Martin Pitt ]
  * boot-and-services autopkgtest: Ensure that there are no failed units,
    except possibly systemd-modules-load.service (as that notoriously fails
    with cruft in /etc/modules).
  * Revert "input" system group creation in systemd.postinst from 218-7. It's
    already done in udev.postinst.
  * ifup@.service: Revert checking for existance of ifupdown config for that
    interface, net.agent already does that.
  * Drop Also-redirect-to-update-rc.d-when-not-using-.service.patch; not
    necessary any more with the current version (mangle_names() already takes
    care of this).
  * Merge into Add-support-for-rcS.d-init-scripts-to-the-sysv-gener.patch:
    - Do-not-order-rcS.d-services-after-local-fs.target-if.patch, as it
      partially reverts the above, and is just fixing it.
    - Map-rcS.d-init-script-dependencies-to-their-systemd-.patch as it's just
      adding some missing functionality for the same purpose.
  * Merge Run-update-rc.d-defaults-before-update-rc.d-enable-d.patch into
    Make-systemctl-enable-disable-call-update-rc.d-for-s.patch as the former
    is fixing the latter and is not an independent change.
  * Drop Launch-logind-via-a-shell-wrapper.patch and systemd-logind-launch
    wrapper. The only remaining thing that we need from it is to create
    /run/systemd/, move that into the D-BUS service file directly.
  * /lib/lsb/init-functions.d/40-systemd: Avoid deadlocks during bootup and
    shutdown. DHCP/ifupdown and similar hooks which call "/etc/init.d/foo
    reload" can easily cause deadlocks, since the synchronous wait plus
    systemd's normal behaviour of transactionally processing all dependencies
    first easily causes dependency loops. Thus during boot/shutdown operate
    only on the unit and not on its dependencies, just like SysV behaves.
    (Closes: #777115, LP: #1417010)
  * Only start logind if dbus is installed. This fixes the noisy startup
    failure in environments without dbus, such as LXC containers or servers.
    (part of #772700)
  * Add getty-static.service unit which starts getty@.service on tty 2 to 6 if
    dbus is not installed, and hence logind cannot auto-start them on demand.
    (Closes: #772700)

  [ Michael Biebl ]
  * Update insserv-generator and map $x-display-manager to
    display-manager.service, following the recent change in sysv-generator.
    This avoids creating references to a no longer existing
    x-display-manager.target unit.

 -- Martin Pitt <mpitt@debian.org>  Mon, 09 Feb 2015 18:07:22 +0100

systemd (218-7) experimental; urgency=medium

  [ Martin Pitt ]
  * Don't attempt to mount the same swap partition twice through different
    device node aliases. (Closes: #772182, LP: #1399595)
  * logind: handle closing sessions over daemon restarts. (Closes: #759515,
    LP: #1415104)
  * logind: Fix sd_eviocrevoke ioctl call, to make forced input device release
    after log out actually work.
  * debian/rules: Drop obsolete --disable-multi-seat-x and
    --with-firmware-path configure options.
  * debian/udev.README.Debian: Trim the parts which are obsolete, wrong, or
    described in manpages. Only keep the Debian specific bits.
    (Part of #776546)
  * Actually install udev's README.Debian when building for Debian.
    (Closes: #776546)
  * Create system group "input" which was introduced in 215. (LP: #1414409)
  * ifup@.service: Don't fail if the interface is not configured in
    /etc/network/interfaces at all. (LP: #1414426)

  [ Michael Biebl ]
  * Update Vcs-Browser URL to use cgit and https.
  * Map $x-display-manager LSB facility to display-manager.service instead of
    making it a target. Using a target had the downside that multiple display
    managers could hook into it at the same time which could lead to several
    failed start attempts for the non-default display manager.

 -- Martin Pitt <mpitt@debian.org>  Sun, 01 Feb 2015 20:48:49 +0100

systemd (218-6) experimental; urgency=medium

  [ Martin Pitt ]
  * initramfs hook: Install 61-persistent-storage-android.rules if it exists.
  * Generate POT file during package build, for translators.
  * Pull latest keymaps from upstream git.
  * Order ifup@.service and networking.service after network-pre.target.
    (Closes: #766938)
  * Tone down "Network interface NamePolicy= disabled on kernel commandline,
    ignoring" info message to debug, as we expect this while we disable
    net.ifnames by default. (Closes: #762101, LP: #1411992)

  [ Michael Biebl ]
  * Ship bash-completion for udevadm. (Closes: #776166)
  * Drop rc-local generator in favor of statically enabling rc-local.service,
    and drop halt-local.service which is unnecessary on Debian.
    (Closes: #776170)
  * Drop the obsolete libsystemd-* libraries, there are no reverse
    dependencies left.

 -- Martin Pitt <mpitt@debian.org>  Mon, 26 Jan 2015 15:45:45 +0100

systemd (218-5) experimental; urgency=medium

  * Drop logger.agent. It hasn't been called from any udev rule for a long
    time, and looks obsolete.
  * debian/rules: Configure with --disable-firstboot to replace some manual
    file removals.
  * debian/rules: Remove manual file installation, move them to
    debian/*.install. Move all Debian specific installed files to
    debian/extra/.
  * Merge some changes from the Ubuntu package to reduce the delta; these only
    apply when building on/for Ubuntu:
    - Add 40-hyperv-hotadd.rules: Workaround for LP: #1233466.
    - Add 61-persistent-storage-android.rules to create persistent symlinks
      for partitions with PARTNAME. By Ricardo Salveti.
    - Add 71-power-switch-proliant.rules for supporting the power switches of
      ProLiant Server Cartridges. By Dann Frazier.
    - Add 78-graphics-card.rules: Mark KMS capable graphics devices as
      PRIMARY_DEVICE_FOR_DISPLAY so that we can wait for those in plymouth.
      By Scott James Remnant.
    - Don't install the Debian *.agent scripts. Instead, have Ubuntu's
      80-networking.rules directly pull in ifup@.service, which is much easier
      and more efficient.
  * Make EPERM/EACCESS when applying OOM adjustment for forked processes
    non-fatal. This happens in user namespaces like unprivileged LXC
    containers.
  * Fix assertion failure due to /dev/urandom being unmounted when shutting
    down unprivileged containers. Thanks Stéphane Graber.
  * Enable EFI support. This mostly auto-mounts /sys/firmware/efi/efivars, but
    also provides a generator for auto-detecting the root and the /boot/efi
    partition if they aren't in /etc/fstab. (Closes: #773533)

 -- Martin Pitt <mpitt@debian.org>  Thu, 22 Jan 2015 16:13:46 +0100

systemd (218-4) experimental; urgency=medium

  [ Michael Biebl ]
  * sysv-generator: handle Provides: for non-virtual facility names.
    (Closes: #774335)
  * Fix systemd-remount-fs.service to not fail on remounting /usr if /usr
    isn't mounted yet. This happens with initramfs-tools < 0.118 which we
    might not get into Jessie any more. (Closes: #742048)

  [ Martin Pitt ]
  * fstab-generator: Handle mountall's non-standard "nobootwait" and
    "optional" options. ("bootwait" is already the systemd default behaviour,
    and "showthrough" is irrelevant here, so both can be ignored).
  * Add autopkgtest for one-time boot with upstart when systemd-sysv is
    installed. This test only works under Ubuntu which has a split out
    upstart-bin package, and will be skipped under Debian.
  * debian/ifup@.service: Check if ifup succeeds by calling ifquery, to
    work around ifup not failing on invalid interfaces (see #773539)
  * debian/ifup@.service: Set proper service type (oneshot).
  * sysv-generator: Handle .sh suffixes when translating Provides:.
    (Closes: #775889)
  * sysv-generator: Make real units overwrite symlinks generated by Provides:
    from other units. Fixes failures due to presence of backup or old init.d
    scripts. (Closes: #775404)
  * Fix journal forwarding to syslog in containers without CAP_SYS_ADMIN.
    (Closes: #775067)
  * Re-enable AppArmor support, now that libapparmor1 moved to /lib. Add
    versioned dependency as long as this is still only in experimental.
    (Closes: #775331)
  * Add some missing dpkg and ucf temp files to the "hidden file" filter, to
    e. g. avoid creating units for them through the sysv-generator.
    (Closes: #775903)
  * Silence useless warning about /etc/localtime not being a symlink. This is
    deliberate in Debian with /usr (possibly) being on a separate partition.
    (LP: #1409594)

  [ Christian Kastner ]
  * Use common-session-noninteractive in systemd-user's PAM config, instead of
    common-session. The latter can include PAM modules like libpam-mount which
    expect to be called just once and/or interactively, which already happens
    for login, ssh, or the display-manager. Add pam_systemd.so explicitly, as
    it's not included in -noninteractive, but is always required (and
    idempotent). There is no net change on systemd which don't use manually
    installed PAM modules. (Closes: #739676)

  [ Michael Biebl ]
  * Make sure we run debian-fixup.service after /var has been mounted if /var
    is on a separate partition. Otherwise we might end up creating the
    /var/lock and /var/run symlink in the underlying root filesystem.
    (Closes: #768644)

 -- Martin Pitt <mpitt@debian.org>  Wed, 21 Jan 2015 15:57:50 +0100

systemd (218-3) experimental; urgency=medium

  * build-logind autopkgtest: Re-enforce that sd_login_monitor_new() succeeds,
    and restrict this test to isolation-container. (Reproduces LP #1400203)
  * Bring back patch to make sd_login_monitor_new() work under other init
    systems where /sys/fs/cgroup/systemd/machine does not exist.
    (LP: #1400203)
  * build-login autopkgtest: Build against libsystemd, not libsystemd-login
    any more.
  * Add debian/extra/systemd-vconsole-setup.service dependency shim for
    the console-setup init script, to avoid breaking dependencies of
    third-party packages. Install it for Ubuntu only for now, as in Debian
    plymouth's unit got adjusted. (LP: #1392970, Debian #755194)
  * Mark systemd{,-sysv} as M-A: foreign (thanks lintian).
  * Quiesce maintainer-script-calls-systemctl lintian warning.
  * Quiesce possibly-insecure-handling-of-tmp-files lintian warning, it's
    wrong there (we are handling tmpfiles.d/ files which are not in a temp
    dir).
  * Use dh_installinit's --noscript instead of --no-start for the upstart
    jobs without sysvinit scripts (thanks lintian).
  * Put systemd.pc into arch specific pkgconfig dir, as it contains the arch
    specific libdir value.
  * Don't enable audit by default. It causes flooding of dmesg and syslog,
    suppressing actually important messages. (Closes: #773528)
  * Cherrypick various bug fixes in loopback device setup and netlink socket
    communication. Fixes massive CPU usage due to tight retry loops in user
    LXC containers.

 -- Martin Pitt <mpitt@debian.org>  Mon, 29 Dec 2014 14:55:35 +0100

systemd (218-2) experimental; urgency=medium

  * boot-and-services AppArmor autopkgtest: Stop checking the dmesg log; it is
    racy as sometimes message bursts are suppressed.
  * Fix crash in timedatectl with Etc/UTC.
  * Prefer-etc-X11-default-display-manager-if-present.patch: Drop wrong
    copy&paste'd comment, fix log strings. Thanks Adam D. Barratt.
  * boot-and-services: Robustify Nspawn tests, and show systemd-nspawn output
    on failure.
  * Disable tests which fail on buildds, presumably due to too old kernels,
    misconfigured /etc/hosts, and similar problems. Make failures of the test
    suite fatal now.

 -- Martin Pitt <mpitt@debian.org>  Tue, 16 Dec 2014 08:24:38 +0100

systemd (218-1) experimental; urgency=medium

  * New upstream release. Drop all cherry-picked patches and port the Debian
    specific ones.
    - Create /etc/machine-id on boot if missing. (LP: #1387090)
  * Add new libmount-dev build dependency.
  * Configure with --enable-split-usr.
  * Merge some permanent Ubuntu changes, using dpkg-vendor:
    - Don't symlink udev doc directories.
    - Add epoch to gudev packages; Ubuntu packaged the standalone gudev before
      it got merged into udev.
    - Add Apport hooks for udev and systemd.
  * udev-fallback-graphics upstart job: Guard the modprobe with || true to
    avoid a failure when vesafb is compiled in. (LP: #1367241)

 -- Martin Pitt <mpitt@debian.org>  Sun, 14 Dec 2014 13:58:39 +0100

systemd (217-4) experimental; urgency=medium

  [ Martin Pitt ]
  * Reinstate a debian/extra/rules/50-firmware.rules which immediately tells
    the kernel that userspace firmware loading failed. Otherwise it tries for a
    minute to call the userspace helper (if CONFIG_FW_LOADER_USER_HELPER is
    enabled) in vain, which causes long delays with devices which have a range
    of possible firmware versions. (LP: #1398458)
  * debian/systemd.postinst: Don't always restart journald, as this currently
    can't be done without losing the current journal and breaking attached
    processes. So only restart it from upgrades < 215-3 (where the socket
    location got moved) as an one-time upgrade path from wheezy.
    (Closes: #771122)
  * Revert "Modify insserv generator to mask sysvinit-only display managers".
    This is still under dispute, a bit risky, and might get a different
    implementation. Also, nodm really needs to be fixed properly, working
    around it is both too risky and also too hard to get right.

  [ Didier Roche ]
  * Add display managers autopkgtests.
  * Reset display-manager symlink to match /e/X/d-d-m even if
    display-manager.service was removed. Adapt the autopkgtests for it.
    (LP: #1400680)

 -- Martin Pitt <mpitt@debian.org>  Thu, 11 Dec 2014 18:06:54 +0200

systemd (217-3) experimental; urgency=medium

  [ Martin Pitt ]
  * systemd.bug-script: Really capture stderr of systemd-delta.
    (Closes: #771498)
  * boot-and-services autopkgtest: Give test apparmor job some time to
    actually finish.

  [ Didier Roche ]
  * updated debian/patches/insserv.conf-generator.patch:
    - if /etc/X11/default-display-manager doesn't match a systemd unit
      (or doesn't exist), be less agressive about what to mask: we let
      all sysvinit-only display-manager units enabled to fallback to previous
      behavior and let them starting. (Closes: #771739)

 -- Martin Pitt <mpitt@debian.org>  Tue, 02 Dec 2014 16:53:36 +0100

systemd (217-2) experimental; urgency=medium

  * Re-enable journal forwarding to syslog, until Debian's sysloggers
    can/do all read from the journal directly.
  * Fix hostnamectl exit code on success.
  * Fix "diff failed with error code 1" spew with systemd-delta.
    (Closes: #771397)
  * Re-enable systemd-resolved. This wasn't meant to break the entire
    networkd, just disable the new NSS module. Remove that one manually
    instead. (Closes: #771423, LP: #1397361)
  * Import v217-stable patches (up to commit bfb4c47 from 2014-11-07).
  * Disable AppArmor again. This first requires moving libapparmor to /lib
    (see #771667). (Closes: #771652)
  * systemd.bug-script: Capture stderr of systemd-{delta,analyze}.
    (Closes: #771498)

 -- Martin Pitt <mpitt@debian.org>  Mon, 01 Dec 2014 15:09:09 +0100

systemd (217-1) experimental; urgency=medium

  [ Martin Pitt ]
  * New upstream release. Drop all cherry-picked patches and port the Debian
    specific ones.
  * Disable systemd-resolved for now. It still needs to mature, and
    integration into Debian should be discussed first.
  * Bump util-linux dependency to >= 2.25 as per NEWS.
  * Drop installation of 50-firmware.rules, not shipped upstream any more.
    Firmware loading is now exclusively done by the kernel.
  * Drop installation of readahead related services and code, readahead got
    dropped in this version.
  * Ship new networkctl CLI tool.
  * debian/libsystemd0.symbols: Add new symbols from this release.
  * debian/rules: Call dpkg-gensymbols with -c4 to immediately spot
    changed/missing symbols during build.
  * boot-and-services autopkgtest: Test AppArmor confined units (LP #1396270)
  * Create new "systemd-journal-remote" system group, for
    systemd-tmpfiles-setup.service.

  [ Marc Deslauriers ]
  * Build-depend on libapparmor-dev to enable AppArmor support. (LP: #1396270)

  [ Didier Roche ]
  * Handle display-manager transitions: (Closes: #748668)
    - Add a generator to ensure /etc/X11/default-display-manager is controlling
      which display-manager is started.
    - Modify insserv generator to mask of sysvinit-only dms with insserv
      $x-display-manager tag if they don't match
      /etc/X11/default-display-manager. This avoids starting multiple dms at
      boot.
  * Cherry-pick Shared-add-readlink_value.patch as using that function in the
    generator.

 -- Martin Pitt <mpitt@debian.org>  Fri, 28 Nov 2014 10:53:58 +0100

systemd (215-18) unstable; urgency=medium

  [ Michael Biebl ]
  * manager: Pass correct errno to strerror(), have_ask_password contains
    negative error values which have to be negated when being passed to
    strerror().

  [ Martin Pitt ]
  * Revert upstream commit 743970d which immediately SIGKILLs units during
    shutdown. This leads to problems like bash not being able to write its
    history, mosh not saving its state, and similar failed cleanup actions.
    (Closes: #784720, LP: #1448259)
  * write_net_rules: Escape '{' and '}' characters as well, to make this work
    with busybox grep. Thanks Faidon Liambotis! (Closes: #765577)

 -- Martin Pitt <mpitt@debian.org>  Thu, 21 May 2015 15:49:30 +0200

systemd (215-17) unstable; urgency=high

  * cryptsetup: Implement offset and skip options. (Closes: #751707,
    LP: #953875)

 -- Martin Pitt <mpitt@debian.org>  Thu, 16 Apr 2015 10:26:46 -0500

systemd (215-16) unstable; urgency=medium

  [ Christian Seiler ]
  * Don't run hwclock-save.service in containers. (Closes: #782377)

  [ Michael Biebl ]
  * Do not print anything while passwords are being queried. This should make
    password prompts without plymouth more usable. (Closes: #765013)
  * Skip filesystem check if already done by the initramfs. (Closes: #782522)

 -- Michael Biebl <biebl@debian.org>  Mon, 13 Apr 2015 19:42:32 +0200

systemd (215-15) unstable; urgency=medium

  [ Adam Conrad ]
  * debian/systemd.{triggers,postinst}: Trigger a systemctl daemon-reload
    when init scripts are installed or removed (Closes: #766429)

  [ Martin Pitt ]
  * Fix getty restart loop when PTS device is gone. (Closes: #780711)
  * Run timesyncd in virtual machines. (Closes: #762343)
  * Make logind work in environments without CAP_SYS_ADMIN (mostly
    containers). Thanks Christian Seiler for the backporting!
    (Closes: #778608)
  * Check for correct signatures when setting properties. Fixes systemd
    getting stuck on trying to set invalid property types. (Closes: #781602)

 -- Martin Pitt <mpitt@debian.org>  Thu, 09 Apr 2015 10:12:37 +0200

systemd (215-14) unstable; urgency=medium

  [ Michael Biebl ]
  * Map $x-display-manager LSB facility to display-manager.service instead of
    making it a target. Using a target had the downside that multiple display
    managers could hook into it at the same time which could lead to several
    failed start attempts for the non-default display manager.
  * Update insserv-generator and map $x-display-manager to
    display-manager.service, following the recent change in sysv-generator.
    This avoids creating references to a no longer existing
    x-display-manager.target unit.
  * Cherry-pick upstream fix to increase the SendBuffer of /dev/log to 8M.

  [ Martin Pitt ]
  * scope: Make attachment of initial PIDs more robust. Fixes crash with
    processes that get started by an init.d script with a different (aliased)
    name when the cgroup becomes empty. (Closes: #781210)
  * boot-and-services, display-managers autopkgtests: Add missing python3 test
    dependency.
  * Don't attempt to mount the same swap partition twice through different
    device node aliases. (Closes: #772182, LP: #1399595)

  [ Christian Seiler ]
  * Make the journald to syslog forwarding more robust by increasing the
    maximum datagram queue length from 10 to 512. (Closes: #762700)

  [ Marco d'Itri ]
  * Avoid writing duplicate entries in 70-persistent-net.rules by double
    checking if the new udev rule has already been written for the given
    interface. This happens if multiple add events are generated before the
    write_net_rules script returns and udevd renames the interface.
    (Closes: #765577)

 -- Michael Biebl <biebl@debian.org>  Mon, 30 Mar 2015 13:26:52 +0200

systemd (215-13) unstable; urgency=medium

  [ Martin Pitt ]
  * Add hwclock-save.service to sync the system clock to the hardware clock on
    shutdown, to provide monotonic time for reboots. (Note: this is a hack for
    jessie; the next Debian release will enable timesyncd by default).
    (Closes: #755722)
  * Check for correct architecture identifiers for SuperH. (Closes: #779710)
  * networkd: Fix stopping v4 dhcpclient when the carrier is lost. Thanks
    Christos Trochalakis! (Closes: #779571)
  * Fix segfault with units that depend on themselves. (Closes: #780675)
  * tmpfiles-setup-dev: Call tmpfiles with --boot to allow unsafe device
    creation. Fixes creation of static device nodes with kmod 20.
    (Closes: #780263)

  [ Christian Seiler ]
  * core: Don't migrate PIDs for units that may contain subcgroups.
    This stops messing up lxc/libvirt/other custom cgroup layouts after
    daemon-reload. (Closes: #777164)
  * sysv-generator: add support for /etc/insserv/overrides. (Closes: #759001)

  [ Michael Biebl ]
  * debian/udev.init: Recognize '!' flag with static device lists, to work
    with kmod 20. (Closes: #780263)

  [ Didier Roche ]
  * Ensure PrivateTmp doesn't require tmpfs through tmp.mount, but rather adds
    an After relationship. (Closes: #779902)

 -- Martin Pitt <mpitt@debian.org>  Thu, 26 Mar 2015 14:23:35 +0100

systemd (215-12) unstable; urgency=medium

  [ Martin Pitt ]
  * debian/udev.README.Debian: Trim the parts which are obsolete, wrong, or
    described in manpages. Only keep the Debian specific bits.
    (Part of #776546)
  * Actually install udev's README.Debian when building for Debian.
    (Closes: #776546)
  * Only start logind if dbus is installed. This fixes the noisy startup
    failure in environments without dbus such as LXC containers or servers.
    (part of #772700)
  * Add getty-static.service unit which starts getty@.service on tty 2 to 6 if
    dbus is not installed, and hence logind cannot auto-start them on demand.
    (Closes: #772700)
  * Add unit-config autopkgtest to check systemd unit/sysv init enabling and
    disabling via systemctl. This avoids bugs like #777613 (did not affect
    unstable).
  * cgroup: Don't trim cgroup trees created by someone else, just the ones
    that systemd itself created. This avoids cleaning up empty cgroups from
    e.g. LXC. (Closes: #777601)
  * boot-and-services autopkgtest: Add CgroupsTest to check cgroup
    creation/cleanup behaviour. This reproduces #777601 and verifies the fix
    for it.
  * rules: Fix by-path of mmc RPMB partitions and don't blkid them. Avoids
    kernel buffer I/O errors and timeouts. (LP: #1333140)
  * Document systemctl --failed option. (Closes: #767267)

  [ Michael Biebl ]
  * core: Don't fail to run services in --user instances if $HOME is missing.
    (Closes: #759320)

  [ Didier Roche ]
  * default-display-manager-generator: Avoid unnecessary /dev/null symlink and
    warning if there is no display-manager.service unit.

 -- Martin Pitt <mpitt@debian.org>  Fri, 13 Feb 2015 12:08:31 +0100

systemd (215-11) unstable; urgency=medium

  [ Martin Pitt ]
  * escape-beef-up-new-systemd-escape-tool.patch: Avoid creating a dangling
    symlink, to work around regression in recent patch (see #776257).
  * Order ifup@.service and networking.service after network-pre.target.
    (Closes: #766938)
  * Tone down "Network interface NamePolicy= disabled on kernel commandline,
    ignoring" info message to debug, as we expect this while we disable
    net.ifnames by default. (Closes: #762101, LP: #1411992)
  * logind: handle closing sessions over daemon restarts. (Closes: #759515,
    LP: #1415104)
  * logind: Fix sd_eviocrevoke ioctl call, to make forced input device release
    after log out actually work.
  * debian/patches/series: Move upstreamed patches into the appropriate
    section.

  [ Michael Biebl ]
  * Make sure we run debian-fixup.service after /var has been mounted if /var
    is on a separate partition. Otherwise we might end up creating the
    /var/lock and /var/run symlink in the underlying root filesystem.
    (Closes: #768644)

 -- Martin Pitt <mpitt@debian.org>  Thu, 29 Jan 2015 09:01:54 +0100

systemd (215-10) unstable; urgency=medium

  [ Martin Pitt ]
  * sysv-generator: Handle .sh suffixes when translating Provides:.
    (Closes: #775889)
  * sysv-generator: Make real units overwrite symlinks generated by Provides:
    from other units. Fixes failures due to presence of backup or old init.d
    scripts. (Closes: #775404)
  * Fix journal forwarding to syslog in containers without CAP_SYS_ADMIN.
    (Closes: #775067)

  [ Christian Kastner ]
  * Use common-session-noninteractive in systemd-user's PAM config, instead of
    common-session. The latter can include PAM modules like libpam-mount which
    expect to be called just once and/or interactively, which already happens
    for login, ssh, or the display-manager. Add pam_systemd.so explicitly, as
    it's not included in -noninteractive, but is always required (and
    idempotent). There is no net change on systemd which don't use manually
    installed PAM modules. (Closes: #739676)

 -- Martin Pitt <mpitt@debian.org>  Wed, 21 Jan 2015 13:18:05 +0100

systemd (215-9) unstable; urgency=medium

  [ Didier Roche ]
  * Add display managers autopkgtests.
  * Reset display-manager symlink to match /e/X/d-d-m even if
    display-manager.service was removed. Adapt the autopkgtests for it.

  [ Martin Pitt ]
  * Prefer-etc-X11-default-display-manager-if-present.patch: Drop wrong
    copy&paste'd comment, fix log strings. Thanks Adam D. Barratt.
  * Log all members of cyclic dependencies (loops) even with quiet on the
    kernel cmdline. (Closes: #770504)
  * Don't auto-clean PrivateTmp dir in /var/tmp; in Debian we don't want to
    clean /var/tmp/ automatically. (Closes: #773313)

  [ Michael Biebl ]
  * sysv-generator: handle Provides: for non-virtual facility names.
    (Closes: #774335)
  * Fix systemd-remount-fs.service to not fail on remounting /usr if /usr
    isn't mounted yet. This happens with initramfs-tools < 0.118 which we
    might not get into Jessie any more. (Closes: #742048)

 -- Martin Pitt <mpitt@debian.org>  Tue, 13 Jan 2015 11:24:43 +0100

systemd (215-8) unstable; urgency=medium

  [ Didier Roche ]
  * Cherry-pick shared-add-readlink_value.patch, we will use that function in
    the generator.
  * Cherry-pick util-allow-strappenda-to-take-any-number-of-args.patch, we
    will use that function in the generator.
  * Handle multiple display managers which don't ship a systemd unit or the
    corresponding postinst logic for updating display-manager.service: Add a
    generator to ensure /etc/X11/default-display-manager is controlling which
    display-manager is started. (Closes: #771287)

  [ Sjoerd Simons ]
  * d/p/core-Fix-bind-error-message.patch:
    + Added. Fix error message on bind failure to print the full path
  * d/p/core-Make-binding-notify-private-dbus-socket-more-ro.patch:
    + Added. Be more robust when binding private unix sockets (Based on current
    upstream logic) (Closes: #761306)

  [ Martin Pitt ]
  * Clean up ...journal~ files from unclean shutdowns. (Closes: #771707)
  * debian/systemd.postinst: Don't always restart journald, as this currently
    can't be done without losing the current journal and breaking attached
    processes. So only restart it from upgrades < 215-3 (where the socket
    location got moved) as an one-time upgrade path from wheezy.
    (Closes: #771122)
  * journalctl: Fix help text for --until. (Closes: #766598)
  * Bump systemd's udev dependency to >= 208-8, so that on partial upgrades we
    make sure that the udev package has appropriate Breaks:. In particular,
    this avoids installing current udev with kmod << 14. (Closes: #771726)

  [ Michael Biebl ]
  * systemd.postinst: Move unit enablement after restarting systemd, so that
    we don't fail to enable units with keywords that wheezy's systemd does not
    understand yet. Fixes enabling getty units on wheezy upgrades with
    systemd. (Closes: #771204)

 -- Martin Pitt <mpitt@debian.org>  Fri, 05 Dec 2014 10:01:24 +0100

systemd (215-7) unstable; urgency=medium

  [ Martin Pitt ]
  * Add myself to Uploaders.
  * Add boot-and-services autopkgtest: Check booting with systemd-sysv and
    that the most crucial services behave as expected.
  * logind autopkgtest: Fix stderr output in waiting loop for scsi_debug.
  * Add nspawn test to boot-and-services autopkgtest.
  * Make systemd-nspawn@.service work out of the box: (Closes: #770275)
    - Pre-create /var/lib/container with a secure mode (0700) via tmpfiles.d.
    - Add new try-{guest,host} modes for --link-journal to silently skip
      setting up the guest journal if the host has no persistent journal.
    - Extend boot-and-services autopkgtest to cover systemd-nspawn@.service.
  * Cherry-pick upstream patch to fix SELinux unit access check (regression
    in 215).
  * sysv-generator: Avoid wrong dependencies for failing units. Thanks to
    Michael Biebl for the patch! (Closes: #771118)
  * Cherry-pick patches to recognize and respect the "discard" mount option
    for swap devices. Thanks to Aurelien Jarno for finding and testing!
    (Closes: #769734)

  [ Jon Severinsson]
  * Add /run/shm -> /dev/shm symlink in debian/tmpfiles.d/debian.conf. This
    avoids breakage in Jessie for packages which still refer to /run/shm, and
    while https://wiki.debian.org/ReleaseGoals/RunDirectory is still official.
    (LP: #1320534, Closes: #674755).

 -- Martin Pitt <mpitt@debian.org>  Fri, 28 Nov 2014 06:43:15 +0100

systemd (215-6) unstable; urgency=medium

  [ Martin Pitt ]
  * Cherry-pick upstream patch to fix udev crash in link_config_get().
  * Cherry-pick upstream patch to fix tests in limited schroot environments.
  * Add d/p/Add-env-variable-for-machine-ID-path.patch: Allow specifying an
    alternate /etc/machine-id location. This is necessary for running tests
    as long as it isn't in our base images (see Debian #745876)
  * Run tests during package build. For the first round don't make them fatal
    for now (that will happen once we see results from all the architectures).
  * Drop our Check-for-kmod-binary.patch as the upstream patch
    units-conditionalize-static-device-node-logic-on-CAP.patch supersedes it.
  * Drop Use-comment-systemd.-syntax-in-systemd.mount-man-pag.patch, as
    our util-linux is now recent enough. Bump dependency to >= 2.21.
  * Adjust timedated and hostnamed autopkgtests to current upstream version.
  * Replace our Debian hwdb.bin location patch with what got committed
    upstream. Run hwdb update with the new --usr option to keep current
    behaviour.
  * debian/README.Debian: Document how to debug boot or shutdown problems with
    the debug shell. (Closes: #766039)
  * Skip-99-systemd.rules-when-not-running-systemd-as-in.patch: Call path_id
    under all init systems, to get consistent ID_PATH attributes. This is
    required so that tools like systemd-rfkill can be used with SysVinit or
    upstart scripts, too. (LP: #1387282)
  * Switch libpam-systemd dependencies to prefer systemd-shim over
    systemd-sysv, to implement the CTTE decision #746578. This is a no-op on
    systems which already have systemd-sysv installed, but will prevent
    installing that on upgrades. (Closes: #769747)
  * Remove Tollef from Uploaders: as per his request. Thanks Tollef for all
    you work!
  * net.agent: Properly close stdout/err FDs, to avoid long hangs during udev
    settle. Thanks to Ben Hutchings! (Closes: #754987)
  * Bump Standards-Version to 3.9.6 (no changes necessary).

  [ Didier Roche ]
  * debian/ifup@.service: add a ConditionPath on /run/network, to avoid
    failing the unit if /etc/init.d/networking is disabled. (Closes: #769528)

 -- Martin Pitt <mpitt@debian.org>  Tue, 18 Nov 2014 12:37:22 +0100

systemd (215-5) unstable; urgency=medium

  [ Martin Pitt ]
  * Unblacklist hyperv_fb again, it is needed for graphical support on Hyper-V
    platforms. Thanks Andy Whitcroft! (LP: #1359933)
  * Bump systemd-shim Depends/Breaks to 8-2 to ensure a lockstep upgrade.
    (Closes: #761947)

  [ Sjoerd Simons ]
  * d/p/sd-bus-Accept-no-sender-as-the-destination-field.patch
    + Fix compatibility between systemctl v215 and v208. Resolves issue when
      reloads of services is requested before systemd is re-execed
      (Closes: #762146)

  [ Michael Biebl ]
  * Don't overmount existing /run/user/<UID> directories with a per-user tmpfs
    on upgrades. (Closes: #762041)
  * Re-enable mount propagation for udevd. This avoids that broken software
    like laptop-mode-tools, which runs mount from within udev rules, causes
    the root file system to end up read-only. (Closes: #762018)

 -- Michael Biebl <biebl@debian.org>  Sat, 27 Sep 2014 17:49:47 +0200

systemd (215-4) unstable; urgency=medium

  * Upload to unstable.

 -- Michael Biebl <biebl@debian.org>  Mon, 15 Sep 2014 17:38:30 +0200

systemd (215-3) experimental; urgency=medium

  [ Ben Howard ]
  * 75-persistent-net-generator.rules: Fix matches of HyperV. (LP: #1361272)

  [ Martin Pitt ]
  * 75-persistent-net-generator.rules: Add new MS Azure MAC prefix 00:25:ae.
    (LP: #1367883)

  [ Michael Biebl ]
  * Update upstream v215-stable patch series.
  * The /dev/log socket and /dev/initctl FIFO have been moved to /run and
    replaced by symlinks. Create the symlinks manually on upgrades as well.
    (Closes: #761340)
  * Fix incorrect paths in man pages. (LP: #1357782, Closes: #717491)
  * Make systemd recommend dbus so it is installed on upgrades. The dbus
    system bus is required to run systemd-logind and the autovt feature relies
    on logind. (Closes: #758111)
  * Bump dependency on systemd-shim to (>= 7-2) to ensure we have a version
    which supports systemd >= 209.
  * Rework bug-script to be more upfront about what kind of data is gathered
    and ask the user for permission before attaching the information to the
    bug report. (Closes: #756248)

  [ Sjoerd Simons ]
  * d/p/buildsys-Don-t-default-to-gold-as-the-linker.patch
    + Don't explicitly pick gold as the default linker. Fixes FTBFS on sparc
      (Closes: #760879)

 -- Sjoerd Simons <sjoerd@debian.org>  Sun, 14 Sep 2014 20:14:49 +0200

systemd (215-2) experimental; urgency=medium

  * debian/patches/always-check-for-__BYTE_ORDER-__BIG_ENDIAN-when-chec.patch
    + Added. Fix checking of system endianness. Fixes FTBFS on powerpc
  * debian/patches/timesyncd-when-we-don-t-know-anything-about-the-netw.patch:
    + Let timesyncd go online even if networkd isn't running (from upstream
      git) (Closes: #760087)
  * debian/rules: add systemd-update-utmp-runlevel.service to
    {poweroff, rescue, multi-user, graphical, reboot}.target.wants to trigger
    the runlevel target to be loaded

 -- Sjoerd Simons <sjoerd@debian.org>  Sun, 07 Sep 2014 23:46:02 +0200

systemd (215-1) experimental; urgency=medium

  * New upstream release.
  * Import upstream v215-stable patch series.
  * Rebase remaining Debian patches on top of v215-stable.
  * Drop our Debian-specific run-user.mount unit as upstream now creates a
    per-user tmpfs via logind.
  * Don't rely on new mount from experimental for now and re-add the patch
    which updates the documentation accordingly.
  * Cherry-pick upstream fix to use correct versions for the new symbols that
    were introduced in libudev.
  * Update symbols files
    - Add two new symbols for libudev1.
    - Remove private symbol from libgudev-1.0-0. This symbol was never part of
      the public API and not used anywhere so we don't need a soname bump.
  * Cherry-pick upstream commit to not install busname units if kdbus support
    is disabled.
  * Make /run/lock tmpfs an API fs so it is available during early boot.
    (Closes: #751392)
  * Install new systemd-path and systemd-escape binaries.
  * Cherry-pick upstream commit which fixes the references to the systemctl
    man page. (Closes: #760613)
  * Use the new systemd-escape utility to properly escape the network
    interface name when starting an ifup@.service instance for hotplugged
    network interfaces. Make sure a recent enough systemd version is installed
    by bumping the versioned Breaks accordingly. (Closes: #747044)
  * Order ifup@.service after networking.service so we don't need to setup the
    runtime directory ourselves and we have a defined point during boot when
    hotplugged network interfaces are started.
  * Disable factory-reset feature and remove files associated with it. This
    feature needs more integration work first before it can be enabled in
    Debian.
  * Cherry-pick upstream commit to fix ProtectSystem=full and make the
    ProtectSystem= option consider /bin, /sbin, /lib and /lib64 (if it exists)
    on Debian systems. (Closes: #759689)
  * Use adduser in quiet mode when creating the system users/groups to avoid
    warning messages about the missing home directories. Those are created
    dynamically during runtime. (Closes: #759175)
  * Set the gecos field when creating the system users.
  * Add systemd-bus-proxy system user so systemd-bus-proxyd can properly drop
    its privileges.
  * Re-exec systemd and restart services at the end of postinst.
  * Cherry-pick upstream commit for sd-journal to properly convert
    object->size on big endian which fixes a crash in journalctl --list-boots.
    (Closes: #758392)

 -- Michael Biebl <biebl@debian.org>  Sun, 07 Sep 2014 09:58:48 +0200

systemd (214-1) experimental; urgency=medium

  * New upstream release v214.
    (Closes: #750793, #749268, #747939)

  [ Jon Severinsson ]
  * Import upstream v214-stable patch series.
    - Rebase remaining Debian patches on top of v214-stable.
    - Drop modifications to the now-removed built-in sysvinit support.
  * Install the new combined libsystemd0 library, this library combines all
    functionality of the various libsystemd-* libraries.
    - Deprecate the old libsystemd-* libraries as they've been bundled into
      libsystemd0. The old -dev files now just carry a transitional .pc file.
    - Add new symbols file for libsystemd0.
  * Update symbols file for libgudev-1.0-0.
  * Remove pre-generated rules and unit files in debian/rules clean target.
  * Add new systemd service users in systemd postinst (systemd-timesync,
    systemd-network, systemd-resolve)
  * Add new system group "input" used by udev rules in udev postinst.
  * Try-restart networkd, resolved, and timesyncd after an upgrade.
  * Do not force-enable default-on services on every upgrade.
  * Add support for rcS.d init scripts to the sysv-generator.
    - Do not order rcS.d services after local-fs.target if they do not
      explicitly depend on $local_fs.
    - Map rcS.d init script dependencies to their systemd equivalent.
    - Special-case some dependencies for sysv init scripts for better
      backwards compatibility. (Closes: #726027, #738965).
  * Add systemd depends on new mount. (Closes: #754411)
  * Update /run/initctl symlink target in debian/tmpfiles.d/debian.conf.
  * Remove stored backlog state, rfkill state, random-seed and clock
    information from /var/lib/systemd on systemd purge.

  [ Sjoerd Simons ]
  * debian/patches/shared-include-stdbool.h-in-mkdir.h.patch
    + Added. Include stdbool before using bool in function prototypes. Fixes
      build of the insserv generator
  * Add python-lxml to build-depends for python-systemd
  * Turn on parallel build support
  * Install the new busctl binary and translations
  * Explicitly disable microhttp so the package build doesn't fail if the
    required dependencies for it happen to be installed.
  * debian/control: Make udev break plymouth (<< 0.9.0-7) as older plymouths
    assume udev implementation details that have changed slightly since v213
  * debian/control: Remove b-d on librwap0-dev
  * debian/control: Bump libkmod-dev b-d to >= 15
  * debian/rules: Drop outdated --enable-tcpwrap
  * debian/rules: Explicitly turn off rfkill, networkd, timesyncd and resolved
    for the udeb build
  * debian/rules: Use the debian ntp pool as default ntp servers
  * debian/rules: explicitely configure the maximum system uid/gids instead of
    relying on autodetection

 -- Sjoerd Simons <sjoerd@debian.org>  Sun, 24 Aug 2014 14:54:27 +0200

systemd (208-8) unstable; urgency=medium

  [ Martin Pitt ]
  * Fix duplicate line in copyright. (Closes: #756899)
  * Drop --disable-xattr configure option for udeb, does not exist any more.
  * Add Turkish debconf translations. Thanks Mert Dirik! (Closes: #757498)
  * Backport fix for lazy session-activation on non-seat0 seats.
    (LP: #1355331)

  [ Michael Biebl ]
  * Use "kmod static-nodes --output=/proc/self/fd/1" in make_static_nodes() as
    we can't rely on /dev/stdout to exist at this point during boot.
    (Closes: #757830)
  * Fix udev SysV init script and d-i start script to not write to
    /sys/kernel/uevent_helper unconditionally to not fail on a kernel with
    CONFIG_UEVENT_HELPER unset. (Closes: #756312)
  * Add Breaks: kmod (<< 14) to udev to make sure we have a kmod version
    supporting the static-nodes command.
  * Add Breaks: systemd (<< 208) to udev to avoid partial upgrades. Newer udev
    versions rely on kmod-static-nodes.service being provided by systemd.
    (Closes: #757777)
  * Updated upstream v208-stable patch series to 53b1b6c.
  * Cherry-pick upstream fix to ignore temporary dpkg files. (Closes: #757302)
  * Make emergency.service conflict with rescue.service.
    Otherwise if rescue mode is selected during boot and the emergency mode
    is triggered (e.g. via a broken fstab entry), we have two sulogin
    processes fighting over the tty. (Closes: #757072)
  * Stop syslog.socket when entering emergency mode as otherwise every log
    message triggers the start of the syslog service and its dependencies
    which conflicts with emergency.target. (Closes: #755581)

 -- Michael Biebl <biebl@debian.org>  Thu, 21 Aug 2014 00:14:21 +0200

systemd (208-7) unstable; urgency=medium

  [ Michael Biebl ]
  * Mask remaining services provided by the initscripts package and document
    in more detail why certain services have been masked. (Closes: #659264)
  * Install zsh completions to the correct place. (Closes: #717540)

  [ Jon Severinsson ]
  * Cherry-pick upstream fix for journal file permissions. (Closes: #755062)
  * Map some rcS.d init script dependencies to their systemd equivalent.
  * Update Depends on initscripts to the version with a systemd-compatible
    mountnfs ifup hook. (Closes: #746358)
  * Add Breaks on lvm2 versions without native systemd support.
    (Closes: #678438, #692120)
  * Do not fail udev upgrades if the udev service is already runtime-masked
    when the preinst script is run. (Closes: #755746)
  * Add Pre-Depends on systemd to systemd-sysv, to avoid risking that the
    sysv-compatible symlinks become dangling on a partial install.
  * Ensure that systemctl is usable right after being unpacked, by adding the
    required Pre-Depends to systemd and libsystemd-daemon0. (Closes: #753589)
  * Add support for TuxOnIce hibernation. (Closes: #746463)

  [ Martin Pitt ]
  * Rename "api" autopkgtest to "build-login", and stop requiring that
    sd_login_monitor_new() succeeds. It doesn't in many environments like
    schroot or after upgrades from < 204, and the main point of the test is
    to check that libsystemd-login-dev has correct contents and dependencies.
    Drop "isolation-machine" requirement.
  * Use glibc's xattr support instead of requiring libattr. Fixes FTBFS with
    latest glibc and libattr. Cherrypicked from trunk. Drop libattr1-dev build
    dependency. (Closes: #756097)
  * Build python3-systemd for Python 3 bindings. Drop python-systemd; it does
    not have any reverse dependencies, and we want to encourage moving to
    Python 3. (LP: #1258089)
  * Add simple autopkgtest for python3-systemd.
  * Add dbus dependency to libpam-systemd. (Closes: #755968)
  * Fix /dev/cdrom symlink to appear for all types of drives, not just for
    pure CD-ROM ones. Also, fix the symlinks to stay after change events.
    (LP: #1323777)
  * 75-persistent-net-generator.rules: Adjust Ravello interfaces; they don't
    violate the assignment schema, they should just not be persistent.
    Thanks to Boris Figovsky. (Closes: #747475, LP: #1317776)
  * Reinstate patches to make logind D-BUS activatable.
  * Re-add systemd-shim alternative dependency to libpam-systemd. Version it
    to ensure cgmanager support. (Closes: #754984, LP: #1343802)
  * Convert udev-finish.upstart from a task to a job, to avoid hangs with
    startpar. (Closes: #756631)
  * Add debian/extra/60-keyboard.hwdb: Latest keymaps from upstream git.
    This makes it trivial to backport keymap fixes to stable releases.
    (Closes: #657809; LP: #1322770, #1339998)
  * udev.init: Create static device nodes, as this moved out of udevd.
    Thanks to Michael Biebl for the script! (Closes: #749021)

 -- Martin Pitt <mpitt@debian.org>  Wed, 06 Aug 2014 13:33:22 +0200

systemd (208-6) unstable; urgency=medium

  [ Jon Severinsson ]
  * Add v208-stable patch series.
    - Update Debian patches to apply on top of v208-stable.
    - Move new manpages to libsystemd-*-dev as appropriate.

  [ Michael Biebl ]
  * Upload to unstable.

 -- Michael Biebl <biebl@debian.org>  Wed, 16 Jul 2014 00:44:15 +0200

systemd (208-5) experimental; urgency=medium

  * Merge changes from unstable branch.

 -- Michael Biebl <biebl@debian.org>  Sat, 28 Jun 2014 13:41:32 +0200

systemd (208-4) experimental; urgency=medium

  * Merge changes from unstable branch.
  * Drop alternative dependency on systemd-shim in libpam-systemd. The
    systemd-shim package no longer provides an environment to run
    systemd-logind standalone. See #752939 for further details.

 -- Michael Biebl <biebl@debian.org>  Sat, 28 Jun 2014 01:22:11 +0200

systemd (208-3) experimental; urgency=medium

  * Merge changes from unstable branch.

 -- Michael Biebl <biebl@debian.org>  Wed, 25 Jun 2014 11:29:07 +0200

systemd (208-2) experimental; urgency=medium

  [ Sjoerd Simons ]
  * Don't stop a running user manager from garbage collecting the users. Fixes
    long shutdown times when using a systemd user session

  [ Michael Stapelberg ]
  * Fix bug-script: “systemctl dump” is now “systemd-analyze dump”
    (Closes: #748311)

  [ Michael Biebl ]
  * Merge changes from unstable branch.
  * Cherry-pick upstream fixes to make sd_session_get_vt() actually work.

 -- Michael Biebl <biebl@debian.org>  Tue, 24 Jun 2014 17:45:26 +0200

systemd (208-1) experimental; urgency=medium

  [ Michael Biebl ]
  * New upstream release. (Closes: #729566)
  * Update patches.
  * Update symbols files for libsystemd-journal and libsystemd-login.
  * Install new files and remove the ones we don't use.
  * Install zsh completion files. (Closes: #717540)
  * Create a compat symlink /etc/sysctl.d/99-sysctl.conf as systemd-sysctl no
    longer reads /etc/sysctl.conf.
  * Bump Build-Depends on kmod to (>= 14).
  * Bump Build-Depends on libcryptsetup-dev to (>= 2:1.6.0) for tcrypt
    support.
  * Make kmod-static-nodes.service check for the kmod binary since we don't
    want a hard dependency on kmod e.g. for container installations.
  * Disable various features which aren't required for the udeb build.
  * Move new sd_pid_get_slice and sd_session_get_vt man pages into
    libsystemd-login-dev.
  * Make no-patch-numbers the default for gbp-pq.
  * Adjust systemd-user pam config file for Debian.
    This pam config file is used by libpam-systemd/systemd-logind when
    launching systemd user instances.
  * Drop patches to make logind D-Bus activatable. The cgroup handling has
    been reworked in v205 and logind no longer creates cgroup hierarchies on
    its own. That means that the standalone logind is no longer functional
    without support from systemd (or an equivalent cgroup manager).

  [ Martin Pitt ]
  * Explain patch management in debian/README.source.

 -- Michael Biebl <biebl@debian.org>  Mon, 28 Apr 2014 00:22:57 +0200

systemd (204-14) unstable; urgency=medium

  * Fix SIGABRT in insserv generator caused by incorrect usage of strcat().
    (Closes: #752992)
  * Mark -dev packages as Multi-Arch: same. (Closes: #720017)

 -- Michael Biebl <biebl@debian.org>  Sat, 28 Jun 2014 13:22:43 +0200

systemd (204-13) unstable; urgency=medium

  * Switch back to load the sg module via the kmod builtin. The problem was
    not that the kmod builtin is faster then modprobe but rather the incorrect
    usage of the "=" assignment operator. We need to use "+=" here, so the sg
    module is loaded in addition to other scsi modules, which are loaded via
    the modalias rule. Thanks to Tommaso Colombo for the analysis.
  * Cherry-pick upstream fix which prevents systemd from entering an infinite
    loop when trying to break an ordering cycle. (Closes: #752259)
  * Update insserv generator to not create any drop-in files for services
    where the corresponding SysV init script does not exist.
  * Drop the check for /sys/kernel/uevent_helper from postinst and the SysV
    init script and do not unconditionally overwrite it in the initramfs hook.
    Since a long time now udev has been using the netlink interface to
    communicate with the kernel and with Linux 3.16 it is possible to disable
    CONFIG_UEVENT_HELPER completely. (Closes: #752742)

 -- Michael Biebl <biebl@debian.org>  Sat, 28 Jun 2014 00:01:16 +0200

systemd (204-12) unstable; urgency=medium

  [ Martin Pitt ]
  * Change the sg loading rule (for Debian #657948) back to using modprobe.
    kmod is too fast and then sg races with sd, causing the latter to not see
    SCSI disks.  (Closes: #752591, #752605)

  [ Michael Biebl ]
  * Update udev bug-script to attach instead of paste extra info if a new
    enough reportbug version is available.

 -- Michael Biebl <biebl@debian.org>  Wed, 25 Jun 2014 10:55:12 +0200

systemd (204-11) unstable; urgency=medium

  [ Martin Pitt ]
  * Explain patch management in debian/README.source. (Closes: #739113)
  * Replace "Always probe cpu support drivers" patch with cherry-picked
    upstream fix which is more general.
  * Advertise hibernation only if there's enough free swap. Patches backported
    from current upstream. (LP: #1313522)
  * Fix typo in sg loading rule to make it actually work.

  [ Michael Biebl ]
  * Make no-patch-numbers the default for gbp-pq.
  * Cherry-pick upstream fix to properly handle multiline syslog messages.
    (Closes: #746351)
  * Cherry-pick upstream fix for libudev which fixes a memleak in
    parent_add_child().
  * Drop "-b debian" from Vcs-Git since we use the master branch for
    packaging now.
  * Drop Conflicts: sysvinit (<< 2.88dsf-44~) from systemd-sysv since this
    breaks dist-upgrades from wheezy when switching from sysvinit to
    systemd-sysv as default init. While downgrading the Pre-Depends in
    sysvinit would have been an alternative, dropping the Conflicts and only
    keeping the Replaces was deemed the lesser evil. (Closes: #748355)
  * Use Conflicts instead of Breaks against sysvinit-core. This avoids
    /sbin/init going missing when switching from systemd-sysv to sysvinit.
    While at it, add a Replaces: upstart. (Closes: #751589)
  * Make the SysV compat tools try both /run/initctl and /dev/initctl. This
    makes them usable under sysvinit as PID 1 without requiring any symlinks.
  * Various ifupdown integration fixes
    - Use DefaultDependencies=no in ifup@.service so the service can be
      started as early as possible.
    - Create the ifupdown runtime directory in ifup@.service as we can no
      longer rely on the networking service to do that for us.
    - Don't stop ifup@.service on shutdown but let the networking service take
      care of stopping all hotplugged interfaces.
    - Only start ifup@.service for interfaces configured as allow-hotplug.

  [ Michael Stapelberg ]
  * Clarify that “systemd” does not influence init whereas “systemd-sysv” does
    (Closes: #747741)

  [ Ansgar Burchardt ]
  * Don't use "set +e; set +u" unconditionally in the lsb init-functions hook
    as this might change the behaviour of existing SysV init scripts.
    (Closes: #751472)

 -- Michael Biebl <biebl@debian.org>  Tue, 24 Jun 2014 17:03:43 +0200

systemd (204-10) unstable; urgency=medium

  * In the udeb's udev.startup, make sure that /dev/pts exists.
  * systemd-logind-launch: Set the #files ulimit, for unprivileged LXC
    containers.
  * Drop udev.NEWS, it only applies to pre-squeeze.
  * Remove /var/log/udev on purge.
  * Always probe cpu support drivers. (LP #1207705)
  * On Dell PowerEdge systems, the iDRAC7 and later support a USB Virtual NIC
    for management. Name this interface "idrac" to avoid confusion with "real"
    network interfaces.
  * Drop numerical prefixes from patches, to avoid future diff noise when
    removing, cherry-picking, and merging patches. From now on, always use
    "gbp-pq export --no-patch-numbers" to update them.

 -- Martin Pitt <mpitt@debian.org>  Sun, 27 Apr 2014 11:53:52 +0200

systemd (204-9) unstable; urgency=medium

  * The "Flemish Beef and Beer Stew" release.

  [ Steve Langasek ]
  * Do proper refcounting of the PAM module package on prerm, so that we
    don't drop the module from the PAM config when uninstalling a
    foreign-arch package.  Related to Ubuntu bug #1295521.

  [ Martin Pitt ]
  * debian/udev.udev-finish.upstart: Fix path to tmp-rules,
    debian/extra/rule_generator.functions creates them in /run/udev/.
  * rules: Remove the kernel-install bits; we don't want that in Debian and
    thus it shouldn't appear in dh_install --list-missing output.
  * Ship sd-shutdown.h in libsystemd-daemon-dev.
  * Run dh_install with --fail-missing, to avoid forgetting files when we move
    to new versions.
  * Mount /dev/pts with the correct permissions in the udev, to avoid needing
    pt_chown (not available on all architectures). Thanks Adam Conrad.
  * Add new block of Windows Azure ethernet hardware address to
    75-persistent-net-generator.rules. (LP: #1274348, Closes: #739018)
  * Drop our Debian specific 60-persistent-storage{,-tape}.rules and use the
    upstream rules. They are compatible and do a superset of the
    functionality. (Closes: #645466)
  * Drop our Debian specific 80-drivers.rules and use the upstream rules with
    a patch for the sg module (see #657948). These now stop calling modprobe
    and use the kmod builtin, giving some nice boot speed improvement.
    (Closes: #717404)
  * Drop our Debian specific 50-udev-default.rules and 91-permissions.rules
    and use the upstream rules with a patch for the remaining Debian specific
    default device permissions. Many thanks to Marco d'Itri for researching
    which Debian-specific rules are obsolete! Amongst other things, this now
    also reads the hwdb info for USB devices (Closes: #717405) and gets rid of
    some syntax errors (Closes: #706221)
  * Set default polling interval on removable devices as well, for kernels
    which have "block" built in instead of being a module. (Closes: #713877)
  * Make sd_login_monitor_new() work for logind without systemd.
  * Cherry-pick upstream fix for polkit permissions for rebooting with
    multiple sessions.
  * Kill /etc/udev/links.conf, create_static_nodes, and associated code. It's
    obsolete with devtmpfs (which is required now), and doesn't run with
    systemd or upstart anyway.
  * Drop unnecessary udev.dirs.
  * Add autopkgtests for smoke-testing logind, hostnamed, timedated, localed,
    and a compile/link/run test against libsystemd-login-dev.

  [ Marco d'Itri ]
  * preinst: check for all the system calls required by modern releases
    of udev. (Closes: #648325)
  * Updated fbdev-blacklist.conf for recent kernels.
  * Do not blacklist viafb because it is required on the OLPC XO-1.5.
    (Closes: #705792)
  * Remove write_cd_rules and the associated rules which create "persistent"
    symlinks for CD/DVD devices and replace them with more rules in
    60-cdrom_id, which will create symlinks for one at random among the
    devices installed. Since the common case is having a single device
    then everything will work out just fine most of the times...
    (Closes: #655924)
  * Fix write_net_rules for systemd and sysvinit users by copying the
    temporary rules from /run/udev/ to /etc/udev/. (Closes: #735563)
  * Do not install sysctl.d/50-default.conf because the systemd package
    should not change kernel policies, at least until it will become
    the only supported init system.

  [ Michael Stapelberg ]
  * Add systemd-dbg package, thanks Daniel Schaal (Closes: #742724).
  * Switch from gitpkg to git-buildpackage. Update README.source accordingly.
  * Make libpam-systemd depend on systemd-sysv | systemd-shim. Packages that
    need logind functionality should depend on libpam-systemd.

  [ Michael Biebl ]
  * Do not send potentially private fstab information without prior user
    confirmation. (Closes: #743158)
  * Add support for LSB facilities defined by insserv.
    Parse /etc/insserv.conf.d content and /etc/insserv.conf and generate
    systemd unit drop-in files to add corresponding dependencies. Also ship
    targets for the Debian specific $x-display-manager and
    $mail-transport-agent system facilities. (Closes: #690892)
  * Do not accidentally re-enable /var/tmp cleaning when migrating the TMPTIME
    setting from /etc/default/rcS. Fix up existing broken configurations.
    (Closes: #738862)

 -- Michael Biebl <biebl@debian.org>  Sat, 26 Apr 2014 21:37:29 +0200

systemd (204-8) unstable; urgency=low

  [ Michael Stapelberg ]
  * move manpages from systemd to libsystemd-*-dev as appropriate
    (Closes: #738723)
  * fix systemctl enable/disable/… error message “Failed to issue method call:
    No such file or directory” (the previous upload did actually not contain
    this fix due to a merge conflict) (Closes: #738843)
  * add explicit “Depends: sysv-rc” so that initscript’s “Depends: sysv-rc |
    file-rc” will not be satisfied with file-rc. We need the invoke-rc.d and
    update-rc.d from sysv-rc, file-rc’s doesn’t have support for systemd.
    (Closes: #739679)
  * set capabilities cap_dac_override,cap_sys_ptrace=ep for
    systemd-detect-virt, so that it works for unprivileged users.
    (Closes: #739699)
  * pam: Check $XDG_RUNTIME_DIR owner (Closes: #731300)
  * Ignore chkconfig headers entirely, they are often broken in Debian
    (Closes: #634472)

  [ Michael Biebl ]
  * do a one-time migration of RAMTMP= from /etc/default/rcS and
    /etc/default/tmpfs, i.e. enable tmp.mount (Closes: #738687)
  * Bump Standards-Version to 3.9.5.

 -- Michael Biebl <biebl@debian.org>  Wed, 19 Mar 2014 18:57:35 +0100

systemd (204-7) unstable; urgency=low

  * fix systemctl enable/disable/… error message “Failed to issue method call:
    No such file or directory” (Closes: #734809)
  * bug-script: attach instead of paste extra info with reportbug ≥ 6.5.0
    (Closes: #722530)
  * add stage1 bootstrap support to avoid Build-Depends cycles (Thanks Daniel
    Schepler)
  * cherry-pick:
    order remote mounts from mountinfo before remote-fs.target (77009452cfd)
    (Closes: #719945)
    Fix CPUShares configuration option (ccd90a976dba) (Closes: #737156)
    fix reference in systemd-inhibit(1) (07b4b9b) (Closes: #738316)

 -- Michael Stapelberg <stapelberg@debian.org>  Tue, 11 Feb 2014 23:34:42 +0100

systemd (204-6) unstable; urgency=low

  [ Michael Stapelberg ]
  * Run update-rc.d defaults before update-rc.d <enable|disable>
    (Closes: #722523)
  * preinst: preserve var-{lock,run}.mount when upgrading from 44 to 204
    (Closes: #723936)
  * fstab-generator: don’t rely on /usr being mounted in the initrd
    (Closes: #724797)
  * systemctl: mangle names when avoiding dbus (Closes: #723855)
  * allow group adm read access on /var/log/journal (Closes: #717386)
  * add systemd-journal group (Thanks Guido Günther) (Closes: #724668)
  * copy /etc/localtime instead of symlinking (Closes: #726256)
  * don’t try to start autovt units when not running with systemd as pid 1
    (Closes: #726466)
  * Add breaks/replaces for the new sysvinit-core package (Thanks Alf Gaida)
    (Closes: #733240)
  * Add myself to uploaders

  [ Tollef Fog Heen ]
  * Make 99-systemd.rules check for /run/systemd/systemd instead of the
    ill-named cgroups directory.

  [ Martin Pitt ]
  * debian/udev.upstart: Fix path to udevd, the /sbin/udevd compat symlink
    should go away at some point.
  * debian/udev-udeb.install: Add 64-btrfs.rules and 75-probe_mtd.rules, they
    are potentially useful in a d-i environment.
  * debian/shlibs.local: Drop libudev; this unnecessarily generates overly
    strict dependencies, the libudev ABI is stable.
  * debian/extra/rules/75-persistent-net-generator.rules: Add Ravello systems
    (LP: #1099278)

 -- Michael Stapelberg <stapelberg@debian.org>  Tue, 31 Dec 2013 14:39:44 +0100

systemd (204-5) unstable; urgency=high

  * Cherry-pick 72fd713 from upstream which fixes insecure calling of polkit
    by avoiding a race condition in scraping /proc (CVE-2013-4327).
    Closes: #723713

 -- Michael Biebl <biebl@debian.org>  Mon, 23 Sep 2013 11:59:53 +0200

systemd (204-4) unstable; urgency=low

  * Add preinst check to abort udev upgrade if the currently running kernel
    lacks devtmpfs support. Since udev 176, devtmpfs is mandatory as udev no
    longer creates any device nodes itself. This only affects self-compiled
    kernels which now need CONFIG_DEVTMPFS=y.  Closes: #722580
  * Fix SysV init script to correctly mount a devtmpfs instead of tmpfs. This
    only affects users without an initramfs, which usually is responsible for
    mounting the devtmpfs.  Closes: #722604
  * Drop pre-squeeze upgrade code from maintainer scripts and simplify the
    various upgrade checks.
  * Suppress errors about unknown hwdb builtin. udev 196 introduced a new
    "hwdb" builtin which is not understood by the old udev daemon.
  * Add missing udeb line to shlibs.local. This ensures that udev-udeb gets a
    proper dependency on libudev1-udeb and not libudev1.  Closes: #722939
  * Remove udev-udeb dependency from libudev1-udeb to avoid a circular
    dependency between the two packages. This dependency was copied over from
    the old udev-gtk-udeb package and no longer makes any sense since
    libudev1-udeb only contains a library nowadays.

 -- Michael Biebl <biebl@debian.org>  Wed, 18 Sep 2013 00:05:21 +0200

systemd (204-3) unstable; urgency=low

  [ Michael Biebl ]
  * Upload to unstable.
  * Use /bin/bash in debug-shell.service as Debian doesn't have /sbin/sushell.
  * Only import net.ifaces cmdline property for network devices.
  * Generate strict dependencies between the binary packages using a
    shlibs.local file and add an explicit versioned dependency on
    libsystemd-login0 to systemd to ensure packages are upgraded in sync.
    Closes: #719444
  * Drop obsolete Replaces: libudev0 from udev package.
  * Use correct paths for various binaries, like /sbin/quotaon, which are
    installed in / and not /usr in Debian.  Closes: #721347
  * Don't install kernel-install(8) man page since we don't install the
    corresponding binary either.  Closes: #722180
  * Cherry-pick upstream fixes to make switching runlevels and starting
    reboot via ctrl-alt-del more robust.
  * Cherry-pick upstream fix to properly apply ACLs to Journal files.
    Closes: #717863

  [ Michael Stapelberg ]
  * Make systemctl enable|disable call update-rc.d for SysV init scripts.
    Closes: #709780
  * Don't mount /tmp as tmpfs by default and make it possible to enable this
    feature via "systemctl enable tmp.mount".  Closes: #718906

  [ Daniel Schaal ]
  * Add bug-script to systemd and udev.  Closes: #711245

  [ Ondrej Balaz ]
  * Recognize discard option in /etc/crypttab.  Closes: #719167

 -- Michael Biebl <biebl@debian.org>  Thu, 12 Sep 2013 00:13:11 +0200

systemd (204-2) experimental; urgency=low

  [ Daniel Schaal ]
  * Enable verbose build logs.  Closes: #717465
  * Add handling of Message Catalog files to provide additional information
    for log entries.  Closes: #717427
  * Remove leftover symlink to debian-enable-units.service.  Closes: #717349

  [ Michael Stapelberg ]
  * Install 50-firmware.rules in the initramfs and udeb.  Closes: #717635

  [ Michael Biebl ]
  * Don't pass static start priorities to dh_installinit anymore.
  * Switch the hwdb trigger to interest-noawait.
  * Remove obsolete support for configurable udev root from initramfs.
  * Bind ifup@.service to the network device. This ensures that ifdown is run
    when the device is removed and the service is stopped.
    Closes: #660861, #703033
  * Bump Standards-Version to 3.9.4. No further changes.
  * Add Breaks against consolekit (<< 0.4.6-1) for udev-acl.  Closes: #717385
  * Make all packages Priority: optional, with the exception of udev and
    libudev1, which remain Priority: important, and systemd-sysv, which
    remains Priority: extra due to the conflict with sysvinit.
    Closes: #717365
  * Restart systemd-logind.service on upgrades due to changes in the
    CreateSession D-Bus API between v44 and v204.  Closes: #717403

 -- Michael Biebl <biebl@debian.org>  Wed, 24 Jul 2013 23:47:59 +0200

systemd (204-1) experimental; urgency=low

  * New upstream release.  Closes: #675175, #675177
    - In v183 the udev sources have been merged into the systemd source tree.
      As a result, the udev binary packages will now be built from the systemd
      source package. To align the version numbers 139 releases were skipped.
    - For a complete list of changes, please refer to the NEWS file.
  * Add Marco to Uploaders.
  * Drop Suggests on the various python packages from systemd. The
    systemd-analyze tool has been reimplemented in C.
  * Add binary packages as found in the udev 175-7.2 source package.
  * Wrap dependencies for better readability.
  * Drop hard-coded Depends on libglib2.0-0 from gir1.2-gudev-1.0.
  * Drop old Conflicts, Replaces and Breaks, which are no longer necessary.
  * Make libgudev-1.0-dev depend on gir1.2-gudev-1.0 as per GObject
    introspection mini-policy.  Closes: #691313
  * The hwdb builtin has replaced pci-db and usb-db in udev. Drop the
    Recommends on pciutils and usbutils accordingly.
  * Drop our faketime hack. Upstream uses a custom xsl style sheet now to
    generate the man pages which no longer embeds the build date.
  * Add Depends on libpam-runtime (>= 1.0.1-6) to libpam-systemd as we are
    using pam-auth-update.
  * Explicitly set Section and Priority for the udev binary package.
  * Update Build-Depends:
    - Drop libudev-dev, no longer required.
    - Add gtk-doc-tools and libglib2.0-doc for the API documentation in
      libudev and libgudev.
    - Add libgirepository1.0-dev and gobject-introspection for GObject
      introspection support in libgudev.
    - Add libgcrypt11-dev for encryption support in the journal.
    - Add libblkid-dev for the blkid udev builtin.
  * Use gir dh addon to ensure ${gir:Depends} is properly set.
  * Rename libudev0 → libudev1 for the SONAME bump.
  * Update symbols files. libudev now uses symbols versioning as the other
    libsystemd libraries. The libgudev-1.0-0 symbols file has been copied from
    the old udev package.
  * Run gtkdocize on autoreconf.
  * Enable python bindings for the systemd libraries and ship them in a new
    package named python-systemd.
  * Tighten Depends on libsystemd-id128-dev for libsystemd-journal-dev as per
    libsystemd-journal.pc.
  * Remove obsolete bash-completion scripts on upgrades. Nowadays they are
    installed in /usr/share/bash-completion/completions.
  * Rename conffiles for logind and journald.
  * Rename udev-gtk-udeb → libudev1-udeb to better reflect its actual contents.
  * Build two flavours: a regular build and one for the udev udebs with
    reduced features/dependencies.
  * Create a few compat symlinks for the udev package, most notably
    /sbin/udevadm and /sbin/udevd.
  * Remove the dpkg-triggered debian-enable-units script. This was a temporary
    workaround for wheezy. Packages should use dh-systemd now to properly
    integrate service files with systemd.
  * Update debian/copyright using the machine-readable copyright format 1.0.
  * Integrate changes from udev 175-7 and acknowledge the 175-7.1 and 175-7.2
    non-maintainer uploads.
  * Keep the old persistent network interface naming scheme for now and make
    the new one opt-in via net.ifnames=1 on the kernel command line.
  * Drop the obsolete udev-mtab SysV init script and properly clean up on
    upgrades.
  * Simplify the udev SysV init script and remove experimental and obsolete
    features.
  * Revert upstream commits which dropped support for distro specific
    features and config files.
  * Make logind, hostnamed, localed and timedated D-Bus activatable and
    usable when systemd is not running.
  * Store hwdb binary database in /lib/udev, not /etc/udev. Create the file on
    install and upgrades.
  * Provide a dpkg file trigger for hwdb, so the database is automatically
    updated when packages install files into /lib/udev/hwdb.d.

 -- Michael Biebl <biebl@debian.org>  Fri, 19 Jul 2013 00:32:36 +0200

systemd (44-12) unstable; urgency=low

  * Cherry-pick e17187 from upstream to fix build failures with newer glibc
    where the clock_* symbols have been moved from librt to libc.
    Closes: #701364
  * If the new init-system-helpers package is installed, make the
    debian-enable-units script a no-op. The auto-enabler was meant as a
    temporary workaround and will be removed once all packages use the new
    helper.
  * Update the checks which test if systemd is the active init. The
    recommended check is [ -d /run/systemd/system ] as this will also work
    with a standalone systemd-logind.
  * Set Maintainer to pkg-systemd-maintainers@lists.alioth.debian.org. Add
    Tollef and myself as Uploaders.
  * Stop building the GUI bits. They have been split into a separate source
    package called systemd-ui.

 -- Michael Biebl <biebl@debian.org>  Thu, 20 Jun 2013 01:32:16 +0200

systemd (44-11) unstable; urgency=low

  * Team upload.
  * Run debian-enable-units.service after sysinit.target to ensure our tmp
    files aren't nuked by systemd-tmpfiles.
  * The mountoverflowtmp SysV init script no longer exists so remove that
    from remount-rootfs.service to avoid an unnecessary diff to upstream.
  * Do not fail on purge if /var/lib/systemd is empty and has been removed
    by dpkg.

 -- Michael Biebl <biebl@debian.org>  Wed, 13 Mar 2013 08:03:06 +0100

systemd (44-10) unstable; urgency=low

  * Team upload.
  * Using the return code of "systemctl is-enabled" to determine whether we
    enable a service or not is unreliable since it also returns a non-zero
    exit code for masked services. As we don't want to enable masked services,
    grep for the string "disabled" instead.

 -- Michael Biebl <biebl@debian.org>  Fri, 15 Feb 2013 17:01:24 +0100

systemd (44-9) unstable; urgency=low

  * Team upload.
  * Fix typo in systemd.socket man page.  Closes: #700038
  * Use color specification in "systemctl dot" which is actually
    understood by dot.  Closes: #643689
  * Fix mounting of remote filesystems like NFS.  Closes: #673309
  * Use a file trigger to automatically enable service and socket units. A lot
    of packages simply install systemd units but do not enable them. As a
    result they will be inactive after the next boot. This is a workaround for
    wheezy which will be removed again in jessie.  Closes: #692150

 -- Michael Biebl <biebl@debian.org>  Fri, 15 Feb 2013 13:35:39 +0100

systemd (44-8) unstable; urgency=low

  * Team upload.
  * Use comment=systemd.* syntax in systemd.mount man page. The
    mount/util-linux version in wheezy is not recent enough to support the new
    x-systemd* syntax. Closes: #697141
  * Don't enable persistent storage of journal log files. The journal in v44
    is not yet mature enough.

 -- Michael Biebl <biebl@debian.org>  Sat, 19 Jan 2013 20:05:05 +0100

systemd (44-7) unstable; urgency=low

  * Fix a regression in the init-functions hook wrt reload handling that was
    introduced when dropping the X-Interactive hack.  Closes: #696355

 -- Michael Biebl <biebl@debian.org>  Fri, 21 Dec 2012 00:00:12 +0100

systemd (44-6) unstable; urgency=low

  [ Michael Biebl ]
  * No longer ship the /sys directory in the systemd package since it is
    provided by base-files nowadays.
  * Don't run udev rules if systemd is not active.
  * Converting /var/run, /var/lock and /etc/mtab to symlinks is a one-time
    migration so don't run the debian-fixup script on every boot.

  [ Tollef Fog Heen ]
  * Prevent the systemd package from being removed if it's the active init
    system, since that doesn't work.

  [ Michael Biebl ]
  * Use a separate tmpfs for /run/lock (size 5M) and /run/user (size 100M).
    Those directories are user-writable which could lead to DoS by filling up
    /run.  Closes: #635131

 -- Michael Biebl <biebl@debian.org>  Sun, 16 Dec 2012 21:58:37 +0100

systemd (44-5) unstable; urgency=low

  * Team upload.

  [ Tollef Fog Heen ]
  * disable killing on entering START_PRE, START, thanks to Michael
    Stapelberg for patch.  This avoids killing VMs run through libvirt
    when restarting libvirtd.  Closes: #688635.
  * Avoid reloading services when shutting down, since that won't work and
    makes no sense.  Thanks to Michael Stapelberg for the patch.
    Closes: #635777.
  * Try to determine which init scripts support the reload action
    heuristically.  Closes: #686115, #650382.

  [ Michael Biebl ]
  * Update Vcs-* fields, the Git repository is hosted on alioth now. Set the
    default branch to "debian".
  * Avoid reload and (re)start requests during early boot which can lead to
    deadlocks.  Closes: #624599
  * Make systemd-cgroup work even if not all cgroup mounts are available on
    startup.  Closes: #690916
  * Fix typos in the systemd.path and systemd.unit man page.  Closes: #668344
  * Add watch file to track new upstream releases.

 -- Michael Biebl <biebl@debian.org>  Thu, 25 Oct 2012 21:41:23 +0200

systemd (44-4) unstable; urgency=low

  [ Michael Biebl ]
  * Override timestamp for man page building, thereby avoiding skew
    between architectures which caused problems for multi-arch.
    Closes: #680011

  [ Tollef Fog Heen ]
  * Move diversion removal from postinst to preinst.  Closes: #679728
  * Prevent the journal from crashing when running out of disk space.
    This is 499fb21 from upstream.  Closes: #668047.
  * Stop mounting a tmpfs on /media.  Closes: #665943

 -- Tollef Fog Heen <tfheen@debian.org>  Sun, 01 Jul 2012 08:17:50 +0200

systemd (44-3) unstable; urgency=low

  [ Michael Biebl ]
  * Bump to debhelper 9.
  * Convert to Multi-Arch: same where possible.  Closes: #676615

  [ Tollef Fog Heen ]
  * Cherry-pick d384c7 from upstream to stop journald from leaking
    memory.  Thanks to Andreas Henriksson for testing.  Closes: #677701
  * Ship lsb init script override/integration in /lib/lsb/init-functions.d
    rather than diverting /lib/lsb/init-functions itself.  Add appropriate
    Breaks to ensure upgrades happen.

 -- Tollef Fog Heen <tfheen@debian.org>  Fri, 29 Jun 2012 22:34:16 +0200

systemd (44-2) unstable; urgency=low

  [ Michael Biebl ]
  * Tighten the versions in the maintscript file
  * Ship the /sys directory in the package
  * Re-add workaround for non-interactive PAM sessions
  * Mask checkroot-bootclean (Closes: #670591)
  * Don't ignore errores in systemd-sysv postinst

  [ Tollef Fog Heen ]
  * Bring tmpfiles.d/tmp.conf in line with Debian defaults.  Closes: #675422
  * Make sure /run/sensigs.omit.d exists.
  * Add python-dbus and python-cairo to Suggests, for systemd-analyze.
    Closes: #672965

 -- Tollef Fog Heen <tfheen@debian.org>  Tue, 08 May 2012 18:04:22 +0200

systemd (44-1) unstable; urgency=low

  [ Tollef Fog Heen ]
  * New upstream version.
    - Backport 3492207: journal: PAGE_SIZE is not known on ppc and other
      archs
    - Backport 5a2a2a1: journal: react with immediate rotation to a couple
      of more errors
    - Backport 693ce21: util: never follow symlinks in rm_rf_children()
      Fixes CVE-2012-1174, closes: #664364
  * Drop output message from init-functions hook, it's pointless.
  * Only rmdir /lib/init/rw if it exists.
  * Explicitly order debian-fixup before sysinit.target to prevent a
    possible race condition with the creation of sockets.  Thanks to
    Michael Biebl for debugging this.
  * Always restart the initctl socket on upgrades, to mask sysvinit
    removing it.

  [ Michael Biebl ]
  * Remove workaround for non-interactive sessions from pam config again.
  * Create compat /dev/initctl symlink in case we are upgrading from a system
    running a newer version of sysvinit (using /run/initctl) and sysvinit is
    replaced with systemd-sysv during the upgrade. Closes: #663219
  * Install new man pages.
  * Build-Depend on valac (>= 0.12) instead of valac-0.12. Closes: #663323

 -- Tollef Fog Heen <tfheen@debian.org>  Tue, 03 Apr 2012 19:59:17 +0200

systemd (43-1) experimental; urgency=low

  [ Tollef Fog Heen ]
  * Target upload at experimental due to libkmod dependency
  * New upstream release
    - Update bash-completion for new verbs and arguments. Closes: #650739
    - Fixes local DoS (CVE-2012-1101).  Closes: #662029
    - No longer complains if the kernel lacks audit support.  Closes: #642503
  * Fix up git-to-source package conversion script which makes gitpkg
    happier.
  * Add libkmod-dev to build-depends
  * Add symlink from /bin/systemd to /lib/systemd/systemd.
  * Add --with-distro=debian to configure flags, due to no /etc/os-release
    yet.
  * Add new symbols for libsystemd-login0 to symbols file.
  * Install a tmpfiles.d file for the /dev/initctl → /run/initctl
    migration.  Closes: #657979
  * Disable coredump handling, it's not ready yet.
  * If /run is a symlink, don't try to do the /var/run → /run migration.
    Ditto for /var/lock → /run/lock.  Closes: #647495

  [ Michael Biebl ]
  * Add Build-Depends on liblzma-dev for journal log compression.
  * Add Build-Depends on libgee-dev, required to build systemadm.
  * Bump Standards-Version to 3.9.2. No further changes.
  * Add versioned Build-Depends on automake and autoconf to ensure we have
    recent enough versions. Closes: #657284
  * Add packages for libsystemd-journal and libsystemd-id128.
  * Update symbols file for libsystemd-login.
  * Update configure flags, use rootprefix instead of rootdir.
  * Copy intltool files instead of symlinking them.
  * Re-indent init-functions script.
  * Remove workarounds for services using X-Interactive. The LSB X-Interactive
    support turned out to be broken and has been removed upstream so we no
    longer need any special handling for those type of services.
  * Install new systemd-journalctl, systemd-cat and systemd-cgtop binaries.
  * Install /var/lib/systemd directory.
  * Install /var/log/journal directory where the journal files are stored
    persistently.
  * Setup systemd-journald to not read from /proc/kmsg (ImportKernel=no).
  * Avoid error messages from systemctl in postinst if systemd is not running
    by checking for /sys/fs/cgroup/systemd before executing systemctl.
    Closes: #642749
  * Stop installing lib-init-rw (auto)mount units and try to cleanup
    /lib/init/rw in postinst. Bump dependency on initscripts accordingly.
    Closes: #643699
  * Disable pam_systemd for non-interactive sessions to work around an issue
    with sudo.
  * Use new dh_installdeb maintscript facility to handle obsolete conffiles.
    Bump Build-Depends on debhelper accordingly.
  * Rename bash completion file systemctl-bash-completion.sh →
    systemd-bash-completion.sh.
  * Update /sbin/init symlink. The systemd binary was moved to $pkglibdir.

 -- Tollef Fog Heen <tfheen@debian.org>  Tue, 07 Feb 2012 21:36:34 +0100

systemd (37-1.1) unstable; urgency=low

  * Non-maintainer upload with Tollef's consent.
  * Remove --parallel to workaround a bug in automake 1.11.3 which doesn't
    generate parallel-safe build rules. Closes: #661842
  * Create a compat symlink /run/initctl → /dev/initctl to work with newer
    versions of sysvinit. Closes: #657979

 -- Michael Biebl <biebl@debian.org>  Sat, 03 Mar 2012 17:42:10 +0100

systemd (37-1) unstable; urgency=low

  [ Tollef Fog Heen ]
  * New upstream version
  * Change the type of the debian-fixup service to oneshot.
    Closes: #642961
  * Add ConditionPathIsDirectory to lib-init-rw.automount and
    lib-init-rw.mount so we only activate the unit if the directory
    exists.  Closes: #633059
  * If a sysv service exists in both rcS and rcN.d runlevels, drop the
    rcN.d ones to avoid loops.  Closes: #637037
  * Blacklist fuse init script, we do the same work already internally.
    Closes: #643700
  * Update README.Debian slightly for /run rather than /lib/init/rw

  [ Josh Triplett ]
  * Do a one-time migration of the $TMPTIME setting from /etc/default/rcS to
    /etc/tmpfiles.d/tmp.conf. If /etc/default/rcS has a TMPTIME setting of
    "infinite" or equivalent, migrate it to an /etc/tmpfiles.d/tmp.conf that
    overrides the default /usr/lib/tmpfiles.d/tmp.conf and avoids clearing
    /tmp.  Closes: #643698

 -- Tollef Fog Heen <tfheen@debian.org>  Wed, 28 Sep 2011 20:04:13 +0200

systemd (36-1) unstable; urgency=low

  [ Tollef Fog Heen ]
  * New upstream release. Closes: #634618
    - Various man page fixes. Closes: #623521
  * Add debian-fixup service that symlinks mtab to /proc/mounts and
    migrates /var/run and /var/lock to symlinks to /run

  [ Michael Biebl ]
  * Build for libnotify 0.7.
  * Bump Build-Depends on libudev to (>= 172).
  * Add Build-Depends on libacl1-dev. Required for building systemd-logind
    with ACL support.
  * Split libsystemd-login and libsystemd-daemon into separate binary
    packages.
  * As autoreconf doesn't like intltool, override dh_autoreconf and call
    intltoolize and autoreconf ourselves.
  * Add Build-Depends on intltool.
  * Do a one-time migration of the hwclock configuration. If UTC is set to
    "no" in /etc/default/rcS, create /etc/adjtime and add the "LOCAL" setting.
  * Remove /cgroup cleanup code from postinst.
  * Add Build-Depends on gperf.

 -- Tollef Fog Heen <tfheen@debian.org>  Wed, 14 Sep 2011 08:25:17 +0200

systemd (29-1) unstable; urgency=low

  [ Tollef Fog Heen ]
  * New upstream version, Closes: #630510
    - Includes typo fixes in documentation.  Closes: #623520
  * Fall back to the init script reload function if a native .service file
    doesn't know how to reload.  Closes: #628186
  * Add hard dependency on udev.  Closes: #627921

  [ Michael Biebl ]
  * hwclock-load.service is no longer installed, so we don't need to remove it
    anymore in debian/rules.
  * Install /usr/lib directory for binfmt.d, modules-load.d, tmpfiles.d and
    sysctl.d.
  * Remove obsolete conffiles from /etc/tmpfiles.d on upgrades. Those files
    are installed in /usr/lib/tmpfiles.d now.
  * Depend on util-linux (>= 2.19.1-2) which provides whole-disk locking
    support in fsck and remove our revert patch.
  * Don't choke when systemd was compiled with a different CAP_LAST_CAP then
    what it is run with. Patch cherry-picked from upstream Git.
    Closes: #628081
  * Enable dev-hugepages.automount and dev-mqueue.automount only when enabled
    in kernel. Patch cherry-picked from upstream Git.  Closes: #624522

 -- Tollef Fog Heen <tfheen@debian.org>  Wed, 08 Jun 2011 16:14:31 +0200

systemd (25-2) experimental; urgency=low

  * Handle downgrades more gracefully by removing diversion of
    /lib/lsb/init-functions on downgrades to << 25-1.
  * Cherry-pick a133bf10d09f788079b82f63faa7058a27ba310b from upstream,
    avoids assert when dumping properties.  Closes: #624094
  * Remove "local" in non-function context in init-functions wrapper.

 -- Tollef Fog Heen <tfheen@debian.org>  Wed, 27 Apr 2011 22:20:04 +0200

systemd (25-1) experimental; urgency=low

  * New upstream release, target experimental due to initscripts
    dependency.
    - Fixes where to look for locale config.  Closes: #619166
  * Depend on initscripts >= 2.88dsf-13.4 for /run transition.
  * Add Conflicts on klogd, since it doesn't work correctly with the
    kmg→/dev/log bridge.  Closes: #622555
  * Add suggests on Python for systemd-analyze.
  * Divert /lib/lsb/init-functions instead of (ab)using
    /etc/lsb-base-logging.sh for diverting calls to /etc/init.d/*
  * Remove obsolete conffile /etc/lsb-base-logging.sh.  Closes: #619093
  * Backport 3a90ae048233021833ae828c1fc6bf0eeab46197 from master:
    mkdir /run/systemd/system when starting up

 -- Tollef Fog Heen <tfheen@debian.org>  Sun, 24 Apr 2011 09:02:04 +0200

systemd (20-1) unstable; urgency=low

  * New upstream version
  * Install systemd-machine-id-setup
  * Call systemd-machine-id-setup in postinst
  * Cherry-pick b8a021c9e276adc9bed5ebfa39c3cab0077113c6 from upstream to
    prevent dbus assert error.
  * Enable TCP wrapper support.  Closes: #618409
  * Enable SELinux support.  Closes: #618412
  * Make getty start after Apache2 and OpenVPN (which are the only two
    known users of X-Interactive: yes).  Closes: #618419

 -- Tollef Fog Heen <tfheen@debian.org>  Fri, 11 Mar 2011 19:14:21 +0100

systemd (19-1) experimental; urgency=low

  * New upstream release
  * Add systemd-tmpfiles to systemd package.
  * Add ifup@.service for handling hotplugged interfaces from
    udev.  Closes: #610871
  * Mask mtab.service and udev-mtab.service as they are pointless when
    /etc/mtab is a symlink to /proc/mounts
  * Add breaks on lvm2 (<< 2.02.84-1) since older versions have udev rules
    that don't work well with systemd causing delays on bootup.

 -- Tollef Fog Heen <tfheen@debian.org>  Thu, 17 Feb 2011 07:36:22 +0100

systemd (17-1) experimental; urgency=low

  [ Tollef Fog Heen ]
  * New upstream release
  * Clarify ifupdown instructions in README.Debian somewhat.
    Closes: #613320
  * Silently skip masked services in lsb-base-logging.sh instead of
    failing.  Initial implementation by Michael Biebl.  Closes: #612551
  * Disable systemd-vconsole-setup.service for now.

  [ Michael Biebl ]
  * Bump build dependency on valac-0.10 to (>= 0.10.3).
  * Improve regex in lsb-base-logging.sh for X-Interactive scripts.
    Closes: #613325

 -- Tollef Fog Heen <tfheen@debian.org>  Wed, 16 Feb 2011 21:06:16 +0100

systemd (16-1) experimental; urgency=low

  [ Tollef Fog Heen ]
  * New upstream release.  Closes: #609611
  * Get rid of now obsolete patches that are upstream.
  * Use the built-in cryptsetup support in systemd, build-depend on
    libcryptsetup-dev (>= 2:1.2.0-1) to get a libcryptsetup in /lib.
  * Don't use systemctl redirect for init scripts with X-Interactive: true

  [ Michael Biebl ]
  * Update package description
  * Use v8 debhelper syntax
  * Make single-user mode work
  * Run hwclock-save.service on shutdown
  * Remove dependencies on legacy sysv mount scripts, as we use native
    mounting.

 -- Tollef Fog Heen <tfheen@debian.org>  Sun, 16 Jan 2011 11:04:13 +0100

systemd (15-1) UNRELEASED; urgency=low

  [ Tollef Fog Heen ]
  * New upstream version, thanks a lot to Michael Biebl for help with
    preparing this version.
    - This version handles cycle breaking better.  Closes: #609225
  * Add libaudit-dev to build-depends
  * /usr/share/systemd/session has been renamed to /usr/share/systemd/user
    upstream, adjust build system accordingly.
  * Remove -s from getty serial console invocation.
  * Add dependency on new util-linux to make sure /sbin/agetty exists
  * Don't mount /var/lock with gid=lock (Debian has no such group).
  * Document problem with ifupdown's /etc/network/run being a normal
    directory.

  [ Michael Biebl ]
  * Revert upstream change which requires libnotify 0.7 (not yet available in
    Debian).
  * Use dh-autoreconf for updating the build system.
  * Revert upstream commit which uses fsck -l (needs a newer version of
    util-linux).
  * Explicitly disable cryptsetup support to not accidentally pick up a
    libcryptsetup dependency in a tainted build environment, as the library
    is currently installed in /usr/lib.
  * Remove autogenerated man pages and vala C sources, so they are rebuilt.
  * Use native systemd mount support:
    - Use MountAuto=yes and SwapAuto=yes (default) in system.conf
    - Mask SysV init mount, check and cleanup scripts.
    - Create an alias (symlink) for checkroot (→ remount-rootfs.service) as
      synchronization point for SysV init scripts.
  * Mask x11-common, rmnologin, hostname, bootmisc and bootlogd.
  * Create an alias for procps (→ systemd-sysctl.service) and
    urandom (→ systemd-random-seed-load.service).
  * Create an alias for module-init-tools (→ systemd-modules-load.service) and
    a symlink from /etc/modules-load.d/modules.conf → /etc/modules.
  * Install lsb-base hook which redirects calls to SysV init scripts to
    systemctl: /etc/init.d/<foo> <action> → systemctl <action> <foo.service>
  * Install a (auto)mount unit to mount /lib/init/rw early during boot.

 -- Tollef Fog Heen <tfheen@debian.org>  Sat, 20 Nov 2010 09:28:01 +0100

systemd (11-2) UNRELEASED; urgency=low

  * Tighten depends from systemd-* on systemd to ensure they're upgraded
    in lockstep.  Thanks to Michael Biebl for the patch.
  * Add missing #DEBHELPER# token to libpam-systemd
  * Stop messing with runlevel5/multi-user.target symlink, this is handled
    correctly upstream.
  * Stop shipping /cgroup in the package.
  * Remove tmpwatch services, Debian doesn't have or use tmpwatch.
  * Make sure to enable GTK bits.
  * Ship password agent
  * Clean up cgroups properly on upgrades, thanks to Michael Biebl for the
    patch.  Closes: #599577

 -- Tollef Fog Heen <tfheen@debian.org>  Tue, 02 Nov 2010 21:47:10 +0100

systemd (11-1) experimental; urgency=low

  * New upstream version.  Closes: #597284
  * Add pam-auth-update calls to libpam-systemd's postinst and prerm
  * Make systemd-sysv depend on systemd
  * Now mounts the cgroup fs in /sys/fs/cgroup.  Closes: #595966
  * Add libnotify-dev to build-depends (needed for systemadm)

 -- Tollef Fog Heen <tfheen@debian.org>  Thu, 07 Oct 2010 22:01:19 +0200

systemd (8-2) experimental; urgency=low

  * Hardcode udev rules dir in configure call.
  * Remove README.source as it's no longer accurate.

 -- Tollef Fog Heen <tfheen@debian.org>  Mon, 30 Aug 2010 21:10:26 +0200

systemd (8-1) experimental; urgency=low

  * New upstream release
  * Only ship the top /cgroup
  * Pass --with-rootdir= to configure, to make it think / is / rather
    than //
  * Add PAM module package
  * Fix up dependencies in local-fs.target.  Closes: #594420
  * Move systemadm to its own package.  Closes: #588451
  * Update standards-version (no changes needed)
  * Update README.Debian to explain how to use systemd.
  * Add systemd-sysv package that provides /sbin/init and friends.

 -- Tollef Fog Heen <tfheen@debian.org>  Sat, 07 Aug 2010 07:31:38 +0200

systemd (0~git+20100605+dfd8ee-1) experimental; urgency=low

  * Initial release, upload to experimental.  Closes: #580814

 -- Tollef Fog Heen <tfheen@debian.org>  Fri, 30 Apr 2010 21:02:25 +0200<|MERGE_RESOLUTION|>--- conflicted
+++ resolved
@@ -1,4 +1,12 @@
-<<<<<<< HEAD
+systemd (236-3) unstable; urgency=medium
+
+  * Revert "core/execute: RuntimeDirectory= or friends requires mount
+    namespace"
+    This was making mounts from SSH sessions invisible to the system.
+    (Closes: #885325)
+
+ -- Michael Biebl <biebl@debian.org>  Thu, 11 Jan 2018 16:46:04 +0100
+
 systemd (236-2~bpo9+1) stretch-backports; urgency=medium
 
   * Rebuild for stretch-backports.
@@ -13,16 +21,6 @@
     bumped the libmount version.
 
  -- Michael Biebl <biebl@debian.org>  Sat, 06 Jan 2018 16:16:17 +0100
-=======
-systemd (236-3) unstable; urgency=medium
-
-  * Revert "core/execute: RuntimeDirectory= or friends requires mount
-    namespace"
-    This was making mounts from SSH sessions invisible to the system.
-    (Closes: #885325)
-
- -- Michael Biebl <biebl@debian.org>  Thu, 11 Jan 2018 16:46:04 +0100
->>>>>>> f74d0f76
 
 systemd (236-2) unstable; urgency=medium
 
