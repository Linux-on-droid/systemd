<<<<<<< HEAD
systemd (245.7-1~bpo10+1) buster-backports; urgency=medium

  * Rebuild for buster-backports

 -- Michael Biebl <biebl@debian.org>  Mon, 03 Aug 2020 09:43:00 +0200
=======
systemd (246.4-1) unstable; urgency=medium

  * New upstream version 246.4
  * Rebase patches

 -- Michael Biebl <biebl@debian.org>  Wed, 02 Sep 2020 13:30:52 +0200

systemd (246.3-1) unstable; urgency=medium

  * New upstream version 246.3
  * Rebase patches

 -- Michael Biebl <biebl@debian.org>  Sat, 29 Aug 2020 18:39:32 +0200

systemd (246.2-2) unstable; urgency=medium

  [ Balint Reczey ]
  * debian/systemd.postinst: Restart systemd-networkd.socket on incompatible
    change.
    PassCredentials=yes is replaced with PassPacketInfo=yes and extra padding is
    dropped, too.
    (Closes: #968589, LP: #1891716)

  [ Michael Biebl ]
  * Fix restart of systemd-networkd.socket.
    We can't restart the socket while systemd-networkd.service is still
    active. Instead we stop the socket and ensure, that a try-restart of
    systemd-networkd.service also starts the socket.
  * seccomp: Add support for riscv64 (Closes: #954312)
  * Support missing conditions/asserts everywhere (Closes: #968612)
  * path: Skip directories when finalising $PATH search (Closes: #969006)

 -- Michael Biebl <biebl@debian.org>  Sat, 29 Aug 2020 16:24:49 +0200

systemd (246.2-1) unstable; urgency=medium

  * New upstream version 246.2
  * Remove resolvconf.conf drop-in, resolved integration moved to resolvconf
    package
  * Rebase patches
  * Add versioned Breaks against resolvconf (<< 1.83~) to systemd.
    The PathExists= directive was changed in v246 to match the documented
    behaviour but now causes resolvconf-pull-resolved.service to be
    continuously triggered by resolvconf-pull-resolved.path.
    This requires a fix in the resolvconf package, see #968015.
    (Closes: #967906)
  * Keep journal files compatible with older versions.
    Disable the KEYED-HASH journal feature by default and keep LZ4 (instead
    of ZSTD) as default compression for new journal files. Otherwise journal
    files are incompatible and can't be read by older journalctl
    implementations.
    This patch can be dropped in bullseye+1, as journalctl from bullseye
    will then be able to read journal files with those features.
    (Closes: #968055)

 -- Michael Biebl <biebl@debian.org>  Mon, 17 Aug 2020 22:28:09 +0200

systemd (246.1-1) unstable; urgency=medium

  * New upstream version 246.1
  * Rebase patches

 -- Michael Biebl <biebl@debian.org>  Sun, 16 Aug 2020 13:14:46 +0200

systemd (246-2) unstable; urgency=medium

  * Upload to unstable

 -- Michael Biebl <biebl@debian.org>  Mon, 03 Aug 2020 09:46:27 +0200

systemd (246-1) experimental; urgency=medium

  * New upstream version 246
  * Rebase patches
  * Update symbols file for libsystemd0
  * Bump libapparmor-dev Build-Depends to (>= 2.13)
  * Disable libfido2 support.
    This is only used by homed which we don't enable.

 -- Michael Biebl <biebl@debian.org>  Thu, 30 Jul 2020 22:22:24 +0200
>>>>>>> 3e2db72b

systemd (245.7-1) unstable; urgency=medium

  [ Michael Biebl ]
  * New upstream version 245.7
    - resolve: enable RES_TRUSTAD towards the 127.0.0.53 stub resolver
      (Closes: #965371)
    - basic/cap-list: parse/print numerical capabilities
      (Closes: #964926)
  * Rebase patches

  [ Dan Streetman ]
  * Add libzstd-dev and zstd as build and test deps.
    https://github.com/systemd/systemd/pull/15422

 -- Michael Biebl <biebl@debian.org>  Mon, 27 Jul 2020 23:24:47 +0200

systemd (245.6-3) unstable; urgency=medium

  [ Dan Streetman ]
  * d/t/upstream: capture new merged 'system.journal' from tests.
    https://github.com/systemd/systemd/pull/15281
  * d/t/upstream: use --directory or --file param for journalctl.
    Properly tell journalctl if the journal to parse is a dir or file.
  * d/t/storage: check for ext2 or ext4 fs when using crypttab 'tmp' option.
    https://github.com/systemd/systemd/pull/15853

  [ Martin Pitt ]
  * debian/tests/localed-locale: Fix for environments without en_US.UTF-8.
    Unconditionally back up/restore locale configuration files and generate
    en_US.UTF-8. Previously the test failed in environments which have some
    locale other than en_US.UTF-8 in /etc/default/locale.
    Also fix the assertion of /etc/locale.conf not being present after
    localectl. This only applies to Debian/Ubuntu tests, not upstream ones.

  [ Dimitri John Ledkov ]
  * Enable EFI/bootctl on armhf.

 -- Michael Biebl <biebl@debian.org>  Tue, 14 Jul 2020 18:16:57 +0200

systemd (245.6-2) unstable; urgency=medium

  [ Dan Streetman ]
  * 40-vm-hotadd.rules: check offline before onlining memory/cpus.
    The kernel will return EINVAL if the memory or cpu is already online,
    which is harmless, but adds a confusing error to the log. Avoid the error
    message by only onlining if the memory or cpu is currently offline.
    (LP: #1876018)

  [ Michael Biebl ]
  * d/t/boot-and-services: use canonical name for NetworkManager service
  * Fix build with libmicrohttpd 0.9.71.
    The return type of callbacks was changed from int to an enum.

  [ Youfu Zhang ]
  * fsckd: avoid useless CR displayed on console (LP: #1692353)

  [ Balint Reczey ]
  * dhclient-exit-hooks.d/timesyncd: Act only when systemd-timesyncd is available.
    Otherwise the hook script might trigger an error if the
    systemd-timesyncd package is uninstalled but not purged. (LP: #1873031)

 -- Michael Biebl <biebl@debian.org>  Sun, 05 Jul 2020 11:44:39 +0200

systemd (245.6-1~bpo10+1) buster-backports; urgency=medium

  * Rebuild for buster-backports

 -- Michael Biebl <biebl@debian.org>  Wed, 10 Jun 2020 10:34:15 +0200

systemd (245.6-1) unstable; urgency=medium

  [ Michael Biebl ]
  * New upstream version 245.6
  * Rebase patches

  [ Balint Reczey ]
  * debian/tests/boot-and-services: Handle missing fstab (LP: #1877078)

 -- Michael Biebl <biebl@debian.org>  Mon, 08 Jun 2020 00:56:37 +0200

systemd (245.5-3~bpo10+1) buster-backports; urgency=medium

  * Rebuild for buster-backports

 -- Michael Biebl <biebl@debian.org>  Wed, 27 May 2020 20:00:00 +0200

systemd (245.5-3) unstable; urgency=medium

  [ Michael Biebl ]
  * Bump priority of libnss-systemd to standard
  * logind: avoid shadow lookups when doing userdb client side
  * Disable DNSSEC support by default in resolved.
    The upstream default, DNSSEC=allow-downgrade can lead to compatibility
    issues with certain network access points. Previously, DNSSEC support
    was only turned off when built for a stable Debian release, but it is
    safer and more consistent to just generally change the default to
    DNSSEC=no. (Closes: #959996)
  * Bump debhelper compatibility level to 13.
    Use the debhelper-compat package to declare the compatibility level and
    drop debian/compat.
  * Convert to dh_installsystemd and disable dh_installsystemduser
  * Drop custom initramfs update code.
    Now handled by dh_installinitramfs which is enabled by default in compat
    level 12 and above.

  [ Dan Streetman ]
  * Cherry-pick fix from upstream master to adjust UseGateway= default
    - network: change UseGateway= default to UseRoutes= setting
    - network: honor SetDNSRoutes= even if UseGateway=False
    (LP: #1867375)

  [ Topi Miettinen ]
  * Delete empty lines at end of file.
    Upstream commit hooks don't allow empty lines and of course they serve no
    purpose.

 -- Michael Biebl <biebl@debian.org>  Sun, 17 May 2020 19:28:49 +0200

systemd (245.5-2~bpo10+1) buster-backports; urgency=medium

  * Rebuild for buster-backports

 -- Michael Biebl <biebl@debian.org>  Thu, 30 Apr 2020 13:04:56 +0200

systemd (245.5-2) unstable; urgency=medium

  * Cherry-pick various fixes from upstream master
    - network: add a flag to ignore gateway provided by DHCP server
    - userdb: when doing client-side NSS look-ups optionally avoid shadow
      look-ups
    - nss-systemd: don't synthesize root/nobody when iterating
    - core: make sure we don't get confused when setting TERM for a tty fd
    - core: make sure to restore the control command id, too
  * Install 60-block.rules in udev-udeb and initramfs-tools.
    The block device rules were split out from 60-persistent-storage.rules
    into its own rules file in v220. Those rules ensure that change events
    are emitted and the udev db is updated after metadata changes.
    Thanks to Pascal Hambourg (Closes: #958397)

 -- Michael Biebl <biebl@debian.org>  Mon, 27 Apr 2020 17:38:44 +0200

systemd (245.5-1) unstable; urgency=medium

  [ Michael Biebl ]
  * New upstream version 245.5
  * Rebase patches

  [ Dan Streetman ]
  * Follow symlinks when finding link files to copy into initramfs.
    If the /{etc,lib}/systemd/network directory itself is a symlink, the find
    command will not actually find any of the files in the dir it links to.
    Use the find -L param to follow symlinks.
    (LP: #1868892)
  * Remove Ubuntu-specific ondemand.service.
    New processors handle scaling/throttling in internal firmware
    (e.g. intel_pstate), and do not require OS config.
    Additionally, nobody else does this, not even Debian.

 -- Michael Biebl <biebl@debian.org>  Sat, 18 Apr 2020 20:41:18 +0200

systemd (245.4-4) unstable; urgency=medium

  * Drop Conflicts: virtualbox-guest-utils from systemd-timesyncd.
    Otherwise this could lead to virtualbox-guest-utils being uninstalled on
    upgrades which is not intended. (Closes: #956436)
  * pid1: automatically generate systemd-remount-fs.service deps, plus enable
    systemd-pstore from sysinit.target
  * Fix systemd-pstore.service enablement symlink on upgrades.
    It is now started via sysinit.target. Also clean up the symlink on
    purge.

 -- Michael Biebl <biebl@debian.org>  Mon, 13 Apr 2020 11:34:31 +0200

systemd (245.4-3) unstable; urgency=medium

  [ Dan Streetman ]
  * d/rules: in dh_auto_test, include meson param --print-errorlogs.
    Also, don't cat testlog.txt; it's noisy and not very helpful.
    Upstream request:
    https://github.com/systemd/systemd/pull/14338#issuecomment-603432989

  [ Michael Biebl ]
  * pid1: by default make user units inherit their umask from the user manager
    (Closes: #945000)
  * user-util: rework how we validate user names.
    This reworks the user validation infrastructure. There are now two
    modes. In regular mode we are strict and test against a strict set of
    valid chars. And in "relaxed" mode we just filter out some really
    obvious, dangerous stuff. i.e. strict is whitelisting what is OK, but
    "relaxed" is blacklisting what is really not OK.
    The idea is that we use strict mode whenever we allocate a new user,
    while "relaxed" mode is used when we process users registered elsewhere.
    (Closes: #955541)

 -- Michael Biebl <biebl@debian.org>  Fri, 10 Apr 2020 11:55:15 +0200

systemd (245.4-2) unstable; urgency=medium

  [ Balint Reczey ]
  * Ship systemd-timesyncd in a separate package.
    The new systemd-timesyncd package conflicting with other NTP-related
    packages resolves the problems arising when running systemd-timesyncd
    and other NTP servers on the same system.
    (LP: #1849156, Closes: #805927, #947936)

 -- Michael Biebl <biebl@debian.org>  Sat, 04 Apr 2020 08:59:50 +0200

systemd (245.4-1) unstable; urgency=medium

  [ Michael Biebl ]
  * New upstream version 245.4
    - Allow names starting with a digit (Closes: #954174)
    - Recognize davfs as network file system (Closes: #954755)
  * Enable systemd-pstore.service by default on new installs and upgrades
    (Closes: #952767)
  * Revert "Enable seccomp support on riscv64"
    This requires further changes to the source code and a newer, not yet
    officially released, libseccomp. Since this complicates backports revert
    this change for the time being.

  [ Dan Streetman ]
  * d/t/logind: use grep -s when checking /sys/power/state.
    Some kernels in Ubuntu (e.g. linux-kvm) do not enable CONFIG_PM, which
    results in stderr output when the logind test tries to grep the power
    state file, causing the test to fail.  The test already handles skipping
    the test if suspend isn't supported, so just use -s to suppress grep
    from printing to stderr if the file doesn't exist.

 -- Michael Biebl <biebl@debian.org>  Thu, 02 Apr 2020 11:58:18 +0200

systemd (245.2-1) unstable; urgency=medium

  * New upstream version 245.2
  * Rebase patches
  * Enable seccomp support on riscv64 (Closes: #954077)
  * Drop migration code for the switch from DynamicUser=yes to no.
    This code is no longer needed as it only affected systems between 239-1
    and 239-5, i.e. it never affected a stable release.

 -- Michael Biebl <biebl@debian.org>  Wed, 18 Mar 2020 23:32:08 +0100

systemd (245-2) unstable; urgency=medium

  * Revert "job: Don't mark as redundant if deps are relevant"
    This change negatively affects plymouth which was no longer properly
    stopped after the system has completed booting. The running plymouth
    daemon can trigger a VT switch (to tty1). (Closes: #953670)

 -- Michael Biebl <biebl@debian.org>  Thu, 12 Mar 2020 13:55:26 +0100

systemd (245-1) unstable; urgency=medium

  [ Balint Reczey ]
  * New upstream version 245
  * Refresh patches
  * Update symbols

  [ Michael Biebl ]
  * Disable repart, userdb, homed, fdisk, pwquality, p11kit feature.
    Those are new features which drag in new dependencies and need further
    review first.
  * analyze: Fix table time output
  * execute: Fix migration from DynamicUser=yes to no
  * Drop manual clean up of /var/lib/private/systemd/timesync.
    This is now done properly by systemd itself when a service switches from
    DynamicUser=yes to no.

 -- Michael Biebl <biebl@debian.org>  Wed, 11 Mar 2020 13:33:37 +0100

systemd (244.3-1~bpo10+1) buster-backports; urgency=medium

  * Rebuild for buster-backports

 -- Michael Biebl <biebl@debian.org>  Fri, 28 Feb 2020 18:32:48 +0100

systemd (244.3-1) unstable; urgency=medium

  * New upstream version 244.3
    - Revert "Support Plugable UD-PRO8 dock"
      Unfortunately the same usb hub is used in other places, and causes
      numerous regressions. (Closes: #951330)

 -- Michael Biebl <biebl@debian.org>  Sat, 15 Feb 2020 15:44:45 +0100

systemd (244.2-1) unstable; urgency=medium

  [ Michael Biebl ]
  * New upstream version 244.2
    - polkit: when authorizing via PolicyKit re-resolve callback/userdata
      instead of caching it (CVE-2020-1712, Closes: #950732)
  * Rebase patches
  * Bump Standards-Version to 4.5.0

  [ Balint Reczey ]
  * Remove empty /var/log/journal/ on purge

 -- Michael Biebl <biebl@debian.org>  Fri, 07 Feb 2020 19:24:20 +0100

systemd (244.1-3) unstable; urgency=medium

  * Update documentation regarding network interface naming.
    Document that 73-usb-net-by-mac.link needs to be masked together with
    99-default.link if one wants to disable the systemd naming scheme and keep
    the kernel-provided names. (Closes: #946196)
  * Update debian/rules clean target to remove all Python bytecode
  * Update systemd package description.
    Recommend init=/lib/systemd/systemd instead of init=/bin/systemd.
    The latter is just a compat symlink which might go away eventually.
  * shared/dropin: fix assert for invalid drop-in.
    Fixes an assertion when running systemctl cat on inexistent
    unit templates. (Closes: #950489)
  * core: call dynamic_user_acquire() only when 'group' is non-null.
    Fixes an assertion in systemd which could happen if a unit is reloaded
    and the unit is in bad-setting state. (Closes: #950409)
  * Don't fail upgrade if /proc is not mounted.
    Applying ACLs on /var/log/journal via systemd-tmpfiles requires a
    mounted /proc. Skip this step if /proc is not available, e.g. in a
    chroot. (Closes: #950533)

 -- Michael Biebl <biebl@debian.org>  Tue, 04 Feb 2020 00:11:55 +0100

systemd (244.1-2) unstable; urgency=medium

  * Report status of libpam-systemd and libnss-systemd in systemd reportbug
    template.
    Since the libpam-systemd Recommends was moved from systemd to
    systemd-sysv we no longer get this information automatically, so request
    it explicitly.
  * Drop btrfs-progs Recommends from systemd-container.
    Upstream has dropped the logic of setting up /var/lib/machines as btrfs
    loopback mount so this Recommends is no longer necessary.
  * Fix processing of dpkg triggers in systemd.
    We need to use $@ instead of "$@" so we can iterate through the
    individual trigger names which are passed as a space separated list in
    the second argument.
  * Fix cleanup of timesyncd state directory
  * Enable persistent journal.
    Create /var/log/journal on upgrades and new installs. This enables
    persistent journal in auto mode. (Closes: #717388)

 -- Michael Biebl <biebl@debian.org>  Sat, 01 Feb 2020 02:59:12 +0100

systemd (244.1-1) unstable; urgency=medium

  [ Michael Biebl ]
  * New upstream version 244.1
    - network: fix segfault in parsing SendOption= (Closes: #946475)
  * core: don't allow perpetual units to be masked (Closes: #948710)

  [ Balint Reczey ]
  * debian/watch: Switch to watch tags at github.com/systemd/systemd-stable.
    Upstream point releases appear there.

  [ Helmut Grohne ]
  * Add basic support for the noinsttest build profile
  * Annotate dbus build dependency with <!noinsttest>
    The dbus library is needed for building tests. As such it must be
    present unless we disable both build time and installed tests.
    Previously, building with the nocheck profile worked, but it didn't
    reproduce a regular build.

 -- Michael Biebl <biebl@debian.org>  Sat, 25 Jan 2020 18:53:23 +0100

systemd (244-3~bpo10+1) buster-backports; urgency=medium

  * Rebuild for buster-backports

 -- Michael Biebl <biebl@debian.org>  Sun, 29 Dec 2019 20:04:33 +0100

systemd (244-3) unstable; urgency=medium

  * Update udev-udeb to use 73-usb-net-by-mac.link

 -- Michael Biebl <biebl@debian.org>  Mon, 02 Dec 2019 23:44:52 +0100

systemd (244-2) unstable; urgency=medium

  * Add lintian override for udev.
    60-autosuspend-chromiumos.rules triggers a udev-rule-missing-subsystem
    warning. This is a false positive, as SUBSYSTEM is tested at the
    beginning of the rules file.
  * Add lintian override for systemd-container
    systemd-nspawn@.service triggers a
    systemd-service-file-refers-to-unusual-wantedby-target warning but
    nspawn containers are supposed to be started via machines.target.
  * Make it easier to override MAC based name policy for USB network adapters.
    Replace 73-usb-net-by-mac.rules with 73-usb-net-by-mac.link. The .link
    file provides the same functionality but makes it easier to set a custom
    name for USB network adapters via the systemd.link mechanism.
    Thanks to Benjamin Poirier (Closes: #941636)
  * Move libpam-systemd Recommends from systemd to systemd-sysv.
    libpam-systemd is only really useful if systemd is PID 1 and the systemd
    package should be installable without affecting another installed init
    system. (Closes: #926316)
  * Upload to unstable

 -- Michael Biebl <biebl@debian.org>  Mon, 02 Dec 2019 17:57:55 +0100

systemd (244-1) experimental; urgency=medium

  * New upstream version 244
    - udev: do not propagate error when executing PROGRAM and IMPORT{program}
      (Closes: #944675)
    - sd-event: don't invalidate source type on disconnect
      (Closes: #945332)
  * Rebase patches

 -- Michael Biebl <biebl@debian.org>  Sat, 30 Nov 2019 16:39:57 +0100

systemd (243-9) unstable; urgency=medium

  [ Daniel Kahn Gillmor ]
  * resolved: fix connection failures with TLS 1.3 and GnuTLS (Closes: #945507)

 -- Michael Biebl <biebl@debian.org>  Fri, 29 Nov 2019 21:33:19 +0100

systemd (243-8) unstable; urgency=medium

  * udevadm: ignore EROFS and return earlier.
    Fixes failures of "udevadm trigger" in containers with a readonly /sys.
    (Closes: #944860)
  * udev: silence warning about PROGRAM+= or IMPORT+= rules (Closes: #944917)
  * man: add entry about SpeedMeter= (Closes: #944597)
  * udev: drop SystemCallArchitectures=native from systemd-udevd.service.
    We can't really control what helper programs are run from other udev
    rules. E.g. running i386 binaries under amd64 is a valid use case and
    should not trigger a SIGSYS failure. (Closes: #869719)

 -- Michael Biebl <biebl@debian.org>  Tue, 19 Nov 2019 09:17:12 +0100

systemd (243-7) unstable; urgency=medium

  * Fix build failure on arm64 with libseccomp >= 2.4.2

 -- Michael Biebl <biebl@debian.org>  Fri, 15 Nov 2019 22:01:17 +0100

systemd (243-6) unstable; urgency=medium

  * Revert "sysusers: properly mark generated accounts as locked"
    We shouldn't lock the accounts because people actually need to use them, and
    if they are locked, various tools will refuse.
  * udev: ignore error caused by device disconnection.
    During an add or change event, the device may be disconnected.
    (Closes: #944586)
  * udev: do not append newline when writing attributes

 -- Michael Biebl <biebl@debian.org>  Thu, 14 Nov 2019 14:09:49 +0100

systemd (243-5) unstable; urgency=medium

  * Switch default hierarchy (back) to hybrid.
    Since v243, the new upstream default is unified, but this still causes
    regressions in important packages, like LXC or Docker, so switch the
    default back to hybrid for now.
  * Drop masks for SysV init scripts that have been dropped
  * Drop masks for SysV init scripts provided by initscripts and bootlogd
  * logind: fix emission of PropertiesChanged signal for users and seats
  * Bump Standards Version to 4.4.1
  * Upload to unstable

 -- Michael Biebl <biebl@debian.org>  Mon, 11 Nov 2019 00:58:41 +0100

systemd (243-4) experimental; urgency=medium

   * Merge changes from unstable branch

 -- Michael Biebl <biebl@debian.org>  Sat, 09 Nov 2019 01:15:08 +0100

systemd (243-3) experimental; urgency=medium

  * Import patches from v243-stable branch (up to ef677436aa)

 -- Michael Biebl <biebl@debian.org>  Mon, 14 Oct 2019 15:26:01 +0200

systemd (243-2) experimental; urgency=medium

  * Import patches from v243-stable branch (up to fab6f010ac)

 -- Michael Biebl <biebl@debian.org>  Sun, 22 Sep 2019 12:46:02 +0200

systemd (243-1) experimental; urgency=medium

  * New upstream version 243
  * Merge changes from unstable branch

 -- Michael Biebl <biebl@debian.org>  Thu, 05 Sep 2019 01:21:49 +0200

systemd (243~rc2-1) experimental; urgency=medium

  * New upstream version 243~rc2
    - man: document that "systemd-analyze blame/critical-chain" is not useful
      to track down job latency. (Closes: #920234)
    - systemctl: process all units matched by a glob in the cat verb by
      default. (Closes: #904913)
    - units: automatically revert to /run logging on shutdown if necessary.
      Prevents /var staying busy on shutdown due to journald.
      (Closes: #851402)
    - bash-completion: don't sort syslog priorities. (Closes: #913222)
    - man: add example for setting multiple properties at once.
      (Closes: #807464)
  * Rebase patches
  * Update symbols file for libsystemd0
  * core: stop removing non-existent and duplicate lookup paths
  * Install static-nodes-permissions.conf tmpfile in udev

 -- Michael Biebl <biebl@debian.org>  Sat, 31 Aug 2019 00:20:41 +0200

systemd (242-8~bpo10+1) buster-backports; urgency=medium

  * Rebuild for buster-backports

 -- Michael Biebl <biebl@debian.org>  Sat, 09 Nov 2019 00:38:15 +0100

systemd (242-8) unstable; urgency=medium

  [ Dan Streetman ]
  * d/extra/rules/73-special-net-names.rules: use $$ instead of $ in PROGRAM=
    value.
    Fixes incorrect variable substitution.
  * Rework and improve blacklist handling in debian/tests/upstream

  [ Balint Reczey ]
  * Various improvements to debian/extra/checkout-upstream making it more
    straightforward to override the default behaviour
  * Use package version as systemd's reported version (LP: #1849158)

  [ Michael Biebl]
  * debiant/tests/udev: replace deprecated ADTTMP with AUTOPKGTEST_TMP

 -- Michael Biebl <biebl@debian.org>  Fri, 08 Nov 2019 23:18:00 +0100

systemd (242-7~bpo10+1) buster-backports; urgency=medium

  * Rebuild for buster-backports
  * Switch debian-branch to buster-backports

 -- Michael Biebl <biebl@debian.org>  Wed, 16 Oct 2019 18:34:27 +0200

systemd (242-7) unstable; urgency=medium

  * sleep: properly pass verb to sleep script
  * core: factor root_directory application out of apply_working_directory.
    Fixes RootDirectory not working when used in combination with User.
    (Closes: #939408)
  * shared/bus-util: drop trusted annotation from
    bus_open_system_watch_bind_with_description().
    This ensures that access controls on systemd-resolved's D-Bus interface
    are enforced properly.
    (CVE-2019-15718, Closes: #939353)

 -- Michael Biebl <biebl@debian.org>  Wed, 04 Sep 2019 19:34:17 +0200

systemd (242-6) unstable; urgency=medium

  [ Dan Streetman ]
  * d/t/control: upstream test requires qemu-system-ppc on ppc64el
  * d/t/control: install seabios for upstream test.
    Some archs (at least arm64) qemu implementation require the vga bios.

  [ Michael Biebl ]
  * Drop unused lintian override
  * network: fix ListenPort= in [WireGuard] section (Closes: #936198)
  * d/e/r/73-usb-net-by-mac.rules: import net.ifnames only for network devices
    (Closes: #934589)
  * d/e/r/73-usb-net-by-mac.rules: skip if iface name was provided by
    user-space
  * Drop dbus activation stub service.
    Since dbus 1.11.0, a dbus-daemon that is run with --systemd-activation
    automatically assumes that o.fd.systemd1 is an activatable service.
    As a result, with a new enough dbus version,
    /usr/share/dbus-1/services/org.freedesktop.systemd1.service and
    /usr/share/dbus-1/system-services/org.freedesktop.systemd1.service
    become unnecessary and can be removed. (Closes: #914015)
  * Revert "core: check start limit on condition checks too"
    If a unit was referenced too often, it hit the restart limit and the
    unit was marked as failed. Fixes a regression introduced in v242.
    (Closes: #935829)

  [ Michael Prokop ]
  * README.Debian: document KillUserProcesses behavior in Debian

 -- Michael Biebl <biebl@debian.org>  Tue, 03 Sep 2019 11:09:07 +0200

systemd (242-5) unstable; urgency=medium

  [ Dan Streetman ]
  * d/rules: add CONFFGLAGS_UPSTREAM to dh_auto_configure -- params

  [ Michael Biebl ]
  * core: never propagate reload failure to service result.
    Fixes a regression introduced in v239 where the main process of a
    service unit gets killed on reload if ExecReload fails. (Closes: #936032)
  * shared/seccomp: add sync_file_range2.
    Some architectures need the arguments to be reordered because of alignment
    issues. Otherwise, it's the same as sync_file_range.
    Fixes sync_file_range failures in nspawn containers on arm, ppc.
    (Closes: #935091)
  * bash-completion: don't sort syslog priorities.
    By default, the available completions are sorted alphabetically, which
    is counterproductive in case of syslog priorities. Override the default
    behavior using the `nosort` option. (Closes: #913222)
  * test-bpf: skip test when run inside containers

 -- Michael Biebl <biebl@debian.org>  Thu, 29 Aug 2019 16:18:18 +0200

systemd (242-4) unstable; urgency=medium

  * Upload to unstable

 -- Michael Biebl <biebl@debian.org>  Wed, 21 Aug 2019 22:09:13 +0200

systemd (242-3) experimental; urgency=medium

  [ Dan Streetman ]
  * d/t/boot-and-services: fix test_failing()
  * d/t/boot-and-services: check for any kernel message, not just first kernel
    message (Closes: #929730)
  * d/t/upstream: add TEST-30, TEST-34 to blacklist
  * d/t/timedated: replace systemctl is-active with systemctl show
  * d/t/control: root-unittests can break networking, add breaks-testbed
  * d/t/control: mark udev test skippable
  * d/t/upstream: always cleanup after (and before) each test
  * d/t/control: upstream test requires dmeventd
  * d/e/checkout-upstream: don't remove .git
  * d/e/checkout-upstream: move change to debian/ files above other changes
  * d/e/checkout-upstream: add UPSTREAM_KEEP_CHANGELOG param
  * d/e/checkout-upstream: create git commits for each change
  * d/e/checkout-upstream: switch from 'quilt' to 'native' format
  * d/e/checkout-upstream: set user.name, user.email if unset
  * d/t/storage: change plaintext_name to include testname
  * d/t/storage: increase wait for plaintext_dev from 5 to 30 seconds
  * d/t/storage: wait for service to start, only stop if active
  * d/t/storage: don't search for 'scsi_debug' in ask_password
  * d/t/storage: manage scsi_debug using add_hosts (Closes: #929728)
  * d/t/storage: use short timeout waiting for scsi_debug block dev to appear
  * d/t/storage: convert password agent into normal Thread
  * d/t/storage: fail if socket info not in ask_password contents
  * d/t/boot-smoke: pass failure reason to fail() to print instead of separate
    echo
  * d/t/boot-smoke: in fail() set +e so errors are ignored while gathering
    data
  * d/t/boot-smoke: gather still running jobs in fail()
  * d/t/boot-smoke: wait for is-system-running
  * d/t/boot-smoke: call fail if pidof polkitd fails
  * d/t/boot-smoke: remove check for running jobs

  [ Michael Biebl ]
  * d/t/boot-smoke: check for NetworkManager instead of D-Bus activated
    polkitd (Closes: #934992)

 -- Michael Biebl <biebl@debian.org>  Wed, 21 Aug 2019 00:12:22 +0200

systemd (242-2) experimental; urgency=medium

  [ Michael Biebl ]
  * Drop dependency on lsb-base.
    It is only needed when booting with sysvinit and initscripts, but
    initscripts already Depends on lsb-base (see #864999).
  * Stop removing enablement symlinks in /etc/systemd/system.
    With v242 this is no longer necessary as `ninja install` will no longer
    create those symlinks.
  * Replace manual removal of halt-local.service with upstream patch

  [ Dimitri John Ledkov ]
  * Build manpages in .deb variant.
    Upstream snapshots are switching to building manpages off by default.

  [ Luca Boccassi ]
  * Enable portabled and install related files in systemd-container.
    Keep disabled for the udeb profile. (Closes: #918606)

 -- Michael Biebl <biebl@debian.org>  Fri, 07 Jun 2019 22:41:50 +0200

systemd (242-1) experimental; urgency=medium

  * New upstream version 242
    - Change ownership/mode of the execution directories also for static users
      (Closes: #919231)
    - A new boolean sandboxing option RestrictSUIDSGID= has been added that is
      built on seccomp. When turned on, creation of SUID/SGID files is
      prohibited. The NoNewPrivileges= and the new RestrictSUIDSGID= options
      are now implied if DynamicUser= is turned on for a service.
      (Closes: #928102, CVE-2019-3843, CVE-2019-3844)
  * Drop Revert-udev-network-device-renaming-immediately-give.patch.
    This patch needs ongoing maintenance work to be adapted to new releases
    and fails to apply with v242. Instead of investing more time into it we
    are going to drop the patch as it was a hack anyway.
  * Rebase patches
  * Drop pre-stretch migration code
  * Drop /sbin/udevadm compat symlink (Closes: #852580)
  * socket-util: Make sure flush_accept() doesn't hang on unexpected
    EOPNOTSUPP
  * Enable regexp matching support in journalctl using pcre2 (Closes: #898892)
  * Switch from libidn to libidn2 (Closes: #928615)

 -- Michael Biebl <biebl@debian.org>  Wed, 08 May 2019 01:33:56 +0200

systemd (241-7) unstable; urgency=medium

  [ Michael Biebl ]
  * network: Fix failure to bring up interface with Linux kernel 5.2.
    Backport two patches from systemd master in order to fix a bug with 5.2
    kernels where the network interface fails to come up with the following
    error: "enp3s0: Could not bring up interface: Invalid argument"
    (Closes: #931636)
  * Use /usr/sbin/nologin as nologin shell.
    In Debian the nologin shell is installed in /usr/sbin, not /sbin.
    (Closes: #931850)

  [ Mert Dirik ]
  * 40-systemd: Don't fail if SysV init script uses set -u and $1 is unset
    (Closes: #931719)

 -- Michael Biebl <biebl@debian.org>  Thu, 18 Jul 2019 19:38:23 +0200

systemd (241-6) unstable; urgency=medium

  * ask-password: Prevent buffer overflow when reading from keyring.
    Fixes a possible memory corruption that causes systemd-cryptsetup to
    crash either when a single large password is used or when multiple
    passwords have already been pushed to the keyring. (Closes: #929726)
  * Clarify documentation regarding %h/%u/%U specifiers.
    Make it clear, that setting "User=" has no effect on those specifiers.
    Also ensure that "%h" is actually resolved to "/root" for the system
    manager instance as documented in the systemd.unit man page.
    (Closes: #927911)
  * network: Behave more gracefully when IPv6 has been disabled.
    Ignore any configured IPv6 settings when IPv6 has been disabled in the
    kernel via sysctl. Instead of failing completely, continue and log a
    warning instead. (Closes: #929469)

 -- Michael Biebl <biebl@debian.org>  Mon, 08 Jul 2019 11:27:51 +0200

systemd (241-5) unstable; urgency=medium

  * Revert "Add check to switch VTs only between K_XLATE or K_UNICODE"
    This change left the keyboard in an unusable state when exiting an X
    session. (Closes: #929229)

 -- Michael Biebl <biebl@debian.org>  Fri, 24 May 2019 22:58:59 +0200

systemd (241-4) unstable; urgency=medium

  * journal-remote: Do not request Content-Length if Transfer-Encoding is
    chunked (Closes: #927008)
  * systemctl: Restore "systemctl reboot ARG" functionality.
    Fixes a regression introduced in v240. (Closes: #928659)
  * random-util: Eat up bad RDRAND values seen on AMD CPUs.
    Some AMD CPUs return bogus data via RDRAND after a suspend/resume cycle
    while still reporting success via the carry flag.
    Filter out invalid data like -1 (and also 0, just to be sure).
    (Closes: #921267)
  * Add check to switch VTs only between K_XLATE or K_UNICODE.
    Switching to K_UNICODE from other than L_XLATE can make the keyboard
    unusable and possibly leak keypresses from X.
    (CVE-2018-20839, Closes: #929116)
  * Document that DRM render nodes are now owned by group "render"
    (Closes: #926886)

 -- Michael Biebl <biebl@debian.org>  Fri, 17 May 2019 21:16:33 +0200

systemd (241-3) unstable; urgency=high

  [ Michael Biebl ]
  * Drop systemd-shim alternative from libpam-systemd.
    A fixed systemd-shim package which works with newer versions of systemd
    is unlikely to happen given that the systemd-shim package has been
    removed from the archive. Drop the alternative dependency from
    libpam-systemd accordingly.
  * Properly remove duplicate directories from systemd package.
    When removing duplicate directories from the systemd package, sort the
    list of directories in reverse order so we properly delete nested
    directories.
  * udev: Run programs in the specified order (Closes: #925190)
  * bash-completion: Use default completion for redirect operators
    (Closes: #924541)
  * networkd: Clarify that IPv6 RA uses our own stack, no the kernel's
    (Closes: #815582)
  * Revert "Drop systemd-timesyncd.service.d/disable-with-time-daemon.conf"
    Apparently Conflicts= are not a reliable mechanism to ensure alternative
    NTP implementations take precedence over systemd-timesyncd.
    (Closes: #902026)
  * network: Fix routing policy rule issue.
    When multiple links request a routing policy, make sure they are all
    applied correctly. (Closes: #924406)
  * pam-systemd: Use secure_getenv() rather than getenv()
    Fixes a vulnerability in the systemd PAM module which insecurely uses
    the environment and lacks seat verification permitting spoofing an
    active session to PolicyKit. (CVE-2019-3842)

  [ Martin Pitt ]
  * Enable udev autopkgtest in containers.
    This test doesn't actually need udev.service (which is disabled in
    containers) and works fine in LXC.
  * Enable boot-and-service autopkgtest in containers
    - Skip tests which can't work in containers.
    - Add missing rsyslog test dependency.
    - e2scrub_reap.service fails in containers, ignore (filed as #926138)
    - Relax pgrep pattern for gdm, as there's no wayland session in
      containers.

 -- Michael Biebl <biebl@debian.org>  Mon, 08 Apr 2019 12:59:32 +0200

systemd (241-2) unstable; urgency=medium

  [ Martin Pitt ]
  * debian/tests/boot-smoke: Create journal and udevdb artifacts on all
    failures
  * autopkgtests: Replace obsolete $ADT_* variables
  * networkd-test: Ignore failures of test_route_only_dns* in containers.
    This test exposes a race condition when running in LXC, see issue #11848
    for details. Until that is understood and fixed, skip the test as it's
    not a recent regression. (Closes: #924539)
  * Bump Standards-Version to 4.3.0.
    No changes necessary.
  * debian/tests/boot-smoke: Only check current boot for connection timeouts.
    Otherwise we'll catch some
        Failed to resolve group 'render': Connection timed out
    messages that happen in earlier boots during VM setup, before the
    "render" group is created.
    Fixes https://github.com/systemd/systemd/issues/11875
  * timedated: Fix emitted value when ntp client is enabled/disabled.
    Fixes a regression introduced in 241.
  * debian/tests/timedated: Check enabling/disabling NTP.
    Assert that `timedatectl set-ntp` correctly controls the service, sets
    the `org.freedesktop.timedate1 NTP` property, and sends the right
    `PropertiesChanged` signal.
    This reproduces <https://github.com/systemd/systemd/issues/11944> and
    also the earlier <https://github.com/systemd/systemd/issues/9672>.

  [ Michael Biebl ]
  * Disable fallback DNS servers in resolved (Closes: #923081)
  * cgtop: Fix processing of controllers other than CPU (Closes: #921280)
  * udev: Restore debug level when logging a failure in the external prog
    called by IMPORT{program} (Closes: #924199)
  * core: Remove "." path components from required mount paths.
    Fixes mount related failures when a user's home directory contains "/./"
    (Closes: #923881)
  * udev.init: Use new s-s-d --notify-await to start udev daemon.
    Fixes a race condition during startup under SysV init.
    Add versioned dependency on dpkg (>= 1.19.3) to ensure that a version
    of start-stop-daemon which supports --notify-await is installed.
    (Closes: #908796)
  * Make /dev/dri/renderD* accessible to group "render"
    Follow upstream and make render nodes available to a dedicated system
    group "render" instead of "video". Keep the uaccess tag for local,
    active users.

 -- Michael Biebl <biebl@debian.org>  Fri, 15 Mar 2019 18:33:54 +0100

systemd (241-1) unstable; urgency=medium

  [ Adam Borowski ]
  * Make libpam-systemd Provide: logind, default-logind.
    This allows alternate logind implementations such as elogind, without
    having to recompile every dependent package -- as long as the client API
    remains compatible.
    These new virtual packages got policy-approved in #917431. (Closes: #915407)

  [ Felipe Sateler ]
  * New upstream version 241
    - Refresh patches
    - Backport upstream fix for Driver= matches in .network files

  [ Martin Pitt ]
  * debian/libsystemd0.symbols: Add new symbol from release 241
  * Fix various bugs and races in networkd tests.
    This should get the autopkgtest back to green, which regressed with
    dnsmasq 2.80.

 -- Felipe Sateler <fsateler@debian.org>  Thu, 21 Feb 2019 20:10:15 -0300

systemd (240-6) unstable; urgency=high

  * High urgency as this fixes a vulnerability.

  [ Felipe Sateler ]
  * Reenable pristine-tar in gbp.conf.
    The pristine-tar bug has been fixed, so we can use it again.
    This reverts commit 9fcfbbf6fea15eacfa3fad74240431c5f2c3300e.
  * d/watch: add version mangle to transform -rc to ~rc.
    Upstream has started releasing rcs, so let's account for that
  * Fix comment about why we disable hwclock.service.
    Systemd nowadays doesn't do it itself because the kernel does it on its
    own when necessary, and when not, it is not safe to save the hwclock (eg,
    there is no certainty the system clock
    is correct)
  * udev: Backport upstream preventing mass killings when not running under
    systemd (Closes: #918764)

  [ Dimitri John Ledkov ]
  * debian/tests/storage: improve cleanups.
    On fast ppc64el machines, cryptsetup start job may not complete by the
    time tearDown is executed. In that case stop, causes to simply cancel the
    start job without actually cleaning up the dmsetup node. This leads to
    failing subsequent test as it no longer starts with a clean device. Thus
    ensure the systemd-cryptsetup unit is started, before stopping it.
    Also rmmod scsi_debug module at the end, to allow re-running the test in a
    loop.
  * debian/tests/upstream: Mark TEST-13-NSPAWN-SMOKE as flakey.
  * debian/tests/control: add socat to upstream tests for pull #11591
  * Blacklist TEST-10-ISSUE-2467 #11706
  * debian/tests/storage: fix for LUKS2 and avoid interactive password
    prompts.

  [ Martin Pitt ]
  * udevadm: Fix segfault with subsystem-match containing '/'
    (Closes: #919206)
  * sd-bus: if we receive an invalid dbus message, ignore and proceed
  * sd-bus: enforce a size limit on D-Bus object paths.
    This avoids accessing/modifying memory outside of the allocated stack
    region by sending specially crafted D-Bus messages with very large object
    paths.
    Vulnerability discovered by Chris Coulson <chris.coulson@canonical.com>,
    patch provided by Riccardo Schirone <rschiron@redhat.com>.
    (CVE-2019-6454)

 -- Martin Pitt <mpitt@debian.org>  Mon, 18 Feb 2019 13:54:04 +0000

systemd (240-5) unstable; urgency=medium

  [ Felipe Sateler ]
  * Revert interface renaming changes. (Closes: #919390)

  [ Martin Pitt ]
  * process-util: Fix memory leak (Closes: #920018)

 -- Martin Pitt <mpitt@debian.org>  Sun, 27 Jan 2019 21:33:07 +0000

systemd (240-4) unstable; urgency=medium

  [ Benjamin Drung ]
  * Fix shellcheck issues in initramfs-tools scripts

  [ Michael Biebl ]
  * Import patches from v240-stable branch (up to f02b5472c6)
    - Fixes a problem in logind closing the controlling terminal when using
      startx. (Closes: #918927)
    - Fixes various journald vulnerabilities via attacker controlled alloca.
      (CVE-2018-16864, CVE-2018-16865, Closes: #918841, Closes: #918848)
  * sd-device-monitor: Fix ordering of setting buffer size.
    Fixes an issue with uevents not being processed properly during coldplug
    stage and some kernel modules not being loaded via "udevadm trigger".
    (Closes: #917607)
  * meson: Stop setting -fPIE globally.
    Setting -fPIE globally can lead to miscompilations on certain
    architectures. Instead use the b_pie=true build option, which was
    introduced in meson 0.49. Bump the Build-Depends accordingly.
    (Closes: #909396)

 -- Michael Biebl <biebl@debian.org>  Sat, 12 Jan 2019 21:49:44 +0100

systemd (240-3) unstable; urgency=medium

  * udev.init: Trigger add events for subsystems.
    Update the SysV init script and mimic the behaviour of the initramfs and
    systemd-udev-trigger.service which first trigger subsystems and then
    devices during the coldplug stage.
  * udevadm: Refuse to run trigger, control, settle and monitor commands in
    chroot (Closes: #917633)
  * network: Set link state configuring before setting addresses.
    Fixes a crash in systemd-networkd caused by an assertion failure.
    (Closes: #918658)
  * libudev-util: Make util_replace_whitespace() read only len characters.
    Fixes a regression where /dev/disk/by-id/ names had additional
    underscores.
  * man: Update color of journal logs in DEBUG level (Closes: #917948)
  * Remove old state directory of systemd-timesyncd on upgrades.
    Otherwise timesyncd will fail to update the clock file if it was created
    as /var/lib/private/systemd/timesync/clock.
    This was the case when the service was using DynamicUser=yes which it no
    longer does in v240. (Closes: #918190)

 -- Michael Biebl <biebl@debian.org>  Wed, 09 Jan 2019 18:40:57 +0100

systemd (240-2) unstable; urgency=medium

  * Pass separate dev_t var to device_path_parse_major_minor.
    Fixes FTBFS on mips/mipsel (MIPS/O32). (Closes: #917195)
  * test-json: Check absolute and relative difference in floating point test.
    Fixes FTBFS due to test-suite failures on armel, armhf and hppa.
    (Closes: #917215)
  * sd-device: Fix segfault when error occurs in device_new_from_{nulstr,strv}()
    Fixes a segfault in systemd-udevd when debug logging is enabled.
  * udev-event: Do not read stdout or stderr if the pipefd is not created.
    This fixes problems with device-mapper symlinks no longer being created
    or certain devices not being marked as ready. (Closes: #917124)
  * Don't bump fs.nr_open in PID 1.
    In v240, systemd bumped fs.nr_open in PID 1 to the highest possible
    value. Processes that are spawned directly by systemd, will have
    RLIMIT_NOFILE be set to 512K (hard).
    pam_limits in Debian defaults to "set_all", i.e. for limits which are
    not explicitly configured in /etc/security/limits.conf, the value from
    PID 1 is taken, which means for login sessions, RLIMIT_NOFILE is set to
    the highest possible value instead of 512K. Not every software is able
    to deal with such an RLIMIT_NOFILE properly.
    While this is arguably a questionable default in Debian's pam_limit,
    work around this problem by not bumping fs.nr_open in PID 1.
    (Closes: #917167)

 -- Michael Biebl <biebl@debian.org>  Thu, 27 Dec 2018 14:03:57 +0100

systemd (240-1) unstable; urgency=medium

  [ Michael Biebl ]
  * New upstream version 240
    - core: Skip cgroup_subtree_mask_valid update if UNIT_STUB
      (Closes: #903011)
    - machined: Rework referencing of machine scopes from machined
      (Closes: #903288)
    - timesync: Fix serialization of IP address
      (Closes: #916516)
    - core: Don't track jobs-finishing-during-reload explicitly
      (Closes: #916678)
  * Rebase patches
  * Install new systemd-id128 binary
  * Update symbols file for libsystemd0
  * Update nss build options

  [ Martin Pitt ]
  * tests: Disable some flaky upstream tests.
    See https://github.com/systemd/systemd/issues/11195
  * tests: Disable flaky TEST-17-UDEV-WANTS upstream test.
    See https://github.com/systemd/systemd/issues/11195

 -- Michael Biebl <biebl@debian.org>  Sat, 22 Dec 2018 16:01:43 +0100

systemd (239-15) unstable; urgency=medium

  [ Felipe Sateler ]
  * Fix container check in udev init script.
    Udev needs writable /sys, so the init script tried to check before
    starting. Unfortunately, the check was inverted. Let's add the missing
    '!' to negate the check.
    (Closes: #915261)
  * Add myself to uploaders

  [ Michael Biebl ]
  * Remove obsolete systemd-shim conffile on upgrades.
    The D-Bus policy file was dropped from the systemd-shim package in
    version 8-4, but apparently there are cases where users removed the
    package before that cleanup happened. The D-Bus policy file that was
    shipped by systemd-shim was much more restrictive and now prevents
    calling GetDynamicUsers() and other recent APIs on systemd Manager.
    (Closes: #914285)

 -- Felipe Sateler <fsateler@debian.org>  Wed, 05 Dec 2018 21:03:34 -0300

systemd (239-14) unstable; urgency=medium

  [ Michael Biebl ]
  * autopkgtest: Drop test_custom_cgroup_cleanup from boot-and-services
  * resolved: Increase size of TCP stub replies (Closes: #915049)
  * meson: Unify linux/stat.h check with other checks and use _GNU_SOURCE.
    Fixes a build failure with glibc 2.28.
  * Drop procps dependency from systemd.
    The systemd-exit.service user service no longer uses the "kill" binary.
  * Simplify container check in udev SysV init script.
    Instead of using "ps" to detect a container environment, simply test if
    /sys is writable. This matches what's used in systemd-udevd.service via
    ConditionPathIsReadWrite=/sys and follows
    https://www.freedesktop.org/wiki/Software/systemd/ContainerInterface/
    This means we no longer need procps, so drop that dependency from the
    udev package. (Closes: #915095)

  [ Mert Dirik ]
  * 40-systemd: Honour __init_d_script_name.
    Make /lib/lsb/init-functions.d/40-systemd use __init_d_script_name
    (if available) to figure out real script name. (Closes: #826214)
  * 40-systemd: Improve heuristics for init-d-script.
    Improve heuristics for scripts run via init-d-script so that the
    redirection works even for older init-d-script versions without the
    __init_d_script_name variable.

 -- Michael Biebl <biebl@debian.org>  Sun, 02 Dec 2018 01:00:01 +0100

systemd (239-13) unstable; urgency=medium

  * autopktest: Add e2fsprogs dependency to upstream test.
    Some of the upstream tests require mkfs.ext4. (Closes: #887250)
  * systemctl: Tell update-rc.d to skip creating any systemd symlinks.
    When calling update-rc.d via systemd-sysv-install, tell it to skip
    creating any systemd symlinks as we want to handle those directly in
    systemctl. Older update-rc.d versions will ignore that request, but
    that's ok. This means we don't need a versioned dependency against
    init-system-helpers. (Closes: #743217)
  * pam_systemd: Suppress LOG_DEBUG log messages if debugging is off
    (Closes: #825949)
  * Drop cgroup-don-t-trim-cgroup-trees-created-by-someone-el.patch.
    The patch is no longer necessary as lxc.service now uses Delegate=yes.
  * Remove obsolete Replaces from pre-jessie

 -- Michael Biebl <biebl@debian.org>  Tue, 20 Nov 2018 19:44:39 +0100

systemd (239-12) unstable; urgency=high

  [ Martin Pitt ]
  * Enable QEMU on more architectures in "upstream" autopkgtest.
    Taken from the Ubuntu package, so apparently QEMU works well enough on
    these architectures now.
  * autopkgtest: Avoid test bed reset for boot-smoke.
    Make "boot-smoke"'s dependencies a strict superset of "upstream"'s, so
    that autopkgtest doesn't have to provide a new testbed.
  * Fix wrong "nobody" group from sysusers.d.
    Fix our make-sysusers-basic sysusers.d generator to special-case the
    nobody group. "nobody" user and "nogroup" group both have the same ID
    65534, which is the only special case for Debian's static users/groups.
    So specify the gid explicitly, to avoid systemd-sysusers creating a
    dynamic system group for "nobody".
    Also clean up the group on upgrades.
    Thanks to Keh-Ming Luoh for the original patch! (Closes: #912525)

  [ Michael Biebl ]
  * autopkgtest: Use shutil.which() which is provided by Python 3
  * Drop non-existing gnuefi=false build option.
    This was mistakenly added when converting from autotools to meson.
  * core: When deserializing state always use read_line(…, LONG_LINE_MAX, …)
    Fixes a vulnerability in unit_deserialize which allows an attacker to
    supply arbitrary state across systemd re-execution via NotifyAccess.
    (CVE-2018-15686, Closes: #912005)
  * meson: Use the host architecture compiler/linker for src/boot/efi.
    Fixes cross build failure for arm64. (Closes: #905381)
  * systemd: Do not pass .wants fragment path to manager_load_unit.
    Fixes an issue with overridden units in /etc not being used due to a
    .wants/ symlink pointing to /lib. (Closes: #907054)
  * machined: When reading os-release file, join PID namespace too.
    This ensures that we properly acquire the os-release file from containers.
    (Closes: #911231)

 -- Michael Biebl <biebl@debian.org>  Sat, 17 Nov 2018 18:39:21 +0100

systemd (239-11) unstable; urgency=high

  [ Michael Biebl ]
  * debian/tests/upstream: Clean up after each test run.
    Otherwise the loopback images used by qemu are not properly released and
    we might run out of disk space.
  * dhcp6: Make sure we have enough space for the DHCP6 option header.
    Fixes out-of-bounds heap write in systemd-networkd dhcpv6 option
    handling.
    (CVE-2018-15688, LP: #1795921, Closes: #912008)
  * chown-recursive: Rework the recursive logic to use O_PATH.
    Fixes a race condition in chown_one() which allows an attacker to cause
    systemd to set arbitrary permissions on arbitrary files.
    (CVE-2018-15687, LP: #1796692, Closes: #912007)

  [ Martin Pitt ]
  * debian/tests/boot-and-services: Use gdm instead of lightdm.
    This seems to work more reliably, on Ubuntu CI's i386 instances lightdm
    fails.

  [ Manuel A. Fernandez Montecelo ]
  * Run "meson test" instead of "ninja test"
    Upstream developers of meson recommend to run it in this way, because
    "ninja test" just calls "meson test", and by using meson directly and
    using extra command line arguments it is possible to control aspects of
    how the tests are run.
  * Increase timeout for test in riscv64.
    The buildds for the riscv64 arch used at the moment are slow, so increase
    the timeouts for this arch by a factor of 10, for good measure.
    (Closes: #906429)

 -- Michael Biebl <biebl@debian.org>  Sun, 28 Oct 2018 13:02:18 +0100

systemd (239-10) unstable; urgency=medium

  [ Michael Biebl ]
  * meson: Rename -Ddebug to -Ddebug-extra.
    Meson added -Doptimization and -Ddebug options, which obviously causes
    a conflict with our -Ddebug options. Let's rename it.
    (Closes: #909455)
  * Add conflicts against consolekit.
    Letting both ConsoleKit and logind manage dynamic device permissions
    will only lead to inconsistent and unexpected results.

  [ Felipe Sateler ]
  * Link systemctl binary statically against libshared.
    This reduces the Pre-Depends list considerably, and is more resilient
    against borked installs.

 -- Michael Biebl <biebl@debian.org>  Tue, 25 Sep 2018 16:11:12 +0200

systemd (239-9) unstable; urgency=medium

  * autopkgtest: Remove needs-recommends runtime restriction.
    This restriction has been deprecated and there are plans to remove it
    altogether. The tests pass withouth needs-recommends, so it seems safe
    to remove.
  * test: Use installed catalogs when test-catalog is not located at build
    dir.
    This makes it possible to run test-catalog as installed test, so we no
    longer need to mark it as EXFAIL in our root-unittests autopkgtest.
  * test: Use "systemd-runtest.env" to set $SYSTEMD_TEST_DATA and
    $SYSTEMD_CATALOG_DIR.
    This avoids embedding ABS_{SRC,BUILD}_DIR into libsystemd-shared.so and
    the test binaries and should make the build reproducible.
    (Closes: #908365)

 -- Michael Biebl <biebl@debian.org>  Wed, 12 Sep 2018 19:07:38 +0200

systemd (239-8) unstable; urgency=medium

  [ Michael Biebl ]
  * Clean up dbus-org.freedesktop.timesync1.service Alias on purge
    (Closes: #904290)
  * user-runtime-dir: Fix wrong SELinux context (Closes: #908026)
  * core: Fix gid when DynamicUser=yes with static user (Closes: #904335)
  * Remove udev control socket on shutdown under sysvinit.
    The udev control socket is no longer removed automatically when the
    daemon is stopped. As this can confuse other software, update the SysV
    init script to remove the control socket manually and make sure the init
    script is executed on shutdown (runlevel 0) and reboot (runlevel 6).
    (Closes: #791944)
  * Bump Standards-Version to 4.2.1

  [ Martin Pitt ]
  * timedated: Fix wrong PropertyChanged values and refcounting

 -- Michael Biebl <biebl@debian.org>  Fri, 07 Sep 2018 08:41:12 +0200

systemd (239-7) unstable; urgency=medium

  * autopkgtest: Add iputils-ping dependency to root-unittests.
    The ping binary is required by test-bpf.
  * autopkgtest: Add dbus-user-session and libpam-systemd dependency to
    root-unittests.
    Without a working D-Bus user session, a lot of the test-bus-* tests are
    skipped.
  * network/link: Fix logic error in matching devices by MAC (Closes: #904198)

 -- Michael Biebl <biebl@debian.org>  Sun, 22 Jul 2018 13:40:15 +0200

systemd (239-6) unstable; urgency=medium

  [ Martin Pitt ]
  * autopkgtest: Install libnss-systemd.
    Make sure that dynamic users can be resolved. This e. g. prevents a
    startup failure for systemd-resolved.
  * autopkgtest: Add missing python3 test dependency for udev test

  [ Michael Biebl ]
  * autopkgtest: Make AppArmor violator test work with merged-usr
  * Make /dev/kvm accessible to local users and group kvm.
    Re-add the uaccess tag to /dev/kvm to make it accessible to local
    users. Access is also granted via group kvm, so create that in
    udev.postinst. (Closes: #887852)
  * Move a few man pages from systemd to systemd-journal-remote.
    The systemd package shipped a few systemd-journal-remote and
    systemd-journal-upload related man pages which really belong into the
    systemd-journal-remote package. Move those man pages into the correct
    package and add a Breaks/Replaces against systemd accordingly.
    (Closes: #903557)
  * autopkgtest: Drop no-longer needed workaround from upstream test
  * Go back to statically allocate system users for timesyncd, networkd and
    resolved.
    There are currently too many open issues related to D-Bus and the usage
    of DynamicUser. (Closes: #902971)
  * Change python3-minimal dependency to python3.
    While we strictly only need python3-minimal, the usage of
    python3-minimal triggers a lintian error: depends-on-python-minimal
  * test: Drop SKIP_INITRD for QEMU-based tests.
    The Debian Linux kernel ships ext4 support as a module, so we require an
    initrd to successfully start the QEMU images.
  * debian/tests/localed-x11-keymap: Deal with absence of
    /etc/default/keyboard more gracefully
  * autopkgtest: Add various dependencies to make upstream test pass on Debian
    - netcat-openbsd: Required by TEST-12-ISSUE-3171.
    - busybox-static: Required by TEST-13-NSPAWN-SMOKE.
    - plymouth: Required by TEST-15-DROPIN and TEST-22-TMPFILES.
  * Drop seccomp system call filter for udev.
    The seccomp based system call whitelist requires at least systemd 239 to
    be the active init and during a dist-upgrade we can't guarantee that
    systemd has been fully configured before udev is restarted.
    The versioned systemd Breaks that was added to udev for #902185 didn't
    really fix this issue, so revert that change again. (Closes: #903224)

 -- Michael Biebl <biebl@debian.org>  Thu, 19 Jul 2018 00:04:54 +0200

systemd (239-5) unstable; urgency=medium

  * Add inverse version restriction of the Breaks to the systemd-shim
    alternative in libpam-systemd.
    Otherwise apt will fail to find an installation path for libpam-systemd
    in cases where libpam-systemd is an indirect dependency. (Closes: #902998)

 -- Michael Biebl <biebl@debian.org>  Thu, 05 Jul 2018 11:50:10 +0200

systemd (239-4) unstable; urgency=medium

  [ Michael Biebl ]
  * Drop outdated section from README.Debian about switching back to SysV init
  * sleep: Fix one more printf format of a fiemap field
  * basic: Add missing comma in raw_clone assembly for sparc
  * bus-util: Make log level lower in request_name_destroy_callback()
  * tmpfiles: Specify access mode for /run/systemd/netif
  * Add Breaks against python-dbusmock (<< 0.18) to systemd.
    The logind and timedated tests in python-dbusmock were broken by the
    latest systemd release and had to be adjusted to work with systemd 239.
    See #902602
  * Drop patches which try to support running systemd services without systemd
    as pid 1.
    No one is currently actively maintaining systemd-shim, which means that
    e.g. running systemd-logind no longer works when systemd is not pid 1.
    Thus drop our no longer working patches. Bump the Breaks against
    systemd-shim accordingly.
    See #895292, #901404, #901405

  [ Martin Pitt ]
  * test: fix networkd-test.py rate limiting and dynamic user

 -- Michael Biebl <biebl@debian.org>  Tue, 03 Jul 2018 23:36:28 +0200

systemd (239-3) unstable; urgency=medium

  * Revert "systemctl: when removing enablement or mask symlinks, cover both
    /run and /etc"
    We currently have packages in the archive which use
    "systemctl --runtime unmask" and are broken by this change.
    This is a intermediate step until it is clear whether upstream will
    revert this commit or whether we will have to update affected packages
    to deal with this changed behaviour.
    See #902287 and https://github.com/systemd/systemd/issues/9393

 -- Michael Biebl <biebl@debian.org>  Wed, 27 Jun 2018 14:46:06 +0200

systemd (239-2) unstable; urgency=medium

  * sleep: Fix printf format of fiemap fields.
    This should fix a FTBFS on ia64.
  * timesync: Change type of drift_freq to int64_t.
    This should fix a FTBFS on x32.
  * Bump systemd Breaks to ensure it is upgraded in lockstep with udev.
    The hardening features used by systemd-udevd.service require systemd 239
    and udev will fail to start with older versions. (Closes: #902185)

 -- Michael Biebl <biebl@debian.org>  Wed, 27 Jun 2018 13:59:24 +0200

systemd (239-1) unstable; urgency=medium

  [ Michael Biebl ]
  * New upstream version 239
  * Drop alternative iptables-dev Build-Depends.
    It is no longer needed as both Ubuntu and Debian now ship libiptc-dev in
    their latest stable (LTS) release.
  * Drop alternative btrfs-tools Recommends.
    It is no longer needed as btrfs-progs is now available in both Debian
    and Ubuntu and keeping the alternative around prevents the transitional
    package from being autoremoved.
  * Disable installation of RPM macros.
    This avoids having to remove them manually later on.
  * Drop cleanup rules for libtool .la files.
    With the switch to Meson, libtool is no longer used.
  * Drop fallback for older kernels when running the test suite.
    We now assume that we have a kernel newer then 3.13.
  * Stop cleaning up .busname units.
    Those are gone upstream, so we no longer need to remove them manually.
  * Update symbols file for libsystemd0
  * Rebase patches
  * Install new resolvectl tool.
    Don't ship the /sbin/resolvconf compat symlink in the systemd package,
    as this would cause a file conflict with the resolvconf and openresolv
    package.
  * Disable support for "Portable Services"
    This is still an experimental feature.
  * Disable pristine-tar in gbp.conf.
    It is currently not possible to import the systemd v239 tarball using
    pristine-tar due to #902115.
  * Bump Build-Depends on meson to (>= 0.44)
  * Stop setting the path for the kill binary, no longer necessary
  * Stop creating systemd-network and systemd-resolve system user
    systemd-networkd.service and systemd-resolved.service now use
    DynamicUser=yes.

  [ Dimitri John Ledkov ]
  * Run all upstream tests, and then report all that failed.

 -- Michael Biebl <biebl@debian.org>  Sat, 23 Jun 2018 00:18:08 +0200

systemd (238-5) unstable; urgency=medium

  [ Evgeny Vereshchagin ]
  * upstream autopkgtest: Copy journal subdirectories.
    Otherwise logs are missing on failures.

  [ Martin Pitt ]
  * debian/tests/boot-and-services: Ignore cpi.service failure.
    This is apparently a regression in Ubuntu 18.04, not in systemd, so
    ignore it.

  [ Michael Biebl ]
  * sd-bus: Do not try to close already closed fd (Closes: #896781)
  * Use dh_missing to act on uninstalled files.
    The usage of dh_install --fail-missing has been deprecated.
  * meson: Avoid warning about comparison of bool and string.
    The result of this is undefined and will become a hard error in a future
    Meson release.
  * login: Respect --no-wall when cancelling a shutdown request
    (Closes: #897938)
  * Add dependencies of libsystemd-shared to Pre-Depends.
    This is necessary so systemctl is functional at all times during a
    dist-upgrade. (Closes: #897986)
  * Drop dh_strip override, the dbgsym migration is done

  [ Felipe Sateler ]
  * Don't include libmount.h in a header file.
    Kernel and glibc headers both use MS_* constants, but are not in sync, so
    only one of them can be used at a time. Thus, only import them where
    needed. Works around #898743.

 -- Michael Biebl <biebl@debian.org>  Sat, 26 May 2018 10:31:29 +0200

systemd (238-4) unstable; urgency=medium

  [ Michael Biebl ]
  * udev/net-id: Fix check for address to keep interface names stable
  * debian/copyright: Move global wildcard section to the top

  [ Martin Pitt ]
  * Fix daemon reload failures

  [ Laurent Bigonville ]
  * Fix /sys/fs/cgroup mount when using SELinux.
    Since v236, all cgroups except /sys/fs/cgroup/systemd and
    /sys/fs/cgroup/unified are not mounted when SELinux is enabled (even in
    permissive mode). Disabling SELinux completely restores these cgroups.
    This patch fixes that issue by no longer making the assumption that those
    cgroups are mounted by initrd/dracut before systemd is started.

 -- Michael Biebl <biebl@debian.org>  Sun, 01 Apr 2018 13:02:57 +0200

systemd (238-3) unstable; urgency=medium

  [ Martin Pitt ]
  * Enable systemd-sysusers unit and provide correct Debian static u/gids.
    Add a helper script debian/extra/make-sysusers-basic which generates a
    sysusers.d(5) file from Debian's static master passwd/group files.
    systemd 238 now supports  specifying different uid and gid and a
    non-default login shell, so this is possible now. (Closes: #888126)
  * udev README.Debian: Include initrd rebuild and some clarifications in
    migration.
    While initrd update is already being mentioned in the introductory
    section, it is easy to miss when going through the migration steps, so
    explicitly mention it again. Also add a warning about keeping a fallback
    on misconfigurations, and the possibility to migrate one interface at a
    time.
    Thanks to Karl O. Pinc for the suggestions! (Closes: #881769)

  [ Michael Biebl ]
  * basic/macros: Rename noreturn into _noreturn_.
    "noreturn" is reserved and can be used in other header files we include.
    (Closes: #893426)
  * units: Fix SuccessAction that belongs to [Unit] section not [Service]
    section (Closes: #893282)

 -- Michael Biebl <biebl@debian.org>  Tue, 20 Mar 2018 23:22:57 +0100

systemd (238-2) unstable; urgency=medium

  [ Alf Gaida ]
  * core: do not free stack-allocated strings.
    Fixes a crash in systemd when the cpuacct cgroup controller is not
    available. (Closes: #892360)

 -- Michael Biebl <biebl@debian.org>  Sat, 10 Mar 2018 01:12:47 +0100

systemd (238-1) unstable; urgency=medium

  [ Michael Biebl ]
  * New upstream version 238
    - Fixes systemd-tmpfiles to correctly handle symlinks present in
      non-terminal path components. (CVE-2018-6954, Closes: #890779)
  * Rebase patches
  * Use compat symlinks as provided by upstream.
    As the upstream build system now creates those symlinks for us, we no
    longer have to create them manually.
  * Update symbols file for libsystemd0
  * test-cgroup-util: bail out when running under a buildd environment

  [ Dimitri John Ledkov ]
  * systemd-sysv-install: Fix name initialisation.
    Only initialise NAME after --root optional argument has been parsed,
    otherwise NAME is initialized to e.g. `enable`, instead of to the
    `unit-name`, resulting in failures. (LP: #1752882)

 -- Michael Biebl <biebl@debian.org>  Wed, 07 Mar 2018 23:21:53 +0100

systemd (237-4) unstable; urgency=medium

  [ Gunnar Hjalmarsson ]
  * Fix PO template creation.
    Cherry-pick upstream patches to build a correct systemd.pot including
    the polkit policy files even without policykit-1 being installed.
    (LP: #1707898)

  [ Michael Biebl ]
  * Drop mask for fuse SysV init script.
    The fuse package has removed its SysV init script a long time ago, so
    the mask is no longer needed.
  * Replace two Debian specific patches which cherry-picks from upstream
    master

 -- Michael Biebl <biebl@debian.org>  Wed, 28 Feb 2018 19:18:34 +0100

systemd (237-3) unstable; urgency=medium

  [ Martin Pitt ]
  * debian/tests/boot-smoke: More robust journal checking.
    Also fail the test if calling journalctl fails, and avoid calling it
    twice. See https://github.com/systemd/systemd/pull/8032
  * Simplify PO template creation.
    Use the existing upstream build system instead of a manual call to
    `intltool-update` and `xgettext` to build systemd.pot. Remove the now
    obsolete intltool build dependency, but still explicitly keep gettext.
    (LP: #1707898)
  * Make systemd-sysv-install robust against existing $ROOT.
    Always initialize `$ROOT`, to avoid the script getting confused by an
    existing outside env variable. Also fix the `--root` option to actually
    work, the previous approach was conceptually broken due to how shell
    quoting works. Make the work with `set -u`. (Closes: #890436)

  [ Felipe Sateler ]
  * Backport upstream patch fixing a wrong assert() call (Closes: #890423)

 -- Michael Biebl <biebl@debian.org>  Wed, 14 Feb 2018 23:07:17 +0100

systemd (237-2) unstable; urgency=medium

  * Drop debian/extra/rules/70-debian-uaccess.rules.
    Up-to-date udev rules for U2F devices are shipped in libu2f-udev nowadays.
    (Closes: #889665)
  * service: relax PID file symlink chain checks a bit.
    Let's read the PID file after all if there's a potentially unsafe symlink
    chain in place. But if we do, then refuse taking the PID if its outside of
    the cgroup. (Closes: #889144)

 -- Michael Biebl <biebl@debian.org>  Fri, 09 Feb 2018 23:35:31 +0100

systemd (237-1) unstable; urgency=medium

  * New upstream version 237
  * Rebase patches
  * Update symbols file for libsystemd0
  * Update Vcs-* to point to https://salsa.debian.org
  * Bump Standards-Version to 4.1.3
  * Set Rules-Requires-Root to no

 -- Michael Biebl <biebl@debian.org>  Tue, 30 Jan 2018 01:55:24 +0100

systemd (236-4) unstable; urgency=medium

  [ Felipe Sateler ]
  * Allow systemd-timesyncd to start when libnss-systemd is not installed.
    Pick upstream patch requiring the existence of the systemd-timesync user
    only when running as root, which is not the case for the system unit.
    (Closes: #887343)

  [ Nicolas Braud-Santoni ]
  * debian/copyright: Refer to the CC0 license file (Closes: #882629)

  [ Michael Biebl ]
  * Add Build-Depends on python3-evdev <!nocheck>
    This is used by hwdb/parse_hwdb.py to perform additional validation on
    hwdb files.

 -- Michael Biebl <biebl@debian.org>  Sun, 28 Jan 2018 22:29:32 +0100

systemd (236-3) unstable; urgency=medium

  * Revert "core/execute: RuntimeDirectory= or friends requires mount
    namespace"
    This was making mounts from SSH sessions invisible to the system.
    (Closes: #885325)

 -- Michael Biebl <biebl@debian.org>  Thu, 11 Jan 2018 16:46:04 +0100

systemd (236-2) unstable; urgency=medium

  * Downgrade priority of libudev1 to optional.
    This makes it compliant with recent versions of debian-policy which
    recommends to use priority optional for library packages.
  * Clarify NEWS entry about removal of system users.
    Mention in the recent NEWS entry that the associated system groups
    should be removed as well. (Closes: #885061)
  * cryptsetup-generator: Don't mistake NULL input as OOM.
    Fixes systemd-cryptsetup-generator failing to run during boot.
    (Closes: #885201)
  * analyze: Use normal bus connection for "plot" verb.
    Fixes "systemd-analyze plot" failing to run as root. (Closes: #884506)
  * Stop re-enabling systemd services on every upgrade.
    This was done so changes to the [Install] section would be applied on
    upgrades. Forcefully re-enabling a service might overwrite local
    modifications though and thus far, none of the affected services did
    actually change its [Install] section. So remove this code from the
    maintainer scripts as it was apparently doing more harm then good.
    (Closes: #869354)

 -- Michael Biebl <biebl@debian.org>  Tue, 02 Jan 2018 00:35:14 +0100

systemd (236-1) unstable; urgency=medium

  [ Martin Pitt ]
  * debian/tests/upstream: Only show ≥ warning in journal dumps.
    Showing the entire debug log is too hard to scan visually, and most of
    the time the warnings and errors are sufficient to explain a failure.
    Put the journal files into the artifacts though, in case the debug
    information is necessary.

  [ Michael Biebl ]
  * New upstream version 236
    - nspawn: Adjust path to static resolv.conf to support split usr.
      (Closes: #881310)
    - networkd: Don't stop networkd if CONFIG_FIB_RULES=n in kernel.
      (Closes: #881823)
    - core: Fix segfault in compile_bind_mounts() when BindPaths= or
      BindReadOnlyPaths= is set. (Closes: #883380)
    - meson: Link NSS modules with -z nodelete to fix memory leak in
      nss-systemd. (Closes: #883407)
    - logind: Make sure we don't acces m->action_what if it's not initialized.
      (Closes: #882270)
    - systemctl: Ignore shutdown's "-t" argument. (Closes: #882245)
    - core: Be more defensive if we can't determine per-connection socket
      peer. (Closes: #879603)
    - bpf-firewall: Actually invoke BPF_PROG_ATTACH to check whether
      cgroup/bpf is available. (Closes: #878965)
  * Rebase patches
  * Update symbols file for libsystemd0
  * Bump Standards-Version to 4.1.2
  * Clean up old /var/lib/systemd/clock on upgrade.
    The clock file used by systemd-timesyncd is now stored in
    StateDirectory=systemd/timesync. (Closes: #883605)
  * Stop creating systemd-timesync system user.
    DynamicUser=yes has been enabled for systemd-timesyncd.service so
    allocating a system user statically is no longer necessary.
  * Document removal of systemd-{timesync,journal-gateway,journal-upload} user.
    We no longer create those system users as the corresponding services now
    use DynamicUser=yes. Removing those system users automatically is tricky,
    as the relevant services might be running during upgrade. Add a NEWS
    entry instead which documents this change.
  * Revert "udev-rules: Permission changes for /dev/dri/renderD*"
    This would introduce a new system group "render". As the name is rather
    generic, this needs further discussion first, so revert this change for
    now.

 -- Michael Biebl <biebl@debian.org>  Sun, 17 Dec 2017 21:45:51 +0100

systemd (235-3) unstable; urgency=medium

  [ Michael Biebl ]
  * Switch from XC-Package-Type to Package-Type. As of dpkg-dev 1.15.7
    Package-Type is recognized as an official field name.
  * Install modprobe configuration file to /lib/modprobe.d.
    Otherwise it is not read by kmod. (Closes: #879191)

  [ Felipe Sateler ]
  * Backport upstream (partial) fix for combined DynamicUser= + User=
    UID was not allowed to be different to GID, which is normally the case in
    debian, due to the group users being allocated the GID 100 without an
    equivalent UID 100 being allocated.
  * Backport upstream patches to fully make DynamicUser=yes + static,
    pre-existing User= work.

  [ Martin Pitt ]
  * Add missing python3-minimal dependency to systemd-tests
  * Drop long-obsolete systemd-bus-proxy system user
    systemd-bus-proxy hasn't been shipped since before stretch and never
    created any files. Thus clean up the obsolete system user on upgrades.
    (Closes: #878182)
  * Drop static systemd-journal-gateway system user
    systemd-journal-gatewayd.service now uses DynamicUser=, so we don't need
    to create this statically any more. Don't remove the user on upgrades
    though, as there is likely still be a running process. (Closes: #878183)
  * Use DynamicUser= for systemd-journal-upload.service.
  * Add Recommends: libnss-systemd to systemd-sysv.
    This is useful to actually be able to resolve dynamically created system
    users with DynamicUser=true. This concept is going to be used much more
    in future versions and (hopefully) third-party .services, so pulling it
    into the default installation seems prudent now.
  * resolved: Fix loop on packets with pseudo dns types.
    (CVE-2017-15908, Closes: #880026, LP: #1725351)
  * bpf-firewall: Properly handle kernels without BPF cgroup but with TRIE maps.
    Fixes "Detaching egress BPF: Invalid argument" log spam. (Closes: #878965)
  * Fix MemoryDenyWriteExecution= bypass with pkey_mprotect() (LP: #1725348)

 -- Martin Pitt <mpitt@debian.org>  Wed, 15 Nov 2017 09:34:00 +0100

systemd (235-2) unstable; urgency=medium

  * Revert "tests: when running a manager object in a test, migrate to private
    cgroup subroot first"
    This was causing test suite failures when running inside a chroot.

 -- Michael Biebl <biebl@debian.org>  Wed, 11 Oct 2017 00:46:07 +0200

systemd (235-1) unstable; urgency=medium

  [ Michael Biebl ]
  * New upstream version 235
    - cryptsetup-generator: use remote-cryptsetup.target when _netdev is
      present (Closes: #852534)
    - tmpfiles: change btmp mode 0600 → 0660 (Closes: #870638)
    - networkd: For IPv6 addresses do not treat IFA_F_DEPRECATED as not ready
      (Closes: #869995)
    - exec-util,conf-files: skip non-executable files in execute_directories()
      (Closes: #867902)
    - man: update udevadm -y/--sysname-match documentation (Closes: #865081)
    - tmpfiles: silently ignore any path that passes through autofs
      (Closes: #805553)
    - shared: end string with % if one was found at the end of a expandible
      string (Closes: #865450)
  * Refresh patches
  * Bump Build-Depends on libmount-dev to (>= 2.30)
  * Install new modprobe.d config file
  * Bump Standards-Version to 4.1.1

  [ Martin Pitt ]
  * Merge logind-kill-off autopkgtest into logind test.
    This was horribly inefficient as a separate test (from commit
    6bd0dab41e), as that cost two VM resets plus accompanying boots; and
    this does not change any state thus does not require this kind of
    isolation.

 -- Michael Biebl <biebl@debian.org>  Tue, 10 Oct 2017 18:29:28 +0200

systemd (234-3) unstable; urgency=medium

  [ Martin Pitt ]
  * Various fixes for the upstream autopkgtest.

  [ Felipe Sateler ]
  * Add fdisk to the dependencies of the upstream autopkgtest.
    The upstream autopkgtest uses sfdisk, which is now in the non-essential
    fdisk package. (Closes: #872119)
  * Disable nss-systemd on udeb builds
  * Correctly disable resolved on udeb builds
  * Help fix collisions in libsystemd-shared symbols by versioning them.
    Backport upstream patch to version the symbols provided in the private
    library, so that they cannot confuse unversioned pam modules or libraries
    linked into them. (Closes: #873708)

  [ Dimitri John Ledkov ]
  * Cherrypick upstream networkd-test.py assertion/check fixes.
    This resolves ADT test suite failures, when running tests under lxc/lxd
    providers.
  * Cherrypick arm* seccomp fixes.
    This should resolve ADT test failures, on arm64, when running as root.
  * Disable KillUserProcesses, yet again, with meson this time.
  * initramfs-tools: trigger udevadm add actions with subsystems first.
    This updates the initramfs-tools init-top udev script to trigger udevadm
    actions with type specified. This mimics the systemd-udev-trigger.service.
    Without type specified only devices are triggered, but triggering
    subsystems may also be required and should happen before triggering the
    devices. This is the case for example on s390x with zdev generated udev
    rules. (LP: #1713536)

  [ Michael Biebl ]
  * (Re)add --quiet flag to addgroup calls.
    This is now safe with adduser having been fixed to no longer suppress
    fatal error messages if --quiet is used. (Closes: #837871)
  * Switch back to default GCC (Closes: #873661)
  * Drop systemd-timesyncd.service.d/disable-with-time-daemon.conf.
    All major NTP implementations ship a native service file nowadays with a
    Conflicts=systemd-timesyncd.service so this drop-in is no longer
    necessary. (Closes: #873185)

 -- Michael Biebl <biebl@debian.org>  Mon, 04 Sep 2017 00:17:00 +0200

systemd (234-2.3) unstable; urgency=high

  * Non-maintainer upload.
  * Also switch to g++-6 temporarily (needed for some tests):
    - Add g++-6 to Build-Depends
    - Export CXX = g++-6

 -- Cyril Brulebois <kibi@debian.org>  Thu, 24 Aug 2017 02:40:53 +0200

systemd (234-2.2) unstable; urgency=high

  * Non-maintainer upload.
  * Switch to gcc-6 on all architectures, working around an FTBFS on mips64el,
    apparently due to a gcc-7 bug (See: #871514):
    - Add gcc-6 to Build-Depends in debian/control
    - Export CC = gcc-6 in debian/rules

 -- Cyril Brulebois <kibi@debian.org>  Wed, 23 Aug 2017 22:53:09 +0000

systemd (234-2.1) unstable; urgency=high

  * Non-maintainer upload.
  * Fix missing 60-input-id.rules in udev-udeb, which breaks the graphical
    version of the Debian Installer, as no key presses or mouse events get
    processed (Closes: #872598).

 -- Cyril Brulebois <kibi@debian.org>  Wed, 23 Aug 2017 20:41:33 +0200

systemd (234-2) unstable; urgency=medium

  [ Martin Pitt ]
  * udev README.Debian: Fix name of example *.link file

  [ Felipe Sateler ]
  * test-condition: Don't assume that all non-root users are normal users.
    Automated builders may run under a dedicated system user, and this test
    would fail that.

  [ Michael Biebl ]
  * Revert "units: Tell login to preserve environment"
    Environment=LANG= LANGUAGE= LC_CTYPE= ... as used in the getty units is
    not unsetting the variables but instead sets it to an empty var. Passing
    that environment to login messes up the system locale settings and
    breaks programs like gpg-agent.
    (Closes: #868695)

 -- Michael Biebl <biebl@debian.org>  Thu, 20 Jul 2017 15:13:42 +0200

systemd (234-1) unstable; urgency=medium

  [ Michael Biebl ]
  * New upstream version 234
    - tmpfiles: Create /var/log/lastlog if it does not exist.
      (Closes: #866313)
    - network: Bridge vlan without PVID. (Closes: #859941)
  * Rebase patches
  * Switch build system from autotools to meson.
    Update the Build-Depends accordingly.
  * Update fsckd patch for meson
  * udev autopkgtest: no longer install test-udev binary manually.
    This is now done by the upstream build system.
  * Update symbols file for libsystemd0
  * Update lintian override for systemd-tests.
    Upstream now installs manual and unsafe tests in subdirectories of
    /usr/lib/systemd/tests/, so ignore those as well.
  * Bump Standards-Version to 4.0.0
  * Change priority of libnss-* packages from extra to optional.
  * Use UTF-8 locale when building the package.
    Otherwise meson will be pretty unhappy when trying to process files with
    unicode characters. Use C.UTF-8 as this locale is pretty much guaranteed
    to be available everywhere.
  * Mark test-timesync as manual.
    The test tries to setup inotify watches for /run/systemd/netif/links
    which fails in a buildd environment where systemd is not active.
  * Do not link udev against libsystemd-shared.
    We ship udev in a separate binary package, so can't use
    libsystemd-shared, which is part of the systemd binary package.
  * Avoid requiring a "kvm" system group.
    This group is not universally available and as a result generates a
    warning during boot. As kvm is only really useful if the qemu package is
    installed and this package already takes care of setting up the proper
    permissions for /dev/kvm, drop this rule from 50-udev-default.rules.

  [ Martin Pitt ]
  * udev README.Debian: Update transitional rules and mention *.link files.
    - 01-mac-for-usb.link got replaced with 73-usb-net-by-mac.rules
    - /etc/systemd/network/50-virtio-kernel-names.link is an upgrade
      transition for VMs with virtio
    - Describe *.link files as a simpler/less error prone (but also less
      flexible) way of customizing interface names. (Closes: #868002)

 -- Michael Biebl <biebl@debian.org>  Thu, 13 Jul 2017 17:38:28 +0200

systemd (233-10) unstable; urgency=medium

  [ Martin Pitt ]
  * Adjust var-lib-machines.mount target.
    Upstream PR #6095 changed the location to
    {remote-fs,machines}.target.wants, so just install all available ones.

  [ Dimitri John Ledkov ]
  * Fix out-of-bounds write in systemd-resolved.
    CVE-2017-9445 (Closes: #866147, LP: #1695546)

  [ Michael Biebl ]
  * Be truly quiet in systemctl -q is-enabled (Closes: #866579)
  * Improve RLIMIT_NOFILE handling.
    Use /proc/sys/fs/nr_open to find the current limit of open files
    compiled into the kernel instead of using a hard-coded value of 65536
    for RLIMIT_NOFILE. (Closes: #865449)

  [ Nicolas Braud-Santoni ]
  * debian/extra/rules: Use updated U2F ruleset.
    This ruleset comes from Yubico's libu2f-host. (Closes: #824532)

 -- Michael Biebl <biebl@debian.org>  Mon, 03 Jul 2017 18:51:58 +0200

systemd (233-9) unstable; urgency=medium

  * hwdb: Use path_join() to generate the hwdb_bin path.
    This ensures /lib/udev/hwdb.bin gets the correct SELinux context. Having
    double slashes in the path makes selabel_lookup_raw() return the wrong
    context. (Closes: #851933)
  * Drop no longer needed Breaks against usb-modeswitch
  * Drop Breaks for packages shipping rcS init scripts.
    This transition was completed in stretch.

 -- Michael Biebl <biebl@debian.org>  Mon, 19 Jun 2017 15:10:14 +0200

systemd (233-8) experimental; urgency=medium

  * Bump debhelper compatibility level to 10
  * Drop versioned Build-Depends on dpkg-dev.
    It's no longer necessary as even Jessie ships a new enough version.
  * timesyncd: don't use compiled-in list if FallbackNTP has been configured
    explicitly (Closes: #861769)
  * resolved: fix null pointer p->question dereferencing.
    This fixes a bug which allowed a remote DoS (daemon crash) via a crafted
    DNS response with an empty question section.
    Fixes: CVE-2017-9217 (Closes: #863277)

 -- Michael Biebl <biebl@debian.org>  Mon, 29 May 2017 14:12:08 +0200

systemd (233-7) experimental; urgency=medium

  [ Michael Biebl ]
  * basic/journal-importer: Fix unaligned access in get_data_size()
    (Closes: #862062)
  * ima: Ensure policy exists before asking the kernel to load it
    (Closes: #863111)
  * Add Depends: procps to systemd.
    It's required by /usr/lib/systemd/user/systemd-exit.service which calls
    /bin/kill to stop the systemd --user instance. (Closes: #862292)
  * service: Serialize information about currently executing command
    (Closes: #861157)
  * seccomp: Add clone syscall definitions for mips (Closes: #861171)

  [ Dimitri John Ledkov ]
  * ubuntu: disable dnssec on any ubuntu releases (LP: #1690605)

  [ Felipe Sateler ]
  * Specify nobody user and group.
    Otherwise nss-systemd will translate to group 'nobody', which doesn't
    exist on debian systems.

 -- Michael Biebl <biebl@debian.org>  Wed, 24 May 2017 12:26:18 +0200

systemd (233-6) experimental; urgency=medium

  [ Felipe Sateler ]
  * Backport upstream PR #5531.
    This delays opening the mdns and llmnr sockets until a network has enabled
    them. This silences annoying messages when networkd receives such packets
    without expecting them: Got mDNS UDP packet on unknown scope.

  [ Martin Pitt ]
  * resolved: Disable DNSSEC by default on stretch and zesty.
    Both Debian stretch and Ubuntu zesty are close to releasing, switch to
    DNSSEC=off by default for those. Users can still turn it back on with
    DNSSEC=allow-downgrade (or even "yes").

  [ Michael Biebl ]
  * Add Conflicts against hal.
    Since v183, udev no longer supports RUN+="socket:". This feature is
    still used by hal, but now generates vast amounts of errors in the
    journal. Thus force the removal of hal by adding a Conflicts to the udev
    package. This is safe, as hal is long dead and no longer useful.
  * Drop systemd-ui Suggests
    systemd-ui is unmaintained upstream and not particularly useful anymore.
  * journal: fix up syslog facility when forwarding native messages.
    Native journal messages (_TRANSPORT=journal) typically don't have a
    syslog facility attached to it. As a result when forwarding the
    messages to syslog they ended up with facility 0 (LOG_KERN).
    Apply syslog_fixup_facility() so we use LOG_USER instead.
    (Closes: #837893)
  * Split upstream tests into systemd-tests binary package (Closes: #859152)
  * Get PACKAGE_VERSION from config.h.
    This also works with meson and is not autotools specific.

  [ Sjoerd Simons ]
  * init-functions Only call daemon-reload when planning to redirect
    systemctl daemon-reload is a quite a heavy operation, it will re-parse
    all configuration and re-run all generators. This should only be done
    when strictly needed. (Closes: #861158)

 -- Michael Biebl <biebl@debian.org>  Fri, 28 Apr 2017 21:47:14 +0200

systemd (233-5) experimental; urgency=medium

  * Do not throw a warning in emergency and rescue mode if plymouth is not
    installed.
    Ideally, plymouth should only be referenced via dependencies, not
    ExecStartPre. This at least avoids the confusing error message on
    minimal installations that do not carry plymouth.
  * rules: Allow SPARC vdisk devices when identifying CD drives
    (Closes: #858014)

 -- Michael Biebl <biebl@debian.org>  Tue, 21 Mar 2017 21:00:08 +0100

systemd (233-4) experimental; urgency=medium

  [ Martin Pitt ]
  * udev autopkgtest: Drop obsolete sys.tar.xz fallback.
    This was only necessary for supporting 232 as well.
  * root-unittest: Drop obsolete FIXME comment.
  * Add libpolkit-gobject-1-dev build dep for polkit version detection.
  * Move systemd.link(5) to udev package.
    .link files are being handled by udev, so it should ship the
    corresponding manpage. Bump Breaks/Replaces accordingly. (Closes: #857270)

  [ Michael Biebl ]
  * Restart journald on upgrades (Closes: #851438)
  * Avoid strict DM API versioning.
    Compiling against the dm-ioctl.h header as provided by the Linux kernel
    will embed the DM interface version number. Running an older kernel can
    lead to errors on shutdown when trying to detach DM devices.
    As a workaround, build against a local copy of dm-ioctl.h based on 3.13,
    which is the minimum required version to support DM_DEFERRED_REMOVE.
    (Closes: #856337)

 -- Michael Biebl <biebl@debian.org>  Thu, 16 Mar 2017 18:40:16 +0100

systemd (233-3) experimental; urgency=medium

  [ Michael Biebl ]
  * Install D-Bus policy files in /usr
  * Drop no longer needed maintainer scripts migration code and simplify
    various version checks
  * Fix location of installed tests
  * Override package-name-doesnt-match-sonames lintian warning for libnss-*
  * Don't ship any symlinks in /etc/systemd/system.
    Those should be created dynamically via "systemctl enable".

  [ Martin Pitt ]
  * root-unittests autopkgtest: Skip test-udev.
    It has its own autopkgtest and needs some special preparation. At some
    point that should be merged into root-unittests, but let's quickfix this
    to unbreak upstream CI.

 -- Michael Biebl <biebl@debian.org>  Fri, 03 Mar 2017 19:49:44 +0100

systemd (233-2) experimental; urgency=medium

  * test: skip instead of fail if crypto kmods are not available.
    The Debian buildds have module loading disabled, thus AF_ALG sockets are
    not available during build. Skip the tests that cover those (khash and
    id128) instead of failing them in this case.
    https://github.com/systemd/systemd/issues/5524

 -- Martin Pitt <mpitt@debian.org>  Fri, 03 Mar 2017 11:51:25 +0100

systemd (233-1) experimental; urgency=medium

  [ Martin Pitt ]
  * New upstream release 233:
    - udev: Remove /run/udev/control on stop to avoid sendsigs to kill
      udevd. (Closes: #791944)
    - nspawn: Handle container directory symlinks. (Closes: #805785)
    - Fix mount units to not become "active" when NFS mounts time out.
      (Closes: #835810)
    - hwdb: Rework path/priority comparison when loading files from /etc/
      vs. /lib. (Closes: #845442)
    - machinectl: Fix "list" command when failing to determine OS version.
      (Closes: #849316)
    - Support tilegx architecture. (Closes: #856306)
    - systemd-sleep(8): Point out inhibitor interface as better alternative
      for suspend integration. (Closes: #758279)
    - journalctl: Improve error message wording when specifying boot
      offset with ephemeral journal. (Closes: #839291)
  * Install new systemd-umount and /usr/lib/environment.d/
  * Use "make install-tests" for shipped unit tests
  * Switch back to gold linker on mips*
    Bug #851736 got fixed now.
  * debian/rules: Drop obsolete SETCAP path

  [ Michael Biebl ]
  * Drop upstart jobs for udev
  * Drop /sbin/udevadm compat symlink from udev-udeb and initramfs
  * Drop Breaks and Replaces from pre-jessie

 -- Martin Pitt <mpitt@debian.org>  Thu, 02 Mar 2017 17:10:09 +0100

systemd (232-19) unstable; urgency=medium

  [ Martin Pitt ]
  * debian/README.source: Update patch and changelog handling to current
    reality.
  * root-unittests autopkgtest: Blacklist test-journal-importer.
    This got added in a recent PR, but running this requires using "make
    install-tests" which hasn't landed yet.
  * fsckd: Fix format specifiers on 32 bit architectures.
  * resolved: Fix NSEC proofs for missing TLDs (Closes: #855479)
  * boot-and-services autopkgtest: Skip CgroupsTest on unified hierarchy.
  * boot-smoke autopkgtest: Run in containers, too.
  * logind autopkgtest: Adjust to work in containers.

  [ Dimitri John Ledkov ]
  * Fix resolved failing to follow CNAMES for DNS stub replies (LP: #1647031)
  * Fix emitting change signals with a sessions property in logind
    (LP: #1661568)

  [ Michael Biebl ]
  * If an automount unit is masked, don't react to activation anymore.
    Otherwise we'll hit an assert sooner or later. (Closes: #856035)

  [ Felipe Sateler ]
  * resolved: add the new KSK to the built-in resolved trust anchor.
    The old root key will be discarded in early 2018, so get this into
    stretch.
  * Backport some zsh completion fixes from upstream (Closes: #847203)

 -- Martin Pitt <mpitt@debian.org>  Thu, 02 Mar 2017 09:21:12 +0100

systemd (232-18) unstable; urgency=medium

  * udev autopkgtest: Adjust to script-based test /sys creation.
    PR #5250 changes from the static sys.tar.xz to creating the test /sys
    directory with a script. Get along with both cases until 233 gets
    released and packaged.
  * systemd-resolved.service.d/resolvconf.conf: Don't fail if resolvconf is
    not installed. ReadWritePaths= fails by default if the referenced
    directory does not exist. This happens if resolvconf is not installed, so
    use '-' to ignore the absence. (Closes: #854814)
  * Fix two more seccomp issues.
  * Permit seeing process list of units whose unit files are missing.
  * Fix systemctl --user enable/disable without $XDG_RUNTIME_DIR being set.
    (Closes: #855050)

 -- Martin Pitt <mpitt@debian.org>  Mon, 13 Feb 2017 17:36:12 +0100

systemd (232-17) unstable; urgency=medium

  * Add libcap2-bin build dependency for tests. This will make
    test_exec_capabilityboundingset() actually run. (Closes: #854394)
  * Add iproute2 build dependency for tests. This will make
    test_exec_privatenetwork() actually run; it skips if "ip" is not present.
    (Closes: #854396)
  * autopkgtest: Run all upstream unit tests as root.
    Ship all upstream unit tests in libsystemd-dev, and run them all as root
    in autopkgtest. (Closes: #854392) This also fixes the FTBFS on non-seccomp
    architectures.
  * systemd-resolved.service.d/resolvconf.conf: Allow writing to
    /run/resolvconf. Upstream PR #5283 will introduce permission restrictions
    for systemd-resolved.service, including the lockdown to writing
    /run/systemd/. This will then cause the resolvconf call in our drop-in to
    fail as that needs to write to /run/resolvconf/. Add this to
    ReadWritePaths=. (This is a no-op with the current unrestricted unit).

 -- Martin Pitt <mpitt@debian.org>  Fri, 10 Feb 2017 11:52:46 +0100

systemd (232-16) unstable; urgency=medium

  [ Martin Pitt ]
  * Add autopkgtest for test-seccomp
  * udev: Fix by-id symlinks for devices whose IDs contain whitespace
    (Closes: #851164, LP: #1647485)
  * Add lintian overrides for binary-or-shlib-defines-rpath on shipped test
    programs. This is apparently a new lintian warning on which uploads get
    rejected.  These are only test programs, not in $PATH, and they need to
    link against systemd's internal library.

  [ Michael Biebl ]
  * Fix seccomp filtering. (Closes: #852811)
  * Do not crash on daemon-reexec when /run is full (Closes: #850074)

 -- Martin Pitt <mpitt@debian.org>  Thu, 09 Feb 2017 16:22:43 +0100

systemd (232-15) unstable; urgency=medium

  * Add missing Build-Depends on tzdata.
    It is required to successfully run the test suite. (Closes: #852883)
  * Bump systemd Breaks to ensure it is upgraded in lockstep with udev.
    The sandboxing features used by systemd-udevd.service require systemd
    (>= 232-11). (Closes: #853078)
  * Bump priority of libpam-systemd to standard.
    This reflects the changes that have been made in the archive a while
    ago. See #803184

 -- Michael Biebl <biebl@debian.org>  Wed, 01 Feb 2017 22:45:35 +0100

systemd (232-14) unstable; urgency=medium

  * Deal with NULL pointers more gracefully in unit_free() (Closes: #852202)
  * Fix issues in journald during startup

 -- Michael Biebl <biebl@debian.org>  Mon, 23 Jan 2017 14:52:46 +0100

systemd (232-13) unstable; urgency=medium

  * Re-add versioned Conflicts/Replaces against upstart.
    In Debian the upstart package was never split into upstart and
    upstart-sysv, so we need to keep that for switching from upstart to
    systemd-sysv. (Closes: #852156)
  * Update Vcs-* according to the latest recommendation
  * Update Homepage and the URLs in debian/copyright to use https

 -- Michael Biebl <biebl@debian.org>  Sun, 22 Jan 2017 08:19:28 +0100

systemd (232-12) unstable; urgency=medium

  * Fix build if seccomp support is disabled
  * Enable seccomp support on ppc64

 -- Michael Biebl <biebl@debian.org>  Wed, 18 Jan 2017 19:43:51 +0100

systemd (232-11) unstable; urgency=medium

  [ Martin Pitt ]
  * Fix RestrictAddressFamilies=
    Backport upstream fix for setting up seccomp filters to fix
    RestrictAddressFamilies= on non-amd64 architectures. Drop the hack from
    debian/rules to remove this property from unit files.
    See #843160
  * Use local machine-id for running tests during package build.
    Since "init" and thus "systemd" are not part of debootstrap any more,
    some buildd chroots don't have an /etc/machine-id any more. Port the old
    Add-env-variable-for-machine-ID-path.patch to the current code, use a
    local machine-id again, and always make test suite failures fatal.
    (Closes: #851445)

  [ Michael Biebl ]
  * gpt-auto-generator: support LUKS encrypted root partitions
    (Closes: #851475)
  * Switch to bfd linker on mips*
    The gold linker is currently producing broken libraries on mips*
    resulting in segfaults for users of libsystemd. Switch to bfd until
    binutils has been fixed. (Closes: #851412)
  * Revert "core: turn on specifier expansion for more unit file settings"
    The expansion of the % character broke the fstab-generator and
    specifying the tmpfs size as percentage of physical RAM resulted in the
    size being set to 4k. (Closes: #851492)
  * Drop obsolete Conflicts, Breaks and Replaces
  * Require systemd-shim version which supports v232.
    See #844785

  [ Ondřej Nový ]
  * Redirect try-restart in init-functions hook (Closes: #851688)

 -- Michael Biebl <biebl@debian.org>  Wed, 18 Jan 2017 12:38:54 +0100

systemd (232-10) unstable; urgency=medium

  * Add NULL sentinel to strjoin.
    We haven't cherry-picked upstream commit 605405c6c which introduced a
    strjoin macro that adds the NULL sentinel automatically so we need to do
    it manually. (Closes: #851210)

 -- Michael Biebl <biebl@debian.org>  Fri, 13 Jan 2017 05:08:55 +0100

systemd (232-9) unstable; urgency=medium

  * Use --disable-wheel-group configure switch.
    Instead of mangling the tmpfiles via sed to remove the wheel group, use
    the configure switch which was added upstream in v230.
    See https://github.com/systemd/systemd/issues/2492
  * Update debian/copyright.
    Bob Jenkins released the lookup3.[ch] files as public domain which means
    there is no copyright holder.
  * Drop fallback for older reportbug versions when attaching files
  * debian/extra/init-functions.d/40-systemd: Stop checking for init env var.
    This env variable is no longer set when systemd executes a service so
    it's pointless to check for it.
  * debian/extra/init-functions.d/40-systemd: Stop setting
    _SYSTEMCTL_SKIP_REDIRECT=true.
    It seems we don't actually need it to detect recursive loops (PPID is
    sufficient) and by exporting it we leak _SYSTEMCTL_SKIP_REDIRECT into
    the runtime environment of the service. (Closes: #802018)
  * debian/extra/init-functions.d/40-systemd: Rename _SYSTEMCTL_SKIP_REDIRECT.
    Rename _SYSTEMCTL_SKIP_REDIRECT to SYSTEMCTL_SKIP_REDIRECT to be more
    consistent with other environment variables which are used internally by
    systemd, like SYSTEMCTL_SKIP_SYSV.
  * Various specifier resolution fixes.
    Turn on specifier expansion for more unit file settings.
    See https://github.com/systemd/systemd/pull/4835 (Closes: #781730)

 -- Michael Biebl <biebl@debian.org>  Thu, 12 Jan 2017 16:59:22 +0100

systemd (232-8) unstable; urgency=medium

  [ Martin Pitt ]
  * Drop systemd dependency from libnss-myhostname again.
    This NSS module is completely independent from systemd, unlike the other
    three.
  * Install 71-seat.rules into the initrd.
    This helps plymouth to detect applicable devices. (Closes: #756109)
  * networkd: Fix crash when setting routes.
  * resolved: Drop removal of resolvconf entry on stop.
    This leads to timeouts on shutdown via the resolvconf hooks and does not
    actually help much -- /etc/resolv.conf would then just be empty instead of
    having a nonexisting 127.0.0.53 nameserver, so manually stopping resolved
    in a running system is broken either way. (LP: #1648068)
  * Keep RestrictAddressFamilies on amd64.
    This option and libseccomp currently work on amd64 at least, so let's make
    sure it does not break there as well, and benefit from the additional
    protection at least on this architecture.
  * Explicitly set D-Bus policy dir.
    This is about to change upstream in
    https://github.com/systemd/systemd/pull/4892, but as explained in commit
    2edb1e16fb12f4 we need to keep the policies in /etc/ until stretch+1.

  [ Michael Biebl ]
  * doc: Clarify NoNewPrivileges in systemd.exec(5). (Closes: #756604)
  * core: Rework logic to determine when we decide to add automatic deps for
    mounts.  This adds a concept of "extrinsic" mounts. If mounts are
    extrinsic we consider them managed by something else and do not add
    automatic ordering against umount.target, local-fs.target,
    remote-fs.target. (Closes: #818978)
  * rules: Add persistent links for nbd devices. (Closes: #837999)

 -- Michael Biebl <biebl@debian.org>  Sat, 17 Dec 2016 01:54:18 +0100

systemd (232-7) unstable; urgency=medium

  [ Michael Biebl ]
  * Mark liblz4-tool build dependency as <!nocheck>
  * udev: Try mount -n -o move first
    initramfs-tools is not actually using util-linux mount (yet), so making
    mount -n --move the first alternative would trigger an error message if
    users have built their initramfs without busybox support.

  [ Alexander Kurtz ]
  * debian/extra/kernel-install.d/85-initrd.install: Remove an unnecessary
    variable. (Closes: #845977)

  [ Martin Pitt ]
  * Drop systemd-networkd's "After=dbus.service" ordering, so that it can
    start during early boot (for cloud-init.service). It will auto-connect to
    D-Bus once it becomes available later, and transient (from DHCP) hostname
    and timezone setting do not currently work anyway. (LP: #1636912)
  * Run hwdb/parse_hwdb.py during package build.
  * Package libnss-systemd
  * Make libnss-* depend on the same systemd package version.

 -- Martin Pitt <mpitt@debian.org>  Wed, 30 Nov 2016 14:38:36 +0100

systemd (232-6) unstable; urgency=medium

  * Add policykit-1 test dependency for networkd-test.py.
  * debian/rules: Don't destroy unit symlinks with sed -i.
    Commit 21711e74 introduced a "sed -i" to remove RestrictAddressFamilies=
    from units. This also caused unit symlinks to get turned into real files,
    causing D-Bus activated services like timedated to fail ("two units with
    the same D-Bus name").
  * Fall back to "mount -o move" in udev initramfs script
    klibc's mount does not understand --move, so for the time being we need to
    support both variants. (Closes: #845161)
  * debian/README.Debian: Document how to generate a shutdown log.
    Thanks 積丹尼 Dan Jacobson. (Closes: #826297)

 -- Martin Pitt <mpitt@debian.org>  Mon, 21 Nov 2016 10:39:57 +0100

systemd (232-5) unstable; urgency=medium

  * Add missing liblz4-tool build dependency.
    Fixes test-compress failure during package build.
  * systemd: Ship /var/lib.
    This will soon contain a polkit pkla file.

 -- Martin Pitt <mpitt@debian.org>  Sun, 20 Nov 2016 12:22:52 +0100

systemd (232-4) unstable; urgency=medium

  [ Martin Pitt ]
  * debian/tests/unit-config: Query pkg-config for system unit dir.
    This fixes confusion on merged-/usr systems where both /usr/lib/systemd and
    /lib/systemd exist. It's actually useful to verify that systemd.pc says the
    truth.
  * debian/tests/upstream: Fix clobbering of merged-/usr symlinks
  * debian/tests/systemd-fsckd: Create /etc/default/grub.d if necessary
  * debian/rules: Drop check for linking to libs in /usr.
    This was just an approximation, as booting without an initrd could still be
    broken by library updates (e. g. #828991). With merged /usr now being the
    default this is now completely moot.
  * Move kernel-install initrd script to a later prefix.
    60- does not leave much room for scripts that want to run before initrd
    building (which is usually one of the latest things to do), so bump to 85.
    Thanks to Sjoerd Simons for the suggestion.
  * Disable 99-default.link instead of the udev rule for disabling persistent
    interface names.
    Disabling 80-net-setup-link.rules will also cause ID_NET_DRIVER to not be
    set any more, which breaks 80-container-ve.network and matching on driver
    name in general. So disable the actual default link policy instead. Still
    keep testing for 80-net-setup-link.rules in the upgrade fix and
    73-usb-net-by-mac.rules to keep the desired behaviour on systems which
    already disabled ifnames via that udev rule.
    See https://lists.freedesktop.org/archives/systemd-devel/2016-November/037805.html
  * debian/tests/boot-and-services: Always run seccomp test
    seccomp is now available on all architectures on which Debian and Ubuntu
    run tests, so stop making this test silently skip if seccomp is disabled.
  * Bump libseccomp build dependency as per configure.ac.
  * Replace "Drop RestrictAddressFamilies=" patch with sed call.
    With that it will also apply to upstream builds/CI, and it is structurally
    simpler.
  * Rebuild against libseccomp with fixed shlibs. (Closes: #844497)

  [ Michael Biebl ]
  * fstab-generator: add x-systemd.mount-timeout option. (Closes: #843989)
  * build-sys: do not install ctrl-alt-del.target symlink twice.
    (Closes: #844039)
  * Enable lz4 support.
    While the compression rate is not as good as XZ, it is much faster, so a
    better default for the journal and especially systemd-coredump.
    (Closes: #832010)

  [ Felipe Sateler ]
  * Enable machines.target by default. (Closes: #806787)

  [ Evgeny Vereshchagin ]
  * debian/tests/upstream: Print all journal files.
    We don't print all journal files. This is misleading a bit:
    https://github.com/systemd/systemd/pull/4331#issuecomment-252830790
    https://github.com/systemd/systemd/pull/4395#discussion_r87948836

  [ Luca Boccassi ]
  * Use mount --move in initramfs-tools udev script.
    Due to recent changes in busybox and initramfs-tools the mount
    utility is no longer the one from busybox but from util-linux.
    The latter does not support mount -o move.
    The former supports both -o move and --move, so use it instead to be
    compatible with both.
    See this discussion for more details:
    https://bugs.debian.org/823856 (Closes: #844775)

 -- Michael Biebl <biebl@debian.org>  Sun, 20 Nov 2016 03:34:58 +0100

systemd (232-3) unstable; urgency=medium

  [ Felipe Sateler ]
  * Make systemd-delta less confused on merged-usr systems. (Closes: #843070)
  * Fix wrong paths for /bin/mount when compiled on merged-usr system.
    Then the build system finds /usr/bin/mount which won't exist on a
    split-/usr system. Set the paths explicitly in debian/rules and drop
    Use-different-default-paths-for-various-binaries.patch. (Closes: #843433)

  [ Martin Pitt ]
  * debian/tests/logind: Split out "pid in logind session" test
  * debian/tests/logind: Adjust "in logind session" test for unified cgroup
    hierarchy
  * debian/tests/boot-and-services: Check common properties of CLI programs.
    Verify that CLI programs have a sane behaviour and exit code when being
    called with --help, --version, or an invalid option.
  * nspawn: Fix exit code for --help and --version (Closes: #843544)
  * core: Revert using the unified hierarchy for the systemd cgroup.
    Too many things don't get along with it yet, like docker, LXC, or runc.
    (Closes: #843509)

 -- Martin Pitt <mpitt@debian.org>  Wed, 09 Nov 2016 09:34:45 +0100

systemd (232-2) unstable; urgency=medium

  * Drop RestrictAddressFamilies from service files.
    RestrictAddressFamilies= is broken on 32bit architectures and causes
    various services to fail with a timeout, including
    systemd-udevd.service.
    While this might actually be a libseccomp issue, remove this option for
    now until a proper solution is found. (Closes: #843160)

 -- Michael Biebl <biebl@debian.org>  Sat, 05 Nov 2016 22:43:27 +0100

systemd (232-1) unstable; urgency=medium

  [ Martin Pitt ]
  * New upstream release 232:
    - Fix "systemctl start" when ReadWriteDirectories is a symlink
      (Closes: ##792187)
    - Fix "journalctl --setup-keys" output (Closes: #839097)
    - Run run sysctl service if /proc/sys/net is writable, for containers
      (Closes: #840529)
    - resolved: Add d.f.ip6.arpa to the DNSSEC default negative trust anchors
      (Closes: #834453)
  * debian/tests/logind: Copy the current on-disk unit instead of the
    on-memory one.
  * Build sd-boot on arm64. gnu-efi is available on arm64 now.
    (Closes: #842617)
  * Link test-seccomp against seccomp libs to fix FTBFS
  * debian/rules: Remove nss-systemd (until we package it)
  * Install new systemd-mount

  [ Michael Biebl ]
  * Install new journal-upload.conf man pages in systemd-journal-remote

 -- Martin Pitt <mpitt@debian.org>  Fri, 04 Nov 2016 07:18:10 +0200

systemd (231-10) unstable; urgency=medium

  [ Martin Pitt ]
  * systemctl: Add --wait option to wait until started units terminate again.
  * nss-resolve: return NOTFOUND instead of UNAVAIL on resolution errors.
    This makes it possible to configure a fallback to "dns" without breaking
    DNSSEC, with "resolve [!UNAVAIL=return] dns".
  * libnss-resolve.postinst: Skip dns fallback if resolve is present.
    Only fall back to "dns" if nss-resolve is not installed (for the
    architecture of the calling program). Once it is, we never want to fall
    back to "dns" as that breaks enforcing DNSSEC verification and also
    pointlessly retries NXDOMAIN failures. (LP: #1624071)
  * unit: sent change signal before removing the unit if necessary
    (LP: #1632964)
  * networkd: Fix assertion crash on adding VTI with IPv6 addresses
    (LP: #1633274)
  * debian/tests/upstream: Stop specifying initrd, it is autodetected now.
  * debian/tests/upstream: Add gcc/libc-dev/make test dependencies,
    so that the tests can build helper binaries.

  [ Felipe Sateler ]
  * Explicitly disable installing the upstream-provided PAM configuration.
  * Register interest in the status of dracut and initramfs-tools in reportbug
    template

  [ Michael Biebl ]
  * Stop creating systemd-update-utmp-runlevel.service symlinks manually

 -- Martin Pitt <mpitt@debian.org>  Wed, 26 Oct 2016 13:24:37 +0200

systemd (231-9) unstable; urgency=medium

  * pid1: process zero-length notification messages again.
    Just remove the assertion, the "n" value was not used anyway. This fixes
    a local DoS due to unprocessed/unclosed fds which got introduced by the
    previous fix. (Closes: #839171) (LP: #1628687)
  * pid1: Robustify manager_dispatch_notify_fd()
  * test/networkd-test.py: Add missing writeConfig() helper function.

 -- Martin Pitt <mpitt@debian.org>  Thu, 29 Sep 2016 23:39:24 +0200

systemd (231-8) unstable; urgency=medium

  [ Martin Pitt ]
  * Replace remaining systemctl --failed with --state=failed
    "--failed" is deprecated in favor of --state.
  * debian/shlibs.local.in: More precisely define version of internal shared
    lib.
  * debian/tests/upstream: Drop blacklisting
    These tests now work fine without qemu.
  * debian/tests/storage: Avoid rmmod scsi_debug (LP: #1626737)
  * upstream build system: Install libudev, libsystemd, and nss modules to
    ${rootlibdir}. Drop downstream workaround from debian/rules.
  * Ubuntu: Disable resolved's DNSSEC for the final 16.10 release.
    Resolved's DNSSEC support is still not mature enough, and upstream
    recommends to disable it in stable distro releases still.
  * Fix abort/DoS on zero-length notify message triggers (LP: #1628687)
  * resolved: don't query domain-limited DNS servers for other domains
    (LP: #1588230)

  [ Antonio Ospite ]
  * Update systemd-user pam config to require pam_limits.so.
    (Closes: #838191)

 -- Martin Pitt <mpitt@debian.org>  Thu, 29 Sep 2016 13:40:21 +0200

systemd (231-7) unstable; urgency=medium

  [ Michael Biebl ]
  * fsckd: Do not exit on idle timeout if there are still clients connected
    (Closes: #788050, LP: #1547844)

  [ Martin Pitt ]
  * 73-usb-net-by-mac.rules: Split kernel command line import line.
    Reportedly this makes the rule actually work on some platforms. Thanks Alp
    Toker! (LP: #1593379)
  * debian/tests/boot-smoke: Only run 5 iterations
  * systemd.postinst: Drop obsolete setcap call for systemd-detect-virt.
    Drop corresponding libcap2-bin dependency.
  * debian/tests/systemd-fsckd: Robustify check for "unit was running"
    (LP: #1624406)
  * debian/extra/set-cpufreq: Use powersave with intel_pstate.
    This is what we did on xenial, and apparently powersave is still actually
    better than performance. Thanks to Doug Smythies for the measurements!
    (LP: #1579278)
  * Ubuntu: Move ondemand.service from static to runtime enablement.
    This makes it easier to keep performance, by disabling ondemand.service.
    Side issue in LP: #1579278
  * Revert "networkd: remove route if carrier is lost"
    This causes networkd to drop addresses from unmanaged interfaces in some
    cases. (Closes: #837759)
  * debian/tests/storage: Avoid stderr output of stopping systemd-cryptsetup@.service
  * libnss-*.prerm: Remove possible [key=value] options from NSS modules as well.
    (LP: #1625584)

 -- Martin Pitt <mpitt@debian.org>  Tue, 20 Sep 2016 15:03:06 +0200

systemd (231-6) unstable; urgency=medium

  [ Martin Pitt ]
  * Add alternative iptables-dev build dependencies
    libiptc-dev is very new and not yet present in stable Debian/Ubuntu releases.
    Add it as a fallback build dependency for backports and upstream tests.
  * Detect if seccomp is enabled but seccomp filtering is disabled
    (Closes: #832713)
  * resolved: recognize DNS names with more than one trailing dot as invalid
    (LP: #1600000)
  * debian/tests/smoke: Store udev db dump artifact on failure
  * networkd: limit the number of routes to the kernel limit
  * systemctl: consider service running only when it is in active or reloading state
  * networkd: remove route if carrier is lost
  * Add Ref()/Unref() bus calls for units

  [ Felipe Sateler ]
  * git-cherry-pick: always recreate the patch-queue branch.

  [ Dimitri John Ledkov ]
  * Use idiomatic variables from dpkg include.

 -- Martin Pitt <mpitt@debian.org>  Sun, 11 Sep 2016 15:00:55 +0200

systemd (231-5) unstable; urgency=medium

  [ Iain Lane ]
  * Let graphical-session-pre.target be manually started (LP: #1615341)

  [ Felipe Sateler ]
  * Add basic version of git-cherry-pick
  * Replace Revert-units-add-a-basic-SystemCallFilter-3471.patch with upstream
    patch
  * sysv-generator: better error reporting. (Closes: #830257)

  [ Martin Pitt ]
  * 73-usb-net-by-mac.rules: Test for disabling 80-net-setup-link.rules more
    efficiently. Stop calling readlink at all and just test if
    /etc/udev/rules.d/80-net-setup-link.rules exists -- a common way to
    disable an udev rule is to just "touch" it in /etc/udev/rule.d/ (i. e.
    empty file), and if the rule is customized we cannot really predict anyway
    if the user wants MAC-based USB net names or not. (LP: #1615021)
  * Ship kernel-install (Closes: #744301)
  * Add debian/extra/kernel-install.d/60-initrd.install.
    This kernel-install drop-in copies the initrd of the selected kernel to
    the EFI partition.
  * bootctl: Automatically detect ESP partition.
    This makes bootctl work with Debian's /boot/efi/ mountpoint without having
    to explicitly specify --path.
    Patches cherry-picked from upstream master.
  * systemd.NEWS: Point out that alternatively rcS scripts can be moved to
    rc[2-5]. Thanks to Petter Reinholdtsen for the suggestion!

  [ Michael Biebl ]
  * Enable iptables support (Closes: #787480)
  * Revert "logind: really handle *KeyIgnoreInhibited options in logind.conf"
    The special 'key handling' inhibitors should always work regardless of
    any *IgnoreInhibited settings – otherwise they're nearly useless.
    Update man pages to clarify that *KeyIgnoreInhibited only apply to a
    subset of locks (Closes: #834148)

 -- Martin Pitt <mpitt@debian.org>  Fri, 26 Aug 2016 10:58:07 +0200

systemd (231-4) unstable; urgency=medium

  * Revert "pid1: reconnect to the console before being re-executed"
    This unbreaks consoles after "daemon-reexec". (Closes: #834367)

 -- Martin Pitt <mpitt@debian.org>  Thu, 18 Aug 2016 07:03:13 +0200

systemd (231-3) unstable; urgency=medium

  * resolved resolvconf integration: Run resolvconf without privilege
    restrictions. On some architectures (at least ppc64el), running resolvconf
    does not work with MemoryDenyWriteExecute=yes. (LP: #1609740)
  * Revert unit usage of MemoryDenyWriteExecute=yes. This is implemented
    through seccomp as well. (Closes: #832713)

 -- Martin Pitt <mpitt@debian.org>  Mon, 15 Aug 2016 09:58:09 +0200

systemd (231-2) unstable; urgency=medium

  [ Martin Pitt ]
  * debian/rules: Fix UPSTREAM_VERSION for upstream master builds
  * Limit "link against /usr" check to some critical binaries only and add
    generators
  * debian/rules: Put back cleanup of *.busname (Closes: #833487)
  * debian/tests/localed-x11-keymap: Robustify cleanup
  * debian/tests/localed-x11-keymap: Check that localed works without
    /etc/default/keyboard. This reproduces #833849.
  * Revert "units: add a basic SystemCallFilter (#3471)"
    This causes fatal failures on kernels that don't have seccomp enabled.
    This can be reactivated once
    https://github.com/systemd/systemd/issues/3882 is fixed.
    (Closes: #832713, #832893)

  [ Simon McVittie ]
  * localed: tolerate absence of /etc/default/keyboard.
    The debian-specific patch to read Debian config files was not tolerating
    the absence of /etc/default/keyboard. This causes systemd-localed to
    fail to start on systems where that file isn't populated (like embedded
    systems without keyboards). (Closes: #833849)

 -- Martin Pitt <mpitt@debian.org>  Sun, 14 Aug 2016 10:54:57 +0200

systemd (231-1) unstable; urgency=low

  [ Martin Pitt ]
  * New upstream release 231:
    - Fix "Failed to create directory /str/sys/fs/selinux: Read-only file
      system" warning. (Closes: #830693)
  * systemd.postinst: Remove systemd-networkd-resolvconf-update.path removal
    leftover. (Closes: #830778)
  * Drop support for rcS.d SysV init scripts.
    These are prone to cause dependency loops, and almost all packages with
    rcS scripts now ship a native systemd service.
  * networkd: Handle router advertisements in userspace again.
    Drop Revert-Revert-networkd-ndisc-revert-to-letting-the-k.patch.
    Bug #814566/#815586 got fixed in 230, and #815884 and #815884 and #815793
    are unreproducible and need more reporter feedback.
  * debian/gbp.conf: Enable dch options "full" and "multimaint-merge"
  * systemd-sysv: Add Conflicts: systemd-shim.
    To avoid shim trying to claim the D-Bus interfaces.
  * Add graphical-session.target user unit.
  * Add graphical-session-pre.target user unit
  * Add debian/extra/units-ubuntu/user@.service.d/timeout.conf.
    This avoids long hangs during shutdown if user services fail/hang due to
    X.org going away too early. This is mostly a workaround, so only install
    for Ubuntu for now.
  * Dynamically add upstream version to debian/shlibs.local
  * Set Debian/Ubuntu downstream support URL in journal catalogs
    (Closes: #769187)

  [ Michael Biebl ]
  * Restrict Conflicts: openrc to << 0.20.4-2.1.
    Newer versions of openrc no longer ship conflicting implementations of
    update-rc.d/invoke-rc.d.
  * Add Depends: dbus to systemd-container.
    This is required for systemd-machined and systemd-nspawn to work
    properly. (Closes: #830575)
  * Drop insserv.conf generator.
    We no longer parse /etc/insserv.conf and /etc/insserv.conf.d/* and
    augment services with that dependency information via runtime drop-in
    files. Services which want to provide certain system facilities need to
    pull in the corresponding targets themselves. Either directly in the
    native service unit or by shipping a drop-in snippet for SysV init
    scripts. (Closes: #825858)
  * getty-static.service: Only start if we have a working VC subsystem.
    Use ConditionPathExists=/dev/tty0, the same check as in getty@.service,
    to determine whether we have a functional VC subsystem and we should
    start any gettys. (Closes: #824779)
  * Stop mentioning snapshot and restore in the package description.
    Support for the .snapshot unit type has been removed upstream.
  * Drop sigpwr-container-shutdown.service.
    This is no longer necessary as lxc-stop has been fixed to use SIGRTMIN+3
    to shut down systemd based LXC containers.
    https://github.com/lxc/lxc/pull/1086
    https://www.freedesktop.org/wiki/Software/systemd/ContainerInterface/

  [ Felipe Sateler ]
  * Add versioned breaks for packages shipping rcS init scripts

 -- Martin Pitt <mpitt@debian.org>  Tue, 26 Jul 2016 12:17:14 +0200

systemd (230-7) unstable; urgency=medium

  * Tell dh_shlibdeps to look in the systemd package for libraries. Otherwise
    dpkg-shlibdeps fails to find libsystemd-shared as we no longer create a
    shlibs file for it.
  * Add Build-Depends-Package to libudev1.symbols and libsystemd0.symbols.
    This ensures proper dependencies when a package has a Build-Depends on a
    higher version of libudev-dev or libsystemd-dev then what it gets from the
    used symbols.

 -- Michael Biebl <biebl@debian.org>  Fri, 08 Jul 2016 13:04:33 +0200

systemd (230-6) unstable; urgency=medium

  [ Martin Pitt ]
  * debian/tests/boot-smoke: Stop running in containers again, too unreliable
    on Ubuntu s390x right now.

  [ Michael Biebl ]
  * Bump Build-Depends on debhelper to (>= 9.20160114), required for
    --dbgsym-migration support.
  * Install test-udev binary into $libdir/udev/ not $libdir. Only libraries
    should be installed directly into $libdir.
  * Exclude libsystemd-shared from dh_makeshlibs.

  [ Felipe Sateler ]
  * Do not install libsystemd-shared.so symlink
  * {machine,system}ctl: always pass &changes and &n_changes (Closes: #830144)

  [ Michael Prokop ]
  * debian/tests/logind: Ensure correct version of logind is running.

 -- Michael Biebl <biebl@debian.org>  Thu, 07 Jul 2016 15:22:16 +0200

systemd (230-5) unstable; urgency=medium

  [ Martin Pitt ]
  * Sync test/networkd-test.py with current upstream master, and remove our
    debian/tests/networkd copy. Directly run test/networkd-test.py in
    autopkgtest.
  * debian/extra/rules/73-usb-net-by-mac.rules: Disable when
    /etc/udev/rules.d/80-net-setup-link.rules is a symlink to /dev/null, to be
    consistent with the documented way to disable ifnames. (Closes: #824491,
    LP: #1593379)
  * debian/rules: Ignore libcap-ng.so in the "does anything link against /usr"
    check, to work around libaudit1 recently gaining a new dependency against
    that library (#828991). We have no influence on that ourselves. This fixes
    the FTBFS in the meantime.

  [ Felipe Sateler ]
  * Convert common code into a private shared library. This saves about 9 MB
    of installed size in the systemd package, and some more in systemd-*.

 -- Martin Pitt <mpitt@debian.org>  Fri, 01 Jul 2016 09:15:12 +0200

systemd (230-4) unstable; urgency=medium

  [ Martin Pitt ]
  * tmp.mount: Add nosuid and nodev mount options. This restores compatibility
    with the original SysV int RAMTMP defaults. (Closes: #826377)
  * debian/tests/upstream: Some tests fail on platforms without QEMU at the
    moment due to upstream PR#3587; blacklist these for now if QEMU is not
    available.
  * debian/rules: Don't run the "anything links against /usr" check for
    upstream tests, as those run on Ubuntu 16.04 LTS which does not yet have
    libidn moved to /lib.
  * debian/tests/upstream: Clean up old journals before running a test, to
    avoid printing a wrong one on failure.
  * debian/tests/upstream: Do not run the QEMU tests on i386. Nested QEMU on
    i386 causes testbed hangs on Ubuntu's cloud infrastructure, which is the
    only place where these actually run.
  * resolved: Fix SERVFAIL handling and introduce a new "Cache=" option to
    disable local caching.
  * resolved: Support IPv6 zone indices in resolv.conf. (LP: #1587489)
  * resolved: Update resolv.conf when calling SetLinkDNS().
  * debian/tests/storage: Sync and settle udev after luksFormat, to reduce the
    chance of seeing some half-written signatures.
  * debian/tests/networkd: Stop skipping the two DHCP6 tests, this regression
    seems to have been fixed now.
  * resolved: respond to local resolver requests on 127.0.0.53:53. This
    provides compatibility with clients that don't use NSS but do DNS queries
    directly, such as Chrome.
  * resolved: Don't add route-only domains to /etc/resolv.conf.
  * systemd-resolve: Add --flush-caches and --status commands.
  * Add debian/extra/units/systemd-resolved.service.d/resolvconf.conf to tell
    resolvconf about resolved's builtin DNS server on 127.0.0.53. With that,
    DNS servers picked up via networkd are respected when using resolvconf,
    and software like Chrome that does not do NSS (libnss-resolve) still gets
    proper DNS resolution. Drop the brittle and ugly
    systemd-networkd-resolvconf-update.{path,service} hack instead.
  * debian/tests/boot-smoke: Run in containers as well.

  [ Laurent Bigonville ]
  * Build with IDN support. (Closes: #814528)

 -- Martin Pitt <mpitt@debian.org>  Wed, 29 Jun 2016 15:23:32 +0200

systemd (230-3) unstable; urgency=medium

  [ Martin Pitt ]
  * debian/tests/boot-and-services: Adjust test_tmp_mount() for fixed
    systemctl exit code for "unit not found" in upstream commit ca473d57.
  * debian/tests/boot-and-services, test_no_failed(): Show journal of failed
    units.
  * debian/extra/init-functions.d/40-systemd: Adjust to changed systemctl
    show behaviour in 231: now this fails for nonexisting units instead of
    succeeding with "not-found". Make the code compatible to both for now.
  * Fix networkd integration with resolvconf for domain-limited DNS servers,
    so that these don't appear as global nameservers in resolv.conf. Thanks
    Andy Whitcroft for the initial fix! Add corresponding test case to
    debian/tests/networkd. (LP: #1587762)
  * resolved: Fix comments in resolve.conf for search domain overflows.
    (LP: #1588229)
  * On Ubuntu, provide an "ondemand.service" that replaces
    /etc/init.d/ondemand. The latter does not exist any more when
    "initscripts" falls out of the default installation. (LP: #1584124) This
    now does not do a fixed one-minute wait but uses "Type=idle" instead. This
    also becomes a no-op when the CPU supports "intel_pstate" (≤ 5 years old),
    as on these the ondemand/powersave schedulers are actually detrimental.
    (LP: #1579278)
  * debian/systemd-container.install: Drop *.busname installation, they are
    going away upstream.
  * debian/extra/init-functions.d/40-systemd: Do not call systemctl
    daemon-reload if the script is called as user (like reportbug does). Also
    make sure that daemon-reload will not invoke polkit.
  * Install test-udeb from .libs, to avoid installing the automake shell
    wrapper.
  * Fix transaction restarting in resolved to avoid async processing of
    free'd transactions.
    (Closes: #817210, LP: #1587727, #1587740, #1587762, #1587740)
  * Add "upstream" autopkgtest that runs the test/TEST* upstream integration
    tests in QEMU and nspawn.
  * Build systemd-sysusers binary, for using in rkt. Do not ship the
    corresponding unit and sysusers.d/ files yet, as these need some
    Debianization and an autopkgtest. (Closes: #823322)
  * debian/tests/systemd-fsckd: Adjust was_running() to also work for version
    230.

  [ Michael Biebl ]
  * Add "systemctl daemon-reload" to lsb init-functions hook if the LoadState
    of a service is "not-found". This will run systemd-sysv-generator, so SysV
    init scripts that aren't installed by the package manager should be picked
    up automatically. (Closes: #825913)
  * automount: handle expire_tokens when the mount unit changes its state.
    (Closes: #826512)
  * debian/systemd.preinst: Correctly determine whether a service is enabled.
    Testing for the return code alone is not sufficient as we need to
    differentiate between "generated" and "enabled" services.
    (Closes: #825981)

  [ Felipe Sateler ]
  * Drop configure option --disable-compat-libs. It no longer exists.
  * Add policykit-1 to Suggests. It is used to allow unprivileged users to
    execute certain commands. (Closes: #827756)

 -- Martin Pitt <mpitt@debian.org>  Tue, 21 Jun 2016 23:51:07 +0200

systemd (230-2) unstable; urgency=medium

  [ Martin Pitt ]
  * Don't add a Breaks: against usb-modeswitch when building on Ubuntu; there
    it does not use hotplug.functions and is a lower version.
  * boot-and-services autopkgtest: Add missing xserver-xorg and
    lightdm-greeter test dependencies, so that lightdm can start.
    (See LP #1581106)
  * Re-disable logind's KillUserProcesses option by default. (Closes: #825394)

  [ Michael Biebl ]
  * Drop --disable-silent-rules from debian/rules. This is now handled by dh
    directly depending on whether the DH_QUIET environment variable is set.

 -- Martin Pitt <mpitt@debian.org>  Tue, 31 May 2016 12:02:14 +0200

systemd (230-1) unstable; urgency=medium

  [ Martin Pitt ]
  * New upstream release 230.
    - Fix rare assertion failure in hashmaps. (Closes: #816612)
    - Fix leaking scope units. (Closes: #805477)
    - Fix wrong socket ownership after daemon-reload. (LP: #1577001)
    - udev: Fix touch screen detection. (LP: #1530384)
  * Drop cmdline-upstart-boot autopkgtest. It was still needed up to Ubuntu
    16.04 LTS, but upstart-sysv is not supported any more in Debian and Ubuntu
    now.
  * udev: Drop hotplug.functions, now that the last remaining user of this got
    fixed. Add appropriate versioned Breaks:.
  * debian/extra/rules/70-debian-uaccess.rules: Add some more FIDO u2f devices
    from different vendors. Thanks Atoyama Tokanawa.
  * Remove "bootchart" autopkgtest, this upstream version does not ship
    bootchart any more. It will be packaged separately.

  [ Michael Biebl ]
  * Drop obsolete --disable-bootchart configure switch from udeb build.
  * Remove obsolete /etc/systemd/bootchart.conf conffile on upgrades.

 -- Martin Pitt <mpitt@debian.org>  Mon, 23 May 2016 09:42:51 +0200

systemd (229-6) unstable; urgency=medium

  * systemd-container: Prefer renamed "btrfs-progs" package name over
    "btrfs-tools". (Closes: #822629)
  * systemd-container: Recommend libnss-mymachines. (Closes: #822615)
  * Drop systemd-dbg, in favor of debhelpers' automatic -dbgsym packages.
  * Drop Add-targets-for-compatibility-with-Debian-insserv-sy.patch; we don't
    need $x-display-manager any more as most/all DMs ship native services, and
    $mail-transport-agent is not widely used (not even by our default MTA
    exim4).
  * Unify our two patches for Debian specific configuration files.
  * Drop udev-re-enable-mount-propagation-for-udevd.patch, i. e. run udevd in
    its own slave mount name space again. laptop-mode-tools 1.68 fixed the
    original bug (#762018), thus add a Breaks: to earlier versions.
  * Ship fbdev-blacklist.conf in /lib/modprobe.d/ instead of /etc/modprobe.d/;
    remove the conffile on upgrades.
  * Replace util-Add-hidden-suffixes-for-ucf.patch with patch that got
    committed upstream.
  * Replace Stop-syslog.socket-when-entering-emergency-mode.patch with patch
    that got committed upstream.
  * debian/udev.README.Debian: Adjust documentation of MAC based naming for
    USB network cards to the udev rule, where this was moved to in 229-5.
  * debian/extra/init-functions.d/40-systemd: Invoke status command with
    --no-pager, to avoid blocking scripts that call an init.d script with
    "status" with an unexpected pager process. (Closes: #765175, LP: #1576409)
  * Add debian/extra/rules/70-debian-uaccess.rules: Make FIDO U2F dongles
    accessible to the user session. This avoids having to install libu2f-host0
    (which isn't discoverable at all) to make those devices work.
    (LP: #1387908)
  * libnss-resolve: Enable systemd-resolved.service on package installation,
    as this package makes little sense without resolved.
  * Add a DHCP exit hook for pushing received NTP servers into timesyncd.
    (LP: #1578663)
  * debian/udev.postinst: Fix migration check from the old persistent-net
    generator to not apply to chroots. (Closes: #813141)
  * Revert "enable TasksMax= for all services by default, and set it to 512".
    Introducing a default limit on number of threads broke a lot of software
    which regularly needs more, such as MySQL and RabbitMQ, or services that
    spawn off an indefinite number of subtasks that are not in a scope, like
    LXC or cron. 512 is way too much for most "simple" services, and it's way
    too little for the ones mentioned above. Effective (and much stricter)
    limits should instead be put into units individually.
    (Closes: #823530, LP: #1578080)
  * Split out udev rule to name USB network interfaces by MAC address into
    73-usb-net-by-mac.rules, so that it's easier to disable. (Closes: #824025)
  * 73-usb-net-by-mac.rules: Disable when net.ifnames=0 is specified on the
    kernel command line, to be consistent with disabling the *.link files.
  * 73-special-net-names.rule: Name the IBM integrated management module
    virtual USB network card "ibmimm". Thanks Marco d'Itri!

 -- Martin Pitt <mpitt@debian.org>  Thu, 12 May 2016 09:40:19 +0200

systemd (229-5) unstable; urgency=medium

  * debian/tests/unit-config: Call "daemon-reload" to clean up generated units
    in between tests.
  * debian/tests/unit-config: Check that enable/disable commands are
    idempotent.
  * debian/tests/unit-config: Detect if system units are in /usr/, so that the
    test works on systems with merged /usr.
  * debian/tests/unit-config: Use systemd-sysv-install instead of update-rc.d
    directly, so that the test works under Fedora too.
  * debian/tests/unit-config: Check disabling of a "systemctl link"ed unit,
    and check "systemctl enable" on a unit with full path which is not in the
    standard directories.
  * Rename debian/extra/rules/73-idrac.rules to 73-special-net-names.rules, as
    it is going to get rules for other devices. Also install it into the
    initramfs.
  * debian/extra/rules/73-special-net-names.rules: Add DEVPATH number based
    naming schema for ibmveth devices. (LP: #1561096)
  * Don't set SYSTEMD_READY=0 on DM_UDEV_DISABLE_OTHER_RULES_FLAG=1 devmapper
    devices with "change" events, as this causes spurious unmounting with
    multipath devices. (LP: #1565969)
  * Fix bogus "No [Install] section" warning when enabling a unit with full
    path. (LP: #1563590)
  * debian/tests/cmdline-upstart-boot: In test_rsyslog(), check for messages
    from dbus instead of NetworkManager. NM 1.2 does not seem to log to syslog
    by default any more.
  * Bump Standards-Version to 3.9.8 (no changes necessary).
  * debian/tests/boot-smoke: Add some extra debugging if there are pending
    jobs after 10s, to figure out why lightdm is sometimes "restarting".
    (for LP #1571673)
  * debian/tests/boot-smoke: Configure dummy X.org driver (like in the
    boot-and-services test), to avoid lightdm randomly fail. (LP: #1571673)
  * Move Debian specific patches into debian/patches/debian (which translates
    to "Gbp-Pq: Topic debian" with pq). This keeps upstream vs. Debian
    patches separated without the comments in debian/patches/series (which
    always get removed by "pq export").
  * Don't ship an empty /etc/X11/xinit/xinitrc.d/ directory, this isn't
    supported in Debian. (Closes: #822198)
  * udev: Mark nbd as inactive until connected. (Closes: #812485)
  * On shutdown, unmount /tmp before disabling swap. (Closes: #788303)
  * debian/systemd-coredump.postinst: Do daemon-reload before starting
    systemd-coredump, as the unit file may have changed on upgrades.
    (Closes: #820325)
  * Set MAC based name for USB network interfaces only for universally
    administered (i. e. stable) MACs, not for locally administered (i. e.
    randomly generated) ones. Drop /lib/systemd/network/90-mac-for-usb.link
    (as link files don't currently support globs for MACAddress=) and replace
    with an udev rule in /lib/udev/rules.d/73-special-net-names.rules.
    (Closes: #812575, LP: #1574483)

 -- Martin Pitt <mpitt@debian.org>  Mon, 25 Apr 2016 11:08:11 +0200

systemd (229-4) unstable; urgency=medium

  * Fix assertion crash when processing a (broken) device without a sysfs
    path. (Closes: #819290, LP: #1560695)
  * Fix crash when shutdown is issued from a non-tty. (LP: #1553040)
  * networkd: Stay running while any non-loopback interface is up.
    (Closes: #819414)
  * Fix reading uint32 D-Bus properties on big-endian.
  * Fix crash if an udev device has many tags or devlinks. (LP: #1564976)
  * systemctl, loginctl, etc.: Don't start polkit agent when running as root.
    (LP: #1565617)
  * keymap: Add Add HP ZBook (LP: #1535219) and HP ProBook 440 G3.
  * systemd.resource-control.5: Fix links to cgroup documentation on
    kernel.org. (Closes: #819970)
  * Install test-udev into libudev-dev, so that we have it available for
    autopkgtests.
  * Add "udev" autopkgtest for running the upstream test/udev-test.pl.

 -- Martin Pitt <mpitt@debian.org>  Thu, 07 Apr 2016 08:11:10 +0200

systemd (229-3) unstable; urgency=medium

  [ Martin Pitt ]
  * debian/tests/timedated: Add tests for "timedatectl set-local-rtc".
  * Be more tolerant in parsing /etc/adjtime.
  * debian/systemd.postinst: Don't fail package installation if systemctl
    daemon-reload trigger fails. This does not fix the root cause of the
    reload failures, but at least causes fewer packages to be in a broken
    state after upgrade, so that a reboot or apt-get -f install have a much
    higher chance in succeeding. (For bugs like LP #1502097 or LP #1447654)
  * debian/tests/networkd: Skip test_hogplug_dhcp_ip6 when running against
    upstream as well.
  * debian/tests/boot-and-services: Wait for units to stop with a "systemctl
    is-active" loop instead of static sleeps.
  * debian/tests/networkd: Skip DHCPv6 tests for downstream packages too. This
    is an actual regression in networkd-229, to be investigated. But this
    shouldn't hold up reverse dependencies.
  * Fix assertion in add_random(). (LP: #1554861)
  * debian/tests/boot-and-services: Don't assert on "Stopped Container c1"
    message in NspawnTests.test_service(), this is sometimes not present. Just
    check that the unit did not fail.
  * Add "adduser" dependency to systemd-coredump, to quiesce lintian.
  * Bump Standards-Version to 3.9.7 (no changes necessary).
  * Fix timespec parsing by correctly initializing microseconds.
    (Closes: #818698, LP: #1559038)
  * networkd: Add fallback if FIONREAD is not supported. (Closes: #818488)
  * Cherry-pick various fixes from upstream master.
    - Fixes logout when changing the current target. (Closes: #805442)

  [ Evgeny Vereshchagin ]
  * debian/tests/boot-and-services: Search systemd-coredump's output by
    SYSLOG_IDENTIFIER.
  * Add missing "Recommends: btrfs-tools" to systemd-container.
  * Add systemd-coredump postinst/prerm to start/stop systemd-coredump.socket
    without a reboot. (Closes: #816767)

  [ Felipe Sateler ]
  * Set the paths of loadkeys and setfont via configure arguments, not a patch

 -- Martin Pitt <mpitt@debian.org>  Mon, 21 Mar 2016 14:11:44 +0100

systemd (229-2) unstable; urgency=medium

  * time-util: map ALARM clockids to non-ALARM clockids in now(), to work on
    architectures which don't support CLOCK_BOOTTIME_ALARM. Fixes FTBFS on
    many architectures.
  * debian/systemd.postinst: Add missing newline to /etc/adjtime migration.
    (See #699554)
  * debian/systemd.postinst: Only try to enable tmp.mount if we actually
    copied it to /etc. Don't try to enable a generated unit. (LP: #1545707)
  * debian/tests/boot-and-services: Increase timeouts of test_bash_crash from
    5 to 10 seconds, and sync the journal after every iteration.
  * debian/extra/checkout-upstream: Try again after one minute if git checkout
    fails, to avoid failures from transient network errors.
  * debian/tests/systemd-fsckd: Use grub.d/50-cloudimg-settings.cfg as a
    template for generating our custom one instead of 90-autopkgtest.cfg. The
    latter does not exist on non-x86 architectures and is not relevant for
    this test.
  * debian/tests/boot-and-services: Skip journal test for test_bash_crash when
    running against upstream, as this currently fails most of the time. To be
    investigated.
  * debian/tests/networkd: Skip test_coldplug_dhcp_ip6 when running against
    upstream, as this is brittle there. To be investigated.
  * debian/tests/bootchart: Skip test if bootchart is not available or
    testing in upstream mode. bootchart got removed from master and will be
    moved to a separate repository.
  * debian/tests/boot-and-services: Show verbose journal output on failure in
    nspawn test, and sync journal before.
  * Move systemd-coredump socket and service into systemd-coredump binary
    package.
  * Revert changing the default core dump ulimit and core_pattern. This
    completely breaks core dumps without systemd-coredump. It's also
    contradicting core(8). (Closes: #815020)
  * Fix addresses for type "sit" tunnels. (Closes: #816132)
  * networkd: Go back to letting the kernel handle IPv6 router advertisements,
    as networkd's own currently has too many regressions. Thanks to Stefan
    Lippers-Hollmann for investigating this! (Closes: #814566,
    #814667, #815586, #815884, #815793)

 -- Martin Pitt <mpitt@debian.org>  Sun, 28 Feb 2016 22:16:12 +0100

systemd (229-1) unstable; urgency=medium

  * New upstream release 229.
    - Fix systemctl behaviour in chroots. (Closes: #802780)
    - Fix SELinux context of /run/user/$UID. (Closes: #775651)
    - Add option to optionally turn of color output. (Closes: #783692)
    - Don't git-ignore src/journal-remote/browse.html. (Closes: #805514)
    - Do not warn about Wants depencencies on masked units. (LP: #1543282)
  * debian/systemd.install: Ship the new systemd-resolve.
  * libsystemd0.symbols: Add new symbols from this release.
  * systemd-coredump.postinst: Create systemd-coredump system user.
  * debian/tests/systemd-fsckd: Tame overly strict test for failed plymouth
    unit, which is a race condition with plymouthd auto-stopping.
    (LP: #1543144)
  * Drop timedated-don-t-rely-on-usr-being-mounted-in-the-ini.patch.
    initramfs-tools has mounted /usr since Jessie, and tzdata now creates
    /etc/localtime as a symlink too (see #803144).
  * Use-different-default-paths-for-various-binaries.patch: Drop path changes
    for setcap (which is already a build dep and not used at all) and sulogin
    (which is now in util-linux).
  * Remove obsolete udev maintainer script checks:
    - Drop check for kernel >= 2.6.32, which released in 2009.
    - Drop restarting of some daemons due to the devtmpfs migration, which
      happened before the above kernel even.
    - Drop support for forcing upgrades on kernels known not to work via
      /etc/udev/kernel-upgrade. Don't pretend that this would help, as users
      could end up with a non-bootable system. Always fail early in preinst
      when it's still possible to install a working kernel.
    - Drop postinst test for "running in containers" -- it's actually possible
      to run udev in containers if you mount /sys r/w and you know what you
      are doing. Also, the init.d script and systemd service do that check
      again.
    - Keep the kernel feature and chroot checks, as these are still useful.
      Simplify check_kernel_features() by eliminating some variables.
    - Drop debconf templates. Two of them are obsolete, and having
      CONFIG_SYSFS_DEPRECATED is now so implausible that this doesn't warrant
      the overhead and translator efforts.
  * Drop debian/tests/ifupdown-hotplug. The units moved into ifupdown, so the
    test should go there too (see #814312).
  * debian/tests/control: Reorder tests and add a comment which ones should
    not be run for an upstream build.
  * debian/tests/control: Rearrange tests and avoid removing test dependencies
    to minimize testbed resets.
  * Add debian/extra/checkout-upstream: Script to replace the current
     source with a checkout of an upstream pull request, branch, or commit,
     and remove debian/patches/. Call from debian/rules if $TEST_UPSTREAM is
     set. This will be used for upstream CI.
  * Enable seccomp support on powerpc, ppc64el, and s390x.

 -- Martin Pitt <mpitt@debian.org>  Thu, 11 Feb 2016 21:02:39 +0100

systemd (228-6) unstable; urgency=medium

  * Make-run-lock-tmpfs-an-API-fs.patch: Drop /run/lock from
    tmpfiles.d/legacy.conf to avoid the latter clobbering the permissions of
    /run/lock. Fixes fallout from cleanup in -5 that resulted /run/lock to
    have 0755 permissions instead of 1777. (LP: #1541775)

 -- Martin Pitt <mpitt@debian.org>  Thu, 04 Feb 2016 11:46:54 +0100

systemd (228-5) unstable; urgency=medium

  [ Martin Pitt ]
  * Drop systemd-vconsole-setup.service: It has never been installed/used in
    Debian and is not necessary for Ubuntu any more.
  * Drop halt-local.service. This has never been documented/used in Debian.
    (LP: #1532553)
  * debian/extra/initramfs-tools/scripts/init-bottom/udev: Prefer "nuke"
    again, it comes from klibc-utils. But fall back to "rm" if it does not
    exist.
  * systemd-timesyncd.service.d/disable-with-time-daemon.conf: Also don't run
    if /usr/sbin/VBoxService exists, as virtualbox-guest-utils already
    provides time synchronization with the host. (Closes: #812522)
  * Drop Michael Stapelberg from Uploaders:, he stopped maintenance long ago.
    Thanks Michael for your great work in the past!
  * Replace "sysv-rc" dependency with Conflicts: openrc, file-rc. The
    rationale from #739679 still applies, but with the moving of
    {invoke,update}-rc.d to init-system-helpers we don't actually need
    anything from sysv-rc any more other than the assumption that SysV init
    scripts are enabled in /etc/rc?.d/ for the SysV generator to work (and
    file-rc and openrc don't do that).
  * debian/tests/timedated: Verify /etc/localtime symlink. Skip verifying the
    /etc/timezone file (which is Debian specific) if $TEST_UPSTREAM is set.
  * debian/tests/localed-locale: Check /etc/locale.conf if $TEST_UPSTREAM is
    set.
  * debian/tests/localed-x11-keymap: Test /etc/X11/xorg.conf.d/00-keyboard.conf
    if $TEST_UPSTREAM is set.
  * debian/tests/boot-and-services: Check for reaching graphical.target
    instead of default.target, as the latter is a session systemd state only.
  * debian/tests/boot-and-services: Skip tests which are known to fail/not
    applicable with testing upstream builds.
  * Drop Fix-up-tmpfiles.d-permissions-properly.patch:
    - /run/lock is already created differently by
      Make-run-lock-tmpfs-an-API-fs.patch, and contradicts to that.
    - /run/lock/lockdev/ isn't being used anywhere and got dropped
      upstream; backport the patch (tmpfiles-drop-run-lock-lockdev.patch).
    - Move dropping of "group:wheel" (which has never existed in Debian) into
      debian/rules, to also catch occurrences in other parts of the file which
      the static patch would overlook.
  * Shorten persistent identifier for CCW network interfaces (on s390x only).
    (LP: #1526808)
  * debian/rules: If $TEST_UPSTREAM is set (when building/testing upstream
    master instead of distro packages), don't fail on non-installed new files
    or new library symbols.
  * Add systemd-sysv conflict to upstart-sysv, and version the upstart
    conflict. This works with both Debian's and Ubuntu's upstart packages.

  [ Michael Biebl ]
  * Drop support for the /etc/udev/disabled flag file. This was a workaround
    for udev failing to install with debootstrap because it didn't use
    invoke-rc.d and therefor was not compliant with policy-rc.d. See #520742
    for further details. This is no longer the case, so supporting that file
    only leads to confusion about its purpose.
  * Retrigger cleanup of org.freedesktop.machine1.conf and
    hwclock-save.service now that dpkg has been fixed to correctly pass the
    old version to postinst on upgrade. (Closes: #802545)
  * Only ship *.link files as part of the udev package. The *.network files
    are solely used by systemd-networkd and should therefor be shipped by the
    systemd package. (Closes: #808237)
  * Cherry-pick a few fixes from upstream:
    - Fix unaligned access in initialize_srand(). (Closes: #812928)
    - Don't run kmod-static-nodes.service if module list is empty. This
      requires kmod v23. (Closes: #810367)
    - Fix typo in systemctl(1). (Closes: #807462)
    - Fix systemd-nspawn --link-journal=host to not fail if the directory
      already exists. (Closes: #808222)
    - Fix a typo in logind-dbus.c. The polkit action is named
      org.freedesktop.login1.power-off, not org.freedesktop.login1.poweroff.
    - Don't log an EIO error in gpt-auto-generator if blkid finds something
      which is not a partition table. (Closes: #765586)
    - Apply ACLs to /var/log/journal and also set them explicitly for
      system.journal.
  * Only skip the filesystem check for /usr if the /run/initramfs/fsck-usr
    flag file exists. Otherwise we break booting with dracut which uses
    systemd inside the initramfs. (Closes: #810748)
  * Update the instructions in README.Debian for creating /var/log/journal.
    They are now in line with the documentation in the systemd-journald(8) man
    page and ensure that ACLs and group permissions are properly set.
    (Closes: #800947, #805617)
  * Drop "systemctl daemon-reload" from lsb init-functions hook. This is no
    longer necessary as invoke-rc.d and init-system-helpers take care of this
    nowadays.

 -- Martin Pitt <mpitt@debian.org>  Wed, 03 Feb 2016 10:09:46 +0100

systemd (228-4) unstable; urgency=medium

  * debian/udev.README.Debian: Add alternative way of disabling ifnames.
    (Closes: #809339)
  * Put back /lib/udev/hotplug.functions, until the three remaining packages
    that use it stop doing so. (Closes: #810114)
  * debian/udev.README.Debian: Point out that any change to interface naming
    rules requires an initrd update.

 -- Martin Pitt <mpitt@debian.org>  Mon, 11 Jan 2016 07:12:40 +0100

systemd (228-3) unstable; urgency=medium

  [ Martin Pitt ]
  * debian/rules: Remove temporary debug output from test failures again. All
    Debian buildd kernels are recent enough now, but add a check for kernels
    older than 3.13 and ignore test failures for those.
  * debian/tests/networkd: Factor out dnsmasq specific test "router" setup, so
    that we can test against other implementations.
  * debian/tests/networkd: Add router setup using an (isolated) networkd
    process for configuring the veths and DHCP server.
  * debian/tests/networkd: On failure, only show journal for current test.
  * systemd-networkd-resolvconf-update.service: Wait for getting a name
    server, not just for getting online.
  * debian/tests/boot-and-services: Wait until bash crash stack trace is in
    the journal before asserting on it. Also relax RE to work on non-x86
    architectures.
  * debian/tests/networkd: If /etc/resolv.conf already has three nameservers,
    accept that too (as then the additional test one can't be added any more).
  * Fix FTBFS on x32. Thanks Helmut Grohne! (Closes: #805910)
  * debian/tests/networkd: For IPv6 tests, also wait for IPv4 address to
    arrive; s-n-wait-online already exits after getting an IPv6 address, but
    we verify both.
  * debian/tests/boot-and-services: Don't check for "Requesting system
    poweroff" log message in nspawn test, current upstream master does not
    write that any more. Instead check for "Stopped Container c1".
  * Add "storage" autopkgtest. Initially this covers some basic use cases with
    LUKS cryptsetup devices.
  * Add acl build dependency (for <!nocheck>). Current upstream master now
    needs it for some test cases.
  * debian/extra/initramfs-tools/scripts/init-bottom/udev: Use "rm -rf"
    instead of "nuke". The latter does not exist any more in current
    initramfs-tools.
  * Ignore test failures during "make check" if /etc/machine-id is missing
    (like in ancient local schroots). (Closes: #807884)
  * debian/extra/rules/80-debian-compat.rules: Remember which device got the
    "cdrw", "dvd", or "dvdrw" symlink to avoid changing links on device
    events. (Closes: #774080). Drop the rule for the "cdrom" symlink as that
    is already created in 60-cdrom_id.rules.
  * Eliminate "hotplug.functions" udev helper and put the logging functions
    directly into net.agent. This simplifies the migration of the latter to
    ifupdown.
  * Adjust manpages to keep /usr/lib/systemd/{user*,boot,ntp-units.d,modules*}
    paths, only keep /lib/systemd/{system*,network}. (Closes: #808997)
  * debian/udev.README.Debian: Fix typo and slight wording improvement.
    (Closes: #809513)
  * Drop net.agent, 80-networking.rules, and ifup@.service. These moved to
    ifupdown 0.8.5 now. Add Breaks: to earlier versions.

  [ Michael Biebl ]
  * Bump Build-Depends on libdw-dev to (>= 0.158) as per configure.ac.
    (Closes: #805631)
  * Make sure all swap units are ordered before the swap target. This avoids
    that swap devices are being stopped prematurely during shutdown.
    (Closes: #805133)
  * Drop unneeded /etc/X11/xinit/xinitrc.d/50-systemd-user.sh from the package
    and clean up the conffile on upgrades. We have the dbus-user-session
    package in Debian to properly enable the D-Bus user-session mode which
    also takes care of updating the systemd --user environment.
    (Closes: #795761)
  * Stop testing for unknown arguments in udev maintainer scripts.
  * Drop networking.service.d/systemd.conf. The ifupdown package now ships a
    proper service file so this drop-in file is no longer necessary.

  [ Andreas Henriksson ]
  * Fix LSB init hook to not reload masked services. (Closes: #804882)

 -- Martin Pitt <mpitt@debian.org>  Sat, 02 Jan 2016 17:42:56 +0100

systemd (228-2) unstable; urgency=medium

  * Remove wrong endianness conversion in test-siphash24 to fix FTBFS on
    big-endian machines.
  * Bump libseccomp-dev build dependency to indicate required versions for
    backporting to jessie. (Closes: #805497)

 -- Martin Pitt <mpitt@debian.org>  Thu, 19 Nov 2015 11:37:45 +0100

systemd (228-1) unstable; urgency=medium

  [ Martin Pitt ]
  * New upstream release:
    - Fix journald killing by watchdog. (Closes: #805042)
    - Drop check for /etc/mtab. (Closes: #802025)
    - Follow unit file symlinks in /usr, but not /etc when looking for
      [Install] data, to avoid getting confused by Aliases. (Closes: #719695)
    - journalctl: introduce short options for --since and --until.
      (Closes: #801390)
    - journald: Never accept fds from file systems with mandatory locking.
      (LP: #1514141)
    - Put nspawn containers in correct slice. (LP: #1455828)
  * Cherry-pick some networkd fixes from trunk to fix regressions from 228.
  * debian/rules: Configure with --as-needed to avoid unnecessary binary
    dependencies.
  * systemd-networkd-resolvconf-update.service: Increase StartLimitBurst, as
    this might be legitimately called several times in quick succession. If
    that part of the "networkd" autopkgtest fails, show the journal log for
    that service for easier debugging.
  * debian/tests/boot-and-services: Add test case for systemd-coredump.
  * Add systemd-coredump postinst/prerm to enable/disable this without a
    reboot.
  * debian/tests/networkd: Check for systemd-networkd-wait-online in /usr as
    well, for usage in other distros.
  * debian/tests/logind: Skip suspend test if the kernel does not support
    suspend.
  * debian/tests/logind: Split tests into functions.
  * debian/tests/boot-and-services: Ignore failures of console-setup.service,
    to work around LP: #1516591.
  * debian/tests/control: Restrict boot-smoke test to isolation-machine, it
    does not currently work well in LXC.
  * debian/tests/networkd: Add new test cases for "DHCP=all, IPv4 only,
    disabling RA" (which should always be fast), "DHCP=all, IPv4 only" (which
    will require a longer timeout due to waiting 12s for a potential IPv6 RA
    reply), and "DHCP=ipv4" (with and without RA).
  * debian/tests/networkd: Fix UnicodeDecodeError under 'C' locale.
  * debian/tests/networkd: Show networkctl and journal output on failure.
  * debian/tests/networkd: Fix bytes vs. string TypeError in the IPv6 polling.
    (LP: #1516009)
  * debian/tests/networkd: Show contents of test .network file on failure.
  * debian/tests/networkd: Skip if networkd is already running (safer when
    running on real systems), and add copyright header.
  * Bump util-linux dependencies to >= 2.27.1 to ensure that the mount monitor
    ignores /etc/mtab.

  [ Felipe Sateler ]
  * Enable elfutils support for getting stack traces for systemd-coredump.
  * libnss-my{machines,hostname}.postrm: do not remove entries from
    nsswitch.conf if there are packages from other architectures remaining.

  [ Michael Biebl ]
  * Drop systemd-setup-dgram-qlen.service. This has been made obsolete by
    upstream commit 1985486 which bumps net.unix.max_dgram_qlen to 512 early
    during boot.
  * Various cleanups to the udev maintainer scripts:
    - Remove unused tempdir() function.
    - Properly stop udev daemon on remove.
    - Stop killing udev daemon on failed upgrades and drop the corresponding
      starts from preinst.
    - Stop masking systemd-udevd.service and udev.service during upgrades. We
      restart the udev daemon in postinst, so those masks seem unnecessary.

 -- Martin Pitt <mpitt@debian.org>  Wed, 18 Nov 2015 16:11:59 +0100

systemd (227-3) unstable; urgency=medium

  [ Martin Pitt ]
  * debian/tests/logind: Add tests for scheduled shutdown with and without
    wall message.
  * Import upstream fix for not unmounting system mounts (#801361) and drop
    our revert patch.
  * debian/tests/boot-smoke: Apply check for failed unmounts only to user
    systemd processes, i. e. not to pid 1.
  * Drop Fix-usr-remount-failure-for-split-usr.patch. Jessie has a new enough
    initramfs-tools already, and this was just an error message, not breaking
    the boot.
  * Drop debian-fixup.service in favor of using a tmpfiles.d clause, which is
    faster.
  * Drop Order-remote-fs.target-after-local-fs.target.patch. It's mostly
    academic and only applies to the already known-broken situation that rcS
    init.d scripts depend on $remote_fs.
  * Replace reversion of sd_pid_notify_with_fds() msg_controllen fix with
    proper upstream fix to never block on sending messages on NOTIFY_SOCKET
    socket.
  * Drop check for missing /etc/machine-id on "make check" failure; this isn't
    happening on current buildds any more.
  * Drop Disable-tests-which-fail-on-buildds.patch, to re-evaluate what still
    fails and needs fixing. On failure, show kernel version and /etc/hosts
    to be able to debug them better. The next upload will make the necessary
    adjustments to fix package builds again.

  [ Michael Biebl ]
  * Drop dependency on udev from the systemd package. We don't need udev
    within a container, so this allows us to trim down the footprint by not
    installing the udev package. As the udev package has Priority: important,
    it is still installed by default though.
  * Include the status of the udev package when filing a bug report against
    systemd, and vice versa.
  * Use filter instead of findstring, since findstring also matches
    substrings and we only want direct matches.
  * systemd.bug-script: Fix typo. (Closes: #804512)
  * Re-add bits which call SELinux in systemd-user pam service.
    (Closes: #804565)

  [ Felipe Sateler ]
  * Add libnss-resolve package. (Closes: #798905)
  * Add systemd-coredump package. This Conflicts/Replaces/Provides a new
    "core-dump-handler" virtual package. (Closes: #744964)

 -- Martin Pitt <mpitt@debian.org>  Wed, 11 Nov 2015 15:04:26 +0100

systemd (227-2) unstable; urgency=medium

  * Revert "sd_pid_notify_with_fds: fix computing msg_controllen", it causes
    connection errors from various services on boot. (Closes: #801354)
  * debian/tests/boot-smoke: Check for failed unmounts. This reproduces
    #801361 (but not in a minimal VM, just in a desktop one).
  * Revert "core: add a "Requires=" dependency between units and the
    slices they are located in". This causes user systemd instances to try and
    unmount system mounts (and succeed if you login as root).
    (Closes: #801361)

 -- Martin Pitt <mpitt@debian.org>  Fri, 09 Oct 2015 12:34:27 +0200

systemd (227-1) unstable; urgency=medium

  * New upstream release.
    - Bump watchdog timeout for shipped units to 3 min. (Closes: #776460)
    - gpt-auto-generator: Check fstab for /boot entries. (Closes: #797326)
    - Fix group of RuntimeDirectory dirs. (Closes: #798391)
    - Support %i (and other macros) in RuntimeDirectory. (Closes: #799324)
    - Bump util-linux/libmount-dev dependencies to >= 2.27.
  * debian/libsystemd0.symbols: Add new symbols for this release.
  * debian/extra/initramfs-tools/hooks/udev: Copy all
    /etc/udev/rules.d/*.rules rules which are not merely overriding the one in
    /lib/, not just 70-persistent-net.rules.  They might contain network names
    or other bits which are relevant for the initramfs. (Closes: #795494)
  * ifup@.service: Drop PartOf=network.target; we don't want to stop these
    units during shutdown. Stopping networking.service already shuts down the
    interfaces, but contains the safeguard for NFS or other network file
    systems. Isolating emergency.target still keeps working as before as well,
    as this also stops networking.service. (Closes: #761909, LP: #1492546)

 -- Martin Pitt <mpitt@debian.org>  Thu, 08 Oct 2015 11:34:35 +0200

systemd (226-4) unstable; urgency=medium

  * debian/tests/logind: Be more verbose on failures.
  * Revert networkd calling if-{up,post-down}.d/ scripts. About half of the
    existing hooks are not relevant or even actively detrimental when running
    with networkd. For the relevant ones, a lot of them should be fixed in the
    projects themselves (using IP_FREEBIND etc.). (Closes: #798625)
  * Add systemd-networkd-resolvconf-update.{path,service} units to send DNS
    server updates from networkd to resolvconf, if installed and enabled.
  * Don't restart logind on upgrades any more. This kills X.org (#798097)
    while logind doesn't save/restore its open fds (issue #1163), and also
    gets confused about being idle in between (LP: #1473800)

 -- Martin Pitt <mpitt@debian.org>  Fri, 02 Oct 2015 13:44:28 +0200

systemd (226-3) unstable; urgency=medium

  [ Martin Pitt ]
  * README.Debian: Fix "other" typo. Thanks Salvatore Bonaccorso.
    (Closes: #798737)

  [ Michael Biebl ]
  * Stop building the compat library packages and drop them for good.
  * Update debian/copyright.

 -- Michael Biebl <biebl@debian.org>  Sat, 19 Sep 2015 19:06:51 +0200

systemd (226-2) unstable; urgency=medium

  * debian/udev.init: Mount /dev file system with nosuid. (LP: #1450960)
  * udev.postinst: udev 226 introduced predictable interface names for virtio.
    Create /etc/systemd/network/50-virtio-kernel-names.link on upgrade to
    disable this, to avoid changing e. g. "eth0" to "ens3" in QEMU instances
    and similar environments. (Closes: #799034)

 -- Martin Pitt <mpitt@debian.org>  Tue, 15 Sep 2015 15:21:09 +0200

systemd (226-1) unstable; urgency=medium

  [ Martin Pitt ]
  * New upstream release:
    - Fix scheduled shutdown to not shut down immediately. (Closes: #797763)
    - Fix description of CPE_NAME in os-release(5). (Closes: #797768)
  * debian/libsystemd0.symbols: Add new symbols from this release.
  * Enable libseccomp support for mips64, mips64el, and x32. (Closes: #797403)
  * debian/tests/networkd: Add hotplug tests.
  * Make networkd call if-up.d/ scripts when it brings up interfaces, to
    become compatible with ifupdown and NetworkManager for packages shipping
    hooks. (LP: #1492129)
    - Add debian/extra/systemd-networkd-dispatcher.c: suid root wrapper for
      calling if-up.d/ or if-post-down.d/ hook scripts. Install it as
      root:systemd-networkd 4754 so that only networkd can run it.
    - Add networkd-call-systemd-networkd-dispatcher-when-links.patch: Call the
      above wrapper when links go up/down.
    - debian/tests/networkd: Verify that if-up.d/ and if-post-down.d/ scripts
      get run for a networkd managed interface.
    - Note that if-pre-up.d/ and if-down.d/ scripts are *not* being called, as
      they are often not applicable for networkd (if-pre-up.d) and unreliable
      (if-down.d).
  * Drop udev-finish. We needed this for the autogenerated CD and network
    interface names, but both are gone now.
  * Drop debian/udev.udev-fallback-graphics.upstart. The vesafb module has
    been compiled into the kernel in both Debian and Ubuntu for a fair while,
    this never had a systemd equivalent, and Debian never shipped the
    accompanying rules for determining $PRIMARY_DEVICE_FOR_DISPLAY.
  * debian/control: Remove some boilerplate from the long descriptions, to
    more easily get to the point what a specific package actually does.
  * debian/README.Debian: As systemd is the default init now, replace the
    documentation how to switch to systemd with how to switch back
    (temporarily or permanently) to SysV init. Also move that paragraph to the
    bottom as it's now less important.
  * debian/README.Debian: Add a hint why you may want to enable persistent
    journal, and suggest to uninstall system-log-daemon to avoid duplicate
    logging.
  * debian/README.Debian: Add documentation about networkd integration.
  * Rename 01-mac-for-usb.link to 90-mac-for-usb.link so that it becomes
    easier to override.
  * debian-fixup.service just has one purpose now (make /etc/mtab a symlink),
    so drop the debian/extra/debian-fixup shell script and put the ln command
    directly into debian-fixup.service. Update the description.
  * debian/tests/networkd: Check that /etc/resolv.conf gets the DHCP's
    nameserver in case it is a symlink (i. e. dynamically managed by
    systemd-resolved or resolvconf).
  * systemd-networkd-dispatcher: Also pass on the DNS server list to if-up.d/
    as $IF_DNS_NAMESERVERS, so that resolvconf or similar programs work as
    expected.
  * Drop debian/systemd-journal-remote.postrm: Removing system users is
    potentially dangerous (there might be a leftover process after purging).

  [ Michael Biebl ]
  * Drop libsystemd-login-dev. All reverse dependencies have been updated to
    use libsystemd-dev directly.
  * Update build instructions to use "gbp clone" instead of "gbp-clone" as all
    gbp-* commands have been removed from git-buildpackage.

 -- Martin Pitt <mpitt@debian.org>  Thu, 10 Sep 2015 16:53:53 +0200

systemd (225-1) unstable; urgency=medium

  [ Martin Pitt ]
  * New upstream release.
    - Fixes FTBFS on alpha. (Closes: #792551)
    - Fixes machined state tracking logic. (Closes: #788269)
  * Add better fix for "systemctl link/enable" breakage with full paths.
    (LP: #1480310)
  * debian/rules: Add missing $(dh_options) in overridden debhelper targets.

  [ Felipe Sateler ]
  * Move conffile from systemd to systemd-container package (Closes: #797048)

  [ Michael Biebl ]
  * Drop unnecessary Conflicts/Replaces from systemd-journal-remote.
    None of the files in this package were previously shipped by systemd.
  * Create system users for systemd-journal-{gateway,remote,upload} when
    installing the systemd-journal-remote package.
  * Explicitly turn off the features we don't want in a stage1 build.
    Otherwise ./configure might enable them automatically if the build
    dependencies are installed and "dh_install --fail-missing" will then fail
    due to uninstalled files.
  * Enable GnuTLS support as systemd-journal-remote makes sense mostly with
    encryption enabled.
  * Rely on build profiles to determine which packages should be skipped
    during build and no longer specify that manually.
  * Drop our patch which removes rc-local-generator.
    rc-local.service acts as an ordering barrier even if its condition is
    false, because conditions are evaluated when the service is about to be
    started, not when it is enqueued. We don't want this ordering barrier on
    systems that don't need/use /etc/rc.local.

 -- Michael Biebl <biebl@debian.org>  Sun, 30 Aug 2015 21:18:59 +0200

systemd (224-2) unstable; urgency=medium

  [ Martin Pitt ]
  * Skip systemd-fsckd autopkgtest if /run/initramfs/fsck-root exists, i. e.
    the initramfs already ran fsck.
  * Fix broken ACL in tmpfiles.d/systemd.conf. (Closes: #794645, LP: #1480552)
  * Add debian/tests/unit-config: Test "systemctl link"; reproduces LP#1480310.
  * Add a hack to unbreak "systemctl link". (LP: #1480310)
  * debian/extra/rules-ubuntu/40-hyperv-hotadd.rules: Also apply to Xen, and
    rename to 40-vm-hotadd.rules.
  * Fix networkd crash. (Closes: #796358)
  * debian/rules: Remove all files/empty dirs in systemd which are already
    shipped by systemd-* or udev, instead of an explicit list.
  * Bump "mount" dependency to >= 2.26, to ensure "swapon -o" availability.
    (Closes: #796389)
  * Install /lib/systemd/network/* into udev instead of systemd, as it's
    really udev which is evaluating these.
  * Split out "systemd-container" package with machined and nspawn and enable
    importd. Add new libbz2-dev, zlib1g-dev, and libcurl-dev build deps.
    (LP: #1448900)
  * Move transitional libgcrypt11-dev build dep to libgcrypt20-dev.
  * debian/rules: Limit check for libraries in /usr to systemd and udev
    packages, as other packages like systemd-containers can (and do) link to
    /usr.
  * Build-depend on dpkg-dev (>= 1.17.14) and bump debhelper version for build
    profiles support.
  * Drop "display-managers" autopkgtest, obsolete with dropped
    default-display-manager-generator.
  * boot-and-services autopkgtest: Add systemd-container test dependency for
    the nspawn tests.
  * Don't enable audit support when building with "stage1" profile, to avoid
    circular build dep.

  [ Helmut Grohne ]
  * Improve support for cross-building and bootstrapping.

  [ Michael Biebl ]
  * Drop default-display-manager-generator. All major desktops now use a
    display manager which support the new scheme and setup the
    /etc/systemd/system/display-manager.service symlink correctly.
  * Add new binary package "systemd-journal-remote" with tools for
    sending/receiving remote journal logs:
    systemd-journal-{remote,upload,gatewayd}. (Closes: #742802, LP: #1480952)

 -- Martin Pitt <mpitt@debian.org>  Tue, 25 Aug 2015 12:40:35 +0200

systemd (224-1) unstable; urgency=medium

  * New upstream release.
  * boot-and-services autopkgtest: Ignore thermald. Since 1.4.3-2 it starts by
    default, but fails in most virtual envs.

 -- Martin Pitt <mpitt@debian.org>  Sat, 01 Aug 2015 13:38:57 +0200

systemd (223-2) unstable; urgency=medium

  * Don't enable gnu-efi on ARM. It FTBFSes and cannot really be tested now as
    there is no available hardware.
  * debian/extra/initramfs-tools/hooks/udev: Don't fail if
    /etc/systemd/network/ does not exist. (Closes: #794050)

 -- Martin Pitt <mpitt@debian.org>  Thu, 30 Jul 2015 08:25:51 +0200

systemd (223-1) unstable; urgency=medium

  * New upstream release:
    - Fix systemd-bootchart crash. (Closes: #792403)
    - Trim list of files in /usr/share/doc/systemd/. (Closes: #791839)
    - Fix "Invalid argument" failure with some  journal files.
      (Closes: #792090)
    - tmpfiles: Don't recursively descend into journal directories in /var.
      (Closes: #791897)
    - Don't frequently wake up on disabled TimeoutIdleSec=, in particular in
      automount timers. (LP: #1470845)
    - tmpfiles: Don't delete lost+found/. (Closes: #788193)

  [ Michael Biebl ]
  * udev: Remove obsolete rm_conffile/mv_conffile functions from udev.preinst.
    The udev package is using dpkg-maintscripts-helper now to remove obsolete
    conffiles.
  * systemd: Remove obsolete conffile clean up from pre-wheezy.
  * udev-udeb: Remove scsi_wait_scan hack from the start-udev script as well.

  [ Martin Pitt ]
  * Enable GNU EFI support and add gnu-efi build dep. This enables/ships the
    systemd EFI boot loader. (Closes: #787720, LP: #1472283)
  * networkd autopkgtest: More robust/forceful killing of dnsmasq.
  * ifup@.service: Drop "oneshot" to run ifup in the background during boot.
    This avoids blocking network.target on boot with unavailable hotplug
    interfaces in /etc/network/interfaces. (Closes: #790669, LP: #1425376)
  * systemd.postinst: Avoid confusing error message about
    /run/systemd/was-enabled not existing on reconfiguring.
  * debian/extra/initramfs-tools/hooks/udev: Drop some redundant code.
  * Fix networkd-wait-online -i to properly wait for the given interfaces
    only.
  * Drop debian/extra/base-installer.d/05udev: We use net.ifnames by default
    now, thus we don't need to copy 70-persistent-*.rules any more.
  * debian/extra/start-udev: Run d-i's udevd with "notice" log level, just
    like we did in the initramfs in 219-10.
  * Fix size explosion of networkd (post-223 patch from trunk).

  [ Julian Wollrath ]
  * Copy all .link interface naming definitions to initramfs. (Closes: #793374)

  [ Felipe Sateler ]
  * nss-my*.postinst: configure at the end of the hosts line, not before
    files. (Closes: #789006)

 -- Martin Pitt <mpitt@debian.org>  Thu, 30 Jul 2015 00:02:26 +0200

systemd (222-2) unstable; urgency=medium

  [ Adam Conrad ]
  * debian/udev-udeb.install: Install new bits for net.ifnames (LP: #1473542)
  * debian/extra/initramfs-tools/hooks/udev: Do the same for initramfs-tools.

  [ Martin Pitt ]
  * emergency.service: Wait for plymouth to shut down. Fixes invisible
    emergency shell with plymouth running endlessly. (LP: #1471258)
  * Add "networkd" autopkgtest. Covers basic DHCP on IPv4 and IPv4+6 on a veth
    device.

  [ Michael Biebl ]
  * Bump package priorities of systemd and systemd-sysv to important to match
    what has been used in the Debian archive since Jessie.
  * Drop scsi_wait_scan hack from the udev initramfs-tools script. This Linux
    kernel module has been broken since 2.6.30 and as a result was removed in
    3.5. The Debian Jessie kernel no longer ships this module.
    (Closes: #752775)
  * Drop libsystemd-journald-dev and libsystemd-id128-dev. There are no
    reverse dependencies left and we want to avoid new packages picking up
    a build dependency on those obsolete transitional packages.

 -- Michael Biebl <biebl@debian.org>  Wed, 15 Jul 2015 23:51:15 +0200

systemd (222-1) unstable; urgency=medium

  [ Martin Pitt ]
  * New upstream release:
    - Fix reload killing BusName= units. (Closes: #746151)
    - sysv-generator: detect invalid names and escape them. (Closes: #677075)
    - Document removal of PIDFile on daemon shutdown. (Closes: #734006)
    - Drop Revert-rules-fix-tests-for-removable-state.patch, the auto-suspend
      rules now got dropped entirely.
  * Add Revert-VT-reuse-patches.patch: Revert a couple of logind VT reuse
    patches which alternately broke lightdm and gdm.
  * debian/libsystemd0.symbols: Add new symbols from this release.
  * Disable test-netlink during package build, fails on some buildds.
  * udev.postinst: Don't call addgroup with --quiet, so that if the "input"
    group already exists as a non-system group you get a sensible error
    message. Some broken tutorials forget the --system option.
    (Closes: #769948, LP: #1455956)
  * systemd.postinst: Drop the --quiet from the addgroup calls as well, same
    reason as above. (Closes: #762275)
  * udev: Drop doc dir symlinking. It has caused too much trouble and only
    marginally helps to avoid duplication. Such duplication should be dealt
    with at the distro, not package level.
  * debian/rules: Entirely ignore $LD_PRELOAD instead of just libfakeroot in
    the link check, to also avoid libeatmydata. (Closes: #790546)
  * boot-and-services, display-managers autopkgtests: Install and configure
    dummy X.org driver, so that these work in headless machines/VMs.
  * systemd-fsckd autopkgtest: Stop using/asserting on lightdm, just check
    that default.target is active. lightdm is prone to fail in test
    environments, and fiddling with it in two other autopkgtests is
    sufficient.
  * debian/watch: Adjust to new upstream release model of only providing the
    github tag tarballs.
  * Drop dsl-modem.agent. It hasn't been maintained/tested for many years, few
    if any people actually use this, and this doesn't belong into udev.

  [ Michael Biebl ]
  * Stop building the Python 3 bindings. They were split into a separate
    source package upstream and are now built from src:python-systemd. See
    http://lists.freedesktop.org/archives/systemd-devel/2015-July/033443.html
  * Remove obsolete --disable-chkconfig configure option.
  * Move the man pages for libnss-myhostname, libnss-mymachines and udev.conf
    from systemd into the correct package. Move the zsh completion file for
    udevadm into the udev package as well. Add Breaks/Replaces accordingly.
    (Closes: #790879)
  * Drop rules which remove pre-generated files before build. The upstream
    tarball no longer ships any pre-generated files so this is no longer
    necessary.
  * Fix cleanup rule for Python byte code files.

 -- Michael Biebl <biebl@debian.org>  Wed, 08 Jul 2015 18:56:07 +0200

systemd (221-1) unstable; urgency=medium

  * New upstream release 221:
    - Fix persistent storage links for Xen devices. (LP: #1467151)
    - Drop all backported patches and port the others to new upstream release.
    - debian/rules: Drop workarounds for broken 220 tarball, 221 is fine.

  [ Michael Biebl ]
  * initramfs hook: Stop installing 55-dm.rules, 64-md-raid.rules,
    60-persistent-storage-lvm.rules and 60-persistent-storage-dm.rules.
    The mdadm, lvm2 and dmsetup package provide their own udev hooks nowadays
    to make sure their udev rules files are installed into the initramfs.
    Having the copy rules at two places is confusing and makes debugging
    harder.
  * Make it possible to skip building udeb packages via
    DEB_BUILD_OPTIONS="noudeb". This allows quicker builds for local testing
    and is benefical for derivatives that don't use d-i.
  * Install API documentation for libudev and libsystemd in their respective
    packages. Both libraries use man pages now, so we need to be explicit
    about what is installed where.

  [ Martin Pitt ]
  * ifupdown-hotplug autopkgtest: Different cloud/desktop environments have
    different ways of including /etc/network/interfaces.d/, try to get along
    wit either and skip the test if interfaces.d/ does not get included at
    all.
  * Drop obsolete gtk-doc-tools build dependency, gtkdocize autoreconfig, and
    ./configure options.
  * libudev-dev.install: Drop gtk-doc files, not built by upstream any more
    and replaced with manpages.
  * libsystemd0.symbols: Add new symbols for this release.
  * debian/rules: Fix paths in manpages as we don't currently have a merged
    /usr in Debian but have most systemd things in /lib. This replaces the
    previous huge and maintenance-intense patch.
  * Drop Accept-mountall-specific-fstab-options.patch. Replaced with
    systemd.postinst migration code in Ubuntu.
  * Revert overly aggressive USB autosuspend udev rules change which broke
    various USB keyboards. (Closes: #789723)
  * Have rc-local.service output also go to the console. /etc/rc.local often
    contains status messages which users expect to see during boot.
    (LP: #1468102)
  * debian/rules: Install udev.NEWS into libudev1, to get along with Debian's
    udev -> libudev1 doc dir symlinking. (Closes: #790042)

 -- Martin Pitt <mpitt@debian.org>  Sun, 28 Jun 2015 12:05:36 +0200

systemd (220-7) unstable; urgency=medium

  [ Michael Biebl ]
  * Enable seccomp support on arm64 as well.
  * Replace the remainder of Fix-paths-in-man-pages.patch with an upstream
    provided patch.

  [ Martin Pitt ]
  * Switch to net.ifnames persistent network interfaces (on new
    installations/for new hardware), and deprecate the old
    75-persistent-net-generator.rules. See the ML discussion for details:
        https://lists.debian.org/debian-devel/2015/05/msg00170.html
        https://lists.debian.org/debian-devel/2015/06/msg00018.html
    - Drop Make-net.ifnames-opt-in-instead-of-opt-out.patch, to use
      net.ifnames by default.
    - Revert-udev-network-device-renaming-immediately-give.patch: Adjust
      patch comment.
    - Drop 75-persistent-net-generator.rules, write_net_rules helper and
      rule_generator.functions.
    - Adjust udev's README.Debian accordingly, and describe the migration.
      This needs to happen manually as there is no robust way of doing this
      automatically.
    - Add udev NEWS file for announcing this change and pointing to udev's
      README.
    - udev.postinst: Drop write_interfaces_rules().
    - udev.postinst: Disable net.ifnames on systems which did not support
      75-persistent-net-generator.rules (most importantly, virtualized guests)
      to avoid changing network interface names on upgrade.
    - LP: #1454254
  * fsckd-daemon-for-inter-fsckd-communication.patch: Add fsckd.c to
    POTFILES.in.
  * ifupdown-hotplug autopkgtest: Fix config name in interfaces.d/, it must
    not have a suffix in Debian. Also clean up the file after the test.
  * net.agent: When running under systemd, run everything in the foreground.
    This avoids killing the forked child in the middle of its operation under
    systemd when the parent exits.
  * Check during build that systemd and systemd-journald don't link against
    anything in /usr, to prevent bugs like #771652 and #788913 in the future.
  * Drop Skip-99-systemd.rules-when-not-running-systemd-as-in.patch. The rules
    mostly just attach tags systemd specific properties which are harmless
    under other init systems, and systemd-sysctl also works there.
  * 80-networking.rules: Only call agents for add|remove, as they don't handle
    other events.
  * Restore udev watches on block device changes. (Closes: #789060,
    LP: #1466081)

 -- Martin Pitt <mpitt@debian.org>  Wed, 17 Jun 2015 22:48:53 +0200

systemd (220-6) unstable; urgency=medium

  * Enable seccomp support on the architectures that provide libseccomp.
    (Closes: #760299)
  * boot-and-services autopkgtest: Add SeccompTest for the above.
  * boot-and-services autopkgtest: Check that we don't get an unwanted
    tmp.mount unless /etc/fstab explicitly specifies it.
  * Bump libcap-dev build dep to the version that provides libcap2-udeb.
    (Closes: #787542)
  * Stop installing tmp.mount by default; there are still situations where it
    becomes active through dependencies from other units, which is surprising,
    hides existing data in /tmp during runtime, and it isn't safe to have a
    tmpfs /tmp on every install scenario. (Closes: #783509)
    - d/rules: Ship tmp.mount in /usr/share/systemd/ instead of
      /lib/systemd/systemd.
    - systemd.postinst: When tmp.mount already was enabled, install tmp.mount
      into /etc and keep it enabled.
    - systemd.postinst: When enabling tmp.mount because of RAMTMP=yes, copy it
      from /usr/share.
    - Drop Don-t-mount-tmp-as-tmpfs-by-default.patch and
      PrivateTmp-shouldn-t-require-tmpfs.patch, not necessary any more.

 -- Martin Pitt <mpitt@debian.org>  Thu, 11 Jun 2015 09:25:49 +0200

systemd (220-5) unstable; urgency=medium

  * debian/README.source: Upstream repository moved to github, adjust
    cherry-picking instructions accordingly.
  * debian/control: Replace obsolete Python2 version header with
    X-Python3-Version.
  * dracut: Fix path to systemd-fsck. (Closes: #787553)
  * Ignore test failures during build if /etc/machine-id is missing (which is
    the case in a few buildd chroots still). (Closes: #787258)
  * debian/udev.README.Debian: Move network interface hotplug documentation
    into separate section. Point out that "lo" does not need to be configured
    in ifupdown under systemd.
  * debian/udev.README.Debian: Document net.ifnames, and how to write udev
    rules for custom network names.
  * Add debian/extra/01-mac-for-usb.link: Use MAC based names for network
    interfaces which are (directly or indirectly) on USB. Path based names
    are inadequate for dynamic buses like USB.
  * Fix another escape parsing regression in Exec*= lines. (Closes: #787256)
  * Disable EFI support for udeb build.
  * Refine detection of touch screen devices.

 -- Martin Pitt <mpitt@debian.org>  Sun, 07 Jun 2015 16:52:33 +0200

systemd (220-4) unstable; urgency=medium

  [ Martin Pitt ]
  * debian/extra/initramfs-tools/scripts/init-top/udev: Drop $ROOTDELAY wait.
    This does not concern udev in particular, but is handled by
    initramfs-tools itself (scripts/local). The intention of this parameter is
    not to statically wait for the given time, but wait *up to* that time for
    the root device to appear.
  * Add debian/extra/units/rc-local.service.d/wait-online.conf: Make
    rc-local.service wait for network-online.target (if it gets started). This
    not specified by LSB, but has been behaving that way in Debian under SysV
    init and upstart. (LP: #1451797)
  * Fix parsing of escape characters in Exec*= lines. (Closes: #787256)
  * Drop path_is_mount_point-handle-false-positive-on-some-fs.patch (it was
    already not applied in 220-1). This needs to be re-thought and re-done
    against the current code, and overlayfs in general. On overlayfs this
    still reports false positives for files that changed in the upperdir, but
    this does not break systemd-machine-id-commit any more.
  * Add debian/extra/rules/80-debian-compat.rules, replacing three of our
    patches. These are independent udev rules to change device permissions and
    add CD/DVD symlinks for compatibility with earlier Debian releases.

  [ Michael Biebl ]
  * Bump Depends on util-linux to make sure we have a sulogin implementation
    which properly cleans up its children when emergency.service is restarted.
    (Closes: #784238)
  * Stop using /sbin/udevd and drop the compat symlink.
  * Remove any vestiges of /dev/.udev/. This directory has been replaced by
    /run/udev/ since wheezy.
  * Drop udev migration code from pre-wheezy.

 -- Martin Pitt <mpitt@debian.org>  Tue, 02 Jun 2015 08:16:36 +0200

systemd (220-3) unstable; urgency=medium

  * Fix ProtectSystem=yes to actually protect /usr, not /home.
    (Closes: #787343)
  * sd-device: fix device_get_properties_strv(). Fixes environment for
    processes spawned by udev, in particular "allow-hoplug" ifupdown
    interfaces via ifup@.service. (Closes: #787263)
  * Ignore test failures on mipsel; the three failures are not reproducible on
    the porter box (different kernel?). (See #787258)
  * Add ifupdown-hotplug autopkgtest. Reproduces #787263.
  * udev: Bring back persistent storage symlinks for bcache. Thanks David
    Mohr! (Closes: #787367)
  * sd-device: Fix invalid property strv pointers. This unbreaks the
    environment of udev callouts.

 -- Martin Pitt <mpitt@debian.org>  Mon, 01 Jun 2015 12:58:20 +0200

systemd (220-2) unstable; urgency=low

  * 220-1 was meant to go to experimental, but was accidentally uploaded to
    unstable. This was planned for next week anyway, just not on a Friday;
    we don't revert, but keep an RC bug open for a few days to get broader
    testing. Reupload 220-1 with its changelog actually pointing to unstable
    and with all versions in the .changes.

 -- Martin Pitt <mpitt@debian.org>  Fri, 29 May 2015 18:54:09 +0200

systemd (220-1) unstable; urgency=medium

  [ Martin Pitt ]
  * New upstream release:
    - Ship sdio.ids and ids-update.pl in upstream tarball. (Closes: #780650)
    - Drop non-working "journalctl /dev/sda" example from manpage
      (Closes: #781604)
    - man systemd.network: Explain UseDomains a bit more (not used by
      default). (Closes: #766413)
    - Ignore comments in /etc/hostname (LP: #1053048)
    - Drop all backported patches and port the others to new upstream release.
  * Cherry-pick patch to fix udevd --daemon assertion regression.
  * Cherry-pick patch to fix udevd worker hang.
  * systemd.install: systemd.pc moved back into /usr/share/pkgconfig/.
  * libsystemd0.symbols: Add new symbols from this release.
  * Drop debian/extra/60-keyboard.hwdb for now. Upstream has a newer version,
    and it's not nearly as often updated any more as it used to be.
  * debian/rules: Remove shipped audit_type-to-name.h and
    keyboard-keys-from-name.gperf and regenerate them during build (bug in
    upstream 220 tarball).
  * autopkgtest: Ship/use mock fsck from debian/tests, as it's missing in the
    220 tarball.
  * Add libnss-mymachines binary package. (Closes: #784858)
  * Add libnss-myhostname binary package, taking over from the very old and
    unmaintained standalone source package as per its maintainer's request.
    (Closes: #760514)
  * Drop buildsys-Don-t-default-to-gold-as-the-linker.patch and set LD in
    debian/rules on sparc only. This can be dropped entirely once we build
    GUdev from a separate source.
  * bootchart autopkgtest: Skip test if /proc/schedstat does not exist, i. e.
    the kernel is missing CONFIG_SCHEDSTAT. Bootchart requires this.
  * systemd-fsckd autopkgtest: On Debian plymouth-start stays running, adjust
    was_running() for that.
  * systemd-fsckd autopkgtest: In test_systemd_fsck_with_plymouth_failure(),
    fix plymouthd status check to work under both Debian and Ubuntu.
  * Replace almost all of Fix-paths-in-man-pages.patch with upstreamed
    patches. (The remainder is planned to get fixed upstream as well.)
  * Remove our update-rc.d patches, replace them with upstream patches for
    /lib/systemd/systemd-sysv-install abstraction, and provide one for
    update-rc.d. Also implement "is-enabled" command by directly checking for
    the presence of rcS or rc5 symlinks. (Closes: #760616)
  * Fix path_is_mount_point for files (regression in 220).
  * debian/control: Drop obsolete XS-Testsuite:, dpkg adds it automatically.
  * Use Ubuntu's default NTP server for timesyncd when building on Ubuntu.

  [ Michael Biebl ]
  * Remove /var/run and /var/lock migration code from debian-fixup. The /run
    migration was completed in wheezy so this is no longer necessary.
  * Drop our versioned Depends on initscripts. This was initially added for
    the /run migration and later to ensure we have a mountnfs hook which
    doesn't cause a deadlock under systemd. The /run migration was completed
    in wheezy and jessie ships a fixed mountnfs hook. In addition we now use
    the ignore-dependencies job mode in our lsb init-functions hook, so it's
    safe to drop this dependency.
  * Stop building gudev packages. Upstream has moved the gudev code into a
    separate repository which is now managed on gnome.org. The gudev packages
    will be built from src:libgudev from now on. See also
    http://lists.freedesktop.org/archives/systemd-devel/2015-May/032070.html

 -- Martin Pitt <mpitt@debian.org>  Fri, 29 May 2015 10:37:40 +0200

systemd (219-10) experimental; urgency=medium

  * Fix assertion crash with empty Exec*= paths. (LP: #1454173)
  * Drop Avoid-reload-and-re-start-requests-during-early-boot.patch
    and Avoid-reloading-services-when-shutting-down.patch: This was fixed more
    robustly in invoke-rc.d and service now, see #777113.
  * debian/tests/boot-smoke: Allow 10 seconds for systemd jobs to settle down.
  * Fix "tentative" state of devices which are not in /dev (mostly in
    containers), and avoid overzealous cleanup unmounting of mounts from them.
    (LP: #1444402)
  * debian/extra/udev-helpers/net.agent: Eliminate cat and most grep calls.
  * Drop Set-default-polling-interval-on-removable-devices-as.patch; it's long
    obsolete, CD ejection with the hardware button works properly without it.
  * Re-enable-journal-forwarding-to-syslog.patch: Update patch description,
    journal.conf.d/ exists now.
  * journal: Gracefully handle failure to bind to audit socket, which is known
    to fail in namespaces (containers) with current kernels. Also
    conditionalize systemd-journald-audit.socket on CAP_AUDIT_READ.
    (LP: #1457054)
  * Put back *.agent scripts and use net.agent in Ubuntu. This fixes escaping
    of unit names, reduces the delta, and will make it easier to get a common
    solution for integrating ifup.d/ scripts with networkd.
  * When booting with "quiet", run the initramfs' udevd with "notice" log
    level. (LP: #1432171)
  * Add sigpwr-container-shutdown.service: Power off when receiving SIGPWR in
    a container. This makes lxc-stop work for systemd containers.
    (LP: #1457321)
  * write_net_rules: Escape '{' and '}' characters as well, to make this work
    with busybox grep. Thanks Faidon Liambotis! (Closes: #765577)

 -- Martin Pitt <mpitt@debian.org>  Thu, 21 May 2015 09:43:52 +0200

systemd (219-9) experimental; urgency=medium

  * 75-persistent-net-generator.rules: Fix rules for ibmveth (it's a driver,
    not a subsystem). (LP: #1437375)
  * debian/tests/unit-config: Add tests for systemctl enable/disable on a
    SysV-only unit. Reproduces LP #1447807.
  * Fix systemctl enable for SysV scripts without a native unit. We must not
    try and enable the nonexisting unit then. (LP: #1447807)
  * Drop Add-env-variable-for-machine-ID-path.patch. systemd should always
    be installed via the essential "init" in buildd schroots now.
  * debian/README.source: Update git-buildpackage commands for the renames in
    0.6.24.
  * Make apparmor run before networking, to ensure that profiles apply to
    e. g. dhclient (LP: #1438249):
    - Rename networking.service.d/network-pre.conf to systemd.conf, and add
      After=apparmor.service.
    - ifup@.service: Add After=apparmor.service.
    - Add Breaks: on apparmor << 2.9.2-1, which dropped its dependency to
      $remote_fs.
  * Drop login-don-t-overmount-run-user-UID-on-upgrades.patch and
    login-don-t-overmount-run-user-UID-on-upgrades.patch, these were only
    needed for upgrades from wheezy to jessie.
  * systemd.{pre,post}inst: Clean up obsolete (pre-wheezy/jessie) upgrade
    fixes.
  * systemd-fsckd autopkgtest: Stop assuming that
    /etc/default/grub.d/90-autopkgtest.cfg exists.
  * systemd-fsckd autopkgtest: Add missing plymouth test dependency.
  * Drop core-mount-ensure-that-we-parse-proc-self-mountinfo.patch, and bump
    util-linux dependency to the version which enables
    --enable-libmount-force-mountinfo.

 -- Martin Pitt <mpitt@debian.org>  Wed, 13 May 2015 12:27:21 +0200

systemd (219-8) experimental; urgency=medium

  [ Michael Biebl ]
  * Skip filesystem check if already done by the initramfs. (Closes: #782522)
  * Drop hard-coded versioned dependency on libapparmor1. Bump the
    Build-Depends on libapparmor-dev instead. This ensures a proper versioned
    dependency via Build-Depends-Package.
  * Revert "Make apparmor run before networking". This causes dependency
    cycles while apparmor still depends on $remote_fs.
  * Cleanup hwclock-save.service symlinks when upgrading from the jessie
    version.

  [ Martin Pitt ]
  * cryptsetup: Implement offset and skip options. (Closes: #751707,
    LP: #953875)
  * logind autopkgtest: Add test for suspending on lid switch close.
    This reproduces LP #1444166 (lid switch not working in the first few
    minutes after boot).
  * Reduce the initial suspend supression time from 3 minutes to 30 seconds,
    and make it configurable. (LP: #1444166)
  * Fix double free crash in "systemctl enable" when calling update-rc.d and
    the latter fails. (Closes: #764613, LP: #1426588)
  * hwdb: Fix wireless switch on Dell Latitude (LP: #1441849)
  * Fix assertion crash when reading a service file with missing ' and
    trailing space. (LP: #1447243)
  * ifup@.service: Set IgnoreOnIsolate, so that "systemctl default" does not
    shut down network interfaces. (Closes: #762953, LP: #1449380).
    Add PartOf=network.target, so that stopping network.target also stops
    network interfaces (so that isolating emergency.target and similar work as
    before).
  * Revert upstream commit 743970d which immediately SIGKILLs units during
    shutdown. This leads to problems like bash not being able to write its
    history, mosh not saving its state, and similar failed cleanup actions.
    (Closes: #784720, LP: #1448259)
  * Drop the reversion of "journald: allow restarting journald without losing
    stream connections", and replace with proper upstream fix for
    sd_pid_notify_with_fds(). (See Debian #778970, LP #1423811; LP: #1437896)

 -- Martin Pitt <mpitt@debian.org>  Wed, 29 Apr 2015 17:13:41 +0200

systemd (219-7) experimental; urgency=medium

  [ Martin Pitt ]
  * Make systemd-sysv's dependency to systemd unversioned. The package just
    contains 6 symlinks and thus isn't sensitive at all against version
    mismatches. This avoids running into circular dependencies when testing
    local debs.
  * Revert "udev: Drop hwdb-update dependency" and replace with upstream patch
    which moves it to systemd-udev-trigger.service.
  * display-managers autopkgtest: Properly wait until all jobs are finished.
  * display-managers autopkgtest: Reset failed units between tests, to avoid
    running into restart limits and for better test isolation.
  * Enable timesyncd in virtual machines. (Closes: #762343)

  [ Adam Conrad ]
  * debian/systemd.{triggers,postinst}: Trigger a systemctl daemon-reload
    when init scripts are installed or removed (Closes: #766429)

  [ Didier Roche ]
  * Squash all fsckd patches in one (as fsckd and such will be removed
    soon upstream), containing various fixes from upstream git and refactor
    the connection flow to upstream's suggestion. Modify the man pages to match
    those modifications as well. Amongst others, this suppresses "Couldn't
    connect to plymouth" errors if plymouth is not running.
    (Closes: #782265, LP: #1429171)
  * Keep plymouth localized messages in a separate patch for easier updates in
    the future and refresh to latest upstream.
  * display-managers autopkgtest: Use ExecStart=sleep instead of the actual
    lightdm binary, to avoid errors from lightdm startup. Drop the now
    unnecessary "needs-recommends" to speed up the test.

 -- Martin Pitt <mpitt@debian.org>  Fri, 10 Apr 2015 11:08:33 +0200

systemd (219-6) experimental; urgency=medium

  [ Martin Pitt ]
  * Import patches from v219-stable branch (up to 85a6fab).
  * boot-and-services autopkgtest: Add missing python3 test dependency.
  * Make apparmor run before networking, to ensure that profiles apply to
    e. g. dhclient (LP: #1438249):
    - Rename networking.service.d/network-pre.conf to systemd.conf, and add
      After=apparmor.service.
    - ifup@.service: Add After=apparmor.service.
  * udev: Drop hwdb-update dependency, which got introduced by the above
    v219-stable branch. This causes udev and plymouth to start too late and
    isn't really needed in Debian yet as we don't support stateless systems
    yet and handle hwdb.bin updates through dpkg triggers. (LP: #1439301)

  [ Didier Roche ]
  * Fix mount point detection on overlayfs and similar file systems without
    name_to_handle_at() and st_dev support. (LP: #1411140)

  [ Christian Seiler ]
  * Make the journald to syslog forwarding more robust by increasing the
    maximum datagram queue length from 10 to 512. (Closes: #762700)

  [ Marco d'Itri ]
  * Avoid writing duplicate entries in 70-persistent-net.rules by double
    checking if the new udev rule has already been written for the given
    interface. This happens if multiple add events are generated before the
    write_net_rules script returns and udevd renames the interface.
    (Closes: #765577)

 -- Martin Pitt <mpitt@debian.org>  Thu, 02 Apr 2015 09:14:48 +0200

systemd (219-5) experimental; urgency=medium

  [ Didier Roche ]
  * Add "systemd-fsckd" autopkgtest. (LP: #1427312)
  * cmdline-upstart-boot autopkgtest: Update to Ubuntu's upstart-sysv split
    (test gets skipped on Debian while upstart-sysv does not yet exist there).
  * Cherry-pick a couple of upstream commits for adding transient state,
    fixing a race where mounts become available before the device being
    available.
  * Ensure PrivateTmp doesn't require tmpfs through tmp.mount, but rather adds
    an After relationship. (Closes: #779902)

  [ Martin Pitt ]
  * journald: Suppress expected cases of "Failed to set file attributes"
    errors. (LP: #1427899)
  * Add systemd-sysv.postinst: Update grub on first installation, so that the
    alternative init system boot entries get updated.
  * debian/tests: Call /tmp/autopkgtest-reboot, to work with autopkgtest >=
    3.11.1.
  * Check for correct architecture identifiers for SuperH. (Closes: #779710)
  * Fix tmpfiles.d to only apply the first match again (regression in 219).
    (LP: #1428540)
  * /lib/lsb/init-functions.d/40-systemd: Don't ignore systemd unit
    dependencies in "degraded" mode. (LP: #1429734)

  [ Michael Biebl ]
  * debian/udev.init: Recognize '!' flag with static device lists, to work
    with kmod 20. (Closes: #780263)

  [ Craig Magina ]
  * rules-ubuntu/71-power-switch-proliant.rules: Add support for HP ProLiant
    m400 Server Cartridge soft powerdown on Linux 3.16. (LP: #1428811)

  [ Scott Wakeling ]
  * Rework package description to be more accurate. (Closes: #740372)

 -- Martin Pitt <mpitt@debian.org>  Thu, 26 Mar 2015 16:31:04 +0100

systemd (219-4) experimental; urgency=medium

  * tmpfiles: Avoid creating duplicate ACL entries. Add postinst code to clean
    them up on upgrade. (Closes: #778656)
  * bootchart: Fix path to default init. (LP: #1423867)
  * Add "bootchart" autopkgtest, to spot regressions like the above.
  * autopkgtests: Factorize out "assert.sh" utility functions, and use them in
    the tests for useful failure messages.
  * Downgrade requirement for timedated, hostnamed, localed-locale, and
    logind autopkgtests from machine to container isolation.
  * boot-and-services and display-manager autopkgtest: Add systemd-sysv as
    proper test dependency instead of apt-get installing it. This works now
    also under Ubuntu 15.04.
  * boot-and-services autopkgtest: Check cleanup of temporary files during
    boot. Reproduces #779169.
  * Clean up /tmp/ directory again. (Closes: #779169, LP: #1424992)

 -- Martin Pitt <mpitt@debian.org>  Fri, 27 Feb 2015 07:02:09 +0100

systemd (219-3) experimental; urgency=medium

  * sysv-generator: fix wrong "Overwriting existing symlink" warnings.
    (Closes: #778700)
  * Add systemd-fsckd multiplexer and feed its output to plymouth. This
    provides an aggregate progress report of running file system checks and
    also allows cancelling them with ^C, in both text mode and Plymouth.
    (Closes: #775093, #758902; LP: #1316796)
  * Revert "journald: allow restarting journald without losing stream
    connections". This was a new feature in 219, but currently causes boot
    failures due to logind and other services not starting up properly.
    (Closes: #778970; LP: #1423811)
  * Add "boot-smoke" autopkgtest: Test 20 successful reboots in a row, and
    that there are no connection timeouts or stalled jobs. This reproduces the
    above regression.
  * debian/tests/localed-locale: Set up locale and keyboard default files on a
    minimal unconfigured testbed.
  * Add missing python3 test dependency to cmdline-upstart-boot and
    display-managers autopkgtests.
  * debian/tests/boot-and-services: Skip AppArmor test if AppArmor is not
    enabled.
  * debian/tests/boot-and-services: Reboot also if lightdm was just installed
    but isn't running yet.

 -- Martin Pitt <mpitt@debian.org>  Mon, 23 Feb 2015 09:52:12 +0100

systemd (219-2) experimental; urgency=medium

  * Fix UTF-16 to UTF-8 conversion on big-endian machines. (Closes: #778654)
  * Disable new new test-sigbus, it fails on some buildds due to too old
    kernels. (part of #778654)
  * debian/README.Debian, debian/systemd.postinst: Drop setfacl call for
    /var/log/journal, this is now done automatically by tmpfiles.d/systemd.conf.
  * Drop "acl" dependency, not necessary any more with the above.
  * debian/tests/boot-and-services: Move to using /var/lib/machines/,
    /var/lib/containers is deprecated.

 -- Martin Pitt <mpitt@debian.org>  Wed, 18 Feb 2015 15:29:42 +0100

systemd (219-1) experimental; urgency=medium

  [ Martin Pitt ]
  * New upstream release:
    - Fix spelling mistake in systemd.unit(5). (Closes: #773302)
    - Fix timeouts with D-Bus, leading to SIGFPE. (Closes: #774012)
    - Fix load/save of multiple rfkill states. (Closes: #759489)
    - Non-persistent journal (/run/log/journal) is now readable by group adm.
      (Closes: #771980)
    - Read netdev user mount option to correctly order network mounts after
      network.target. (Closes: #769186)
    - Fix 60-keyboard.hwdb documentation and whitespace handling.
      (Closes: #757367)
    - Fix ThinkPad X1 Carbon 20BT trackpad buttons (LP: #1414930)
    - Drop all backported patches and port the others to new upstream release.
  * Bump libblkid-dev build dependency as per upstream configure.ac.
  * debian/systemd.install: Add new language-fallback-map file.
  * debian/udev.install: Add new systemd-hwdb tool.
  * debian/libsystemd0.symbols: Add new symbols from this release.
  * tmpfiles.d/systemd.conf: Drop "wheel" ACL (that group does not exist in
    Debian) to make the ACL for "adm" actually work.
  * debian/rules: Explicitly disable importd for now; it should still mature a
    bit. Explicitly enable hwdb support.
  * /lib/lsb/init-functions.d/40-systemd: Call systemctl is-system-running
    with --quiet. (LP: #1421058)
  * debian/systemd.postrm: Clean getty@tty1.service and remote-fs.target
    enablement symlinks on purge. (Closes: #778499)
  * Move all Debian specific units in the systemd package into
    debian/extra/units/ and simplify debian/systemd.install.
  * Enable timesyncd by default. Add a config drop-in to not start if ntp,
    openntpd, or chrony is installed. (Closes: #755722)
  * debian/systemd.links: Drop obsolete hwclockfirst.service mask link, this
    was dropped in wheezy's util-linux already.
  * debian/udev.postinst: Call systemd-hwdb instead of udevadm hwdb.

  [ Michael Biebl ]
  * Stop removing firstboot man pages. They are now installed conditionally.

 -- Martin Pitt <mpitt@debian.org>  Tue, 17 Feb 2015 15:51:38 +0100

systemd (218-10) experimental; urgency=medium

  * Pull latest keymaps from upstream git. (LP: #1334968, #1409721)
  * rules: Fix by-path of mmc RPMB partitions and don't blkid them. Avoids
    kernel buffer I/O errors and timeouts. (LP: #1333140)
  * Clean up stale mounts when ejecting CD drives with the hardware eject
    button. (LP: #1168742)
  * Document systemctl --failed option. (Closes: #767267)
  * Quiesce confusing and irrelevant "failed to reset devices.list" warning.
    (LP: #1413193)
  * When booting with systemd-bootchart, default to run systemd rather than
    /sbin/init (which might not be systemd). (LP: #1417059)
  * boot-and-services autopkgtest: Add CgroupsTest to check cgroup
    creation/cleanup behaviour. This reproduces #777601 and verifies the fix
    for it.

 -- Martin Pitt <mpitt@debian.org>  Fri, 13 Feb 2015 12:25:06 +0100

systemd (218-9) experimental; urgency=medium

  [ Martin Pitt ]
  * debian/tests/logind: With dropped systemd-logind-launch we don't have a
    visible /sys/fs/cgroup/systemd/ any more under cgmanager. So adjust the
    test to check /proc/self/cgroup instead.
  * Add unit-config autopkgtest to check systemd unit/sysv init enabling and
    disabling via systemctl. This also reproduces #777613.
  * systemctl: Always install/enable/disable native units, even if there is a
    corresponding SysV script and we call update-rc.d; while the latter
    handles WantedBy=, it does not handle Alias=. (Closes: #777613)
  * cgroup: Don't trim cgroup trees created by someone else, just the ones
    that systemd itself created. This avoids cleaning up empty cgroups from
    e.g. LXC. (Closes: #777601)
  * Don't parse /etc/mtab for current mounts, but /proc/self/mountinfo. If the
    former is a file, it's most likely outdated on boot, leading to race
    conditions and unmounts during boot. (LP: #1419623)

  [ Michael Biebl ]
  * Explicitly disable the features we don't want to build for those with
    autodetection. This ensures reliable build results in dirty build
    environments.
  * Disable AppArmor support in the udeb build.
  * core: Don't fail to run services in --user instances if $HOME is missing.
    (Closes: #759320)

  [ Didier Roche ]
  * default-display-manager-generator: Avoid unnecessary /dev/null symlink and
    warning if there is no display-manager.service unit.

 -- Michael Biebl <biebl@debian.org>  Thu, 12 Feb 2015 18:45:12 +0100

systemd (218-8) experimental; urgency=medium

  [ Martin Pitt ]
  * boot-and-services autopkgtest: Ensure that there are no failed units,
    except possibly systemd-modules-load.service (as that notoriously fails
    with cruft in /etc/modules).
  * Revert "input" system group creation in systemd.postinst from 218-7. It's
    already done in udev.postinst.
  * ifup@.service: Revert checking for existance of ifupdown config for that
    interface, net.agent already does that.
  * Drop Also-redirect-to-update-rc.d-when-not-using-.service.patch; not
    necessary any more with the current version (mangle_names() already takes
    care of this).
  * Merge into Add-support-for-rcS.d-init-scripts-to-the-sysv-gener.patch:
    - Do-not-order-rcS.d-services-after-local-fs.target-if.patch, as it
      partially reverts the above, and is just fixing it.
    - Map-rcS.d-init-script-dependencies-to-their-systemd-.patch as it's just
      adding some missing functionality for the same purpose.
  * Merge Run-update-rc.d-defaults-before-update-rc.d-enable-d.patch into
    Make-systemctl-enable-disable-call-update-rc.d-for-s.patch as the former
    is fixing the latter and is not an independent change.
  * Drop Launch-logind-via-a-shell-wrapper.patch and systemd-logind-launch
    wrapper. The only remaining thing that we need from it is to create
    /run/systemd/, move that into the D-BUS service file directly.
  * /lib/lsb/init-functions.d/40-systemd: Avoid deadlocks during bootup and
    shutdown. DHCP/ifupdown and similar hooks which call "/etc/init.d/foo
    reload" can easily cause deadlocks, since the synchronous wait plus
    systemd's normal behaviour of transactionally processing all dependencies
    first easily causes dependency loops. Thus during boot/shutdown operate
    only on the unit and not on its dependencies, just like SysV behaves.
    (Closes: #777115, LP: #1417010)
  * Only start logind if dbus is installed. This fixes the noisy startup
    failure in environments without dbus, such as LXC containers or servers.
    (part of #772700)
  * Add getty-static.service unit which starts getty@.service on tty 2 to 6 if
    dbus is not installed, and hence logind cannot auto-start them on demand.
    (Closes: #772700)

  [ Michael Biebl ]
  * Update insserv-generator and map $x-display-manager to
    display-manager.service, following the recent change in sysv-generator.
    This avoids creating references to a no longer existing
    x-display-manager.target unit.

 -- Martin Pitt <mpitt@debian.org>  Mon, 09 Feb 2015 18:07:22 +0100

systemd (218-7) experimental; urgency=medium

  [ Martin Pitt ]
  * Don't attempt to mount the same swap partition twice through different
    device node aliases. (Closes: #772182, LP: #1399595)
  * logind: handle closing sessions over daemon restarts. (Closes: #759515,
    LP: #1415104)
  * logind: Fix sd_eviocrevoke ioctl call, to make forced input device release
    after log out actually work.
  * debian/rules: Drop obsolete --disable-multi-seat-x and
    --with-firmware-path configure options.
  * debian/udev.README.Debian: Trim the parts which are obsolete, wrong, or
    described in manpages. Only keep the Debian specific bits.
    (Part of #776546)
  * Actually install udev's README.Debian when building for Debian.
    (Closes: #776546)
  * Create system group "input" which was introduced in 215. (LP: #1414409)
  * ifup@.service: Don't fail if the interface is not configured in
    /etc/network/interfaces at all. (LP: #1414426)

  [ Michael Biebl ]
  * Update Vcs-Browser URL to use cgit and https.
  * Map $x-display-manager LSB facility to display-manager.service instead of
    making it a target. Using a target had the downside that multiple display
    managers could hook into it at the same time which could lead to several
    failed start attempts for the non-default display manager.

 -- Martin Pitt <mpitt@debian.org>  Sun, 01 Feb 2015 20:48:49 +0100

systemd (218-6) experimental; urgency=medium

  [ Martin Pitt ]
  * initramfs hook: Install 61-persistent-storage-android.rules if it exists.
  * Generate POT file during package build, for translators.
  * Pull latest keymaps from upstream git.
  * Order ifup@.service and networking.service after network-pre.target.
    (Closes: #766938)
  * Tone down "Network interface NamePolicy= disabled on kernel commandline,
    ignoring" info message to debug, as we expect this while we disable
    net.ifnames by default. (Closes: #762101, LP: #1411992)

  [ Michael Biebl ]
  * Ship bash-completion for udevadm. (Closes: #776166)
  * Drop rc-local generator in favor of statically enabling rc-local.service,
    and drop halt-local.service which is unnecessary on Debian.
    (Closes: #776170)
  * Drop the obsolete libsystemd-* libraries, there are no reverse
    dependencies left.

 -- Martin Pitt <mpitt@debian.org>  Mon, 26 Jan 2015 15:45:45 +0100

systemd (218-5) experimental; urgency=medium

  * Drop logger.agent. It hasn't been called from any udev rule for a long
    time, and looks obsolete.
  * debian/rules: Configure with --disable-firstboot to replace some manual
    file removals.
  * debian/rules: Remove manual file installation, move them to
    debian/*.install. Move all Debian specific installed files to
    debian/extra/.
  * Merge some changes from the Ubuntu package to reduce the delta; these only
    apply when building on/for Ubuntu:
    - Add 40-hyperv-hotadd.rules: Workaround for LP: #1233466.
    - Add 61-persistent-storage-android.rules to create persistent symlinks
      for partitions with PARTNAME. By Ricardo Salveti.
    - Add 71-power-switch-proliant.rules for supporting the power switches of
      ProLiant Server Cartridges. By Dann Frazier.
    - Add 78-graphics-card.rules: Mark KMS capable graphics devices as
      PRIMARY_DEVICE_FOR_DISPLAY so that we can wait for those in plymouth.
      By Scott James Remnant.
    - Don't install the Debian *.agent scripts. Instead, have Ubuntu's
      80-networking.rules directly pull in ifup@.service, which is much easier
      and more efficient.
  * Make EPERM/EACCESS when applying OOM adjustment for forked processes
    non-fatal. This happens in user namespaces like unprivileged LXC
    containers.
  * Fix assertion failure due to /dev/urandom being unmounted when shutting
    down unprivileged containers. Thanks Stéphane Graber.
  * Enable EFI support. This mostly auto-mounts /sys/firmware/efi/efivars, but
    also provides a generator for auto-detecting the root and the /boot/efi
    partition if they aren't in /etc/fstab. (Closes: #773533)

 -- Martin Pitt <mpitt@debian.org>  Thu, 22 Jan 2015 16:13:46 +0100

systemd (218-4) experimental; urgency=medium

  [ Michael Biebl ]
  * sysv-generator: handle Provides: for non-virtual facility names.
    (Closes: #774335)
  * Fix systemd-remount-fs.service to not fail on remounting /usr if /usr
    isn't mounted yet. This happens with initramfs-tools < 0.118 which we
    might not get into Jessie any more. (Closes: #742048)

  [ Martin Pitt ]
  * fstab-generator: Handle mountall's non-standard "nobootwait" and
    "optional" options. ("bootwait" is already the systemd default behaviour,
    and "showthrough" is irrelevant here, so both can be ignored).
  * Add autopkgtest for one-time boot with upstart when systemd-sysv is
    installed. This test only works under Ubuntu which has a split out
    upstart-bin package, and will be skipped under Debian.
  * debian/ifup@.service: Check if ifup succeeds by calling ifquery, to
    work around ifup not failing on invalid interfaces (see #773539)
  * debian/ifup@.service: Set proper service type (oneshot).
  * sysv-generator: Handle .sh suffixes when translating Provides:.
    (Closes: #775889)
  * sysv-generator: Make real units overwrite symlinks generated by Provides:
    from other units. Fixes failures due to presence of backup or old init.d
    scripts. (Closes: #775404)
  * Fix journal forwarding to syslog in containers without CAP_SYS_ADMIN.
    (Closes: #775067)
  * Re-enable AppArmor support, now that libapparmor1 moved to /lib. Add
    versioned dependency as long as this is still only in experimental.
    (Closes: #775331)
  * Add some missing dpkg and ucf temp files to the "hidden file" filter, to
    e. g. avoid creating units for them through the sysv-generator.
    (Closes: #775903)
  * Silence useless warning about /etc/localtime not being a symlink. This is
    deliberate in Debian with /usr (possibly) being on a separate partition.
    (LP: #1409594)

  [ Christian Kastner ]
  * Use common-session-noninteractive in systemd-user's PAM config, instead of
    common-session. The latter can include PAM modules like libpam-mount which
    expect to be called just once and/or interactively, which already happens
    for login, ssh, or the display-manager. Add pam_systemd.so explicitly, as
    it's not included in -noninteractive, but is always required (and
    idempotent). There is no net change on systemd which don't use manually
    installed PAM modules. (Closes: #739676)

  [ Michael Biebl ]
  * Make sure we run debian-fixup.service after /var has been mounted if /var
    is on a separate partition. Otherwise we might end up creating the
    /var/lock and /var/run symlink in the underlying root filesystem.
    (Closes: #768644)

 -- Martin Pitt <mpitt@debian.org>  Wed, 21 Jan 2015 15:57:50 +0100

systemd (218-3) experimental; urgency=medium

  * build-logind autopkgtest: Re-enforce that sd_login_monitor_new() succeeds,
    and restrict this test to isolation-container. (Reproduces LP #1400203)
  * Bring back patch to make sd_login_monitor_new() work under other init
    systems where /sys/fs/cgroup/systemd/machine does not exist.
    (LP: #1400203)
  * build-login autopkgtest: Build against libsystemd, not libsystemd-login
    any more.
  * Add debian/extra/systemd-vconsole-setup.service dependency shim for
    the console-setup init script, to avoid breaking dependencies of
    third-party packages. Install it for Ubuntu only for now, as in Debian
    plymouth's unit got adjusted. (LP: #1392970, Debian #755194)
  * Mark systemd{,-sysv} as M-A: foreign (thanks lintian).
  * Quiesce maintainer-script-calls-systemctl lintian warning.
  * Quiesce possibly-insecure-handling-of-tmp-files lintian warning, it's
    wrong there (we are handling tmpfiles.d/ files which are not in a temp
    dir).
  * Use dh_installinit's --noscript instead of --no-start for the upstart
    jobs without sysvinit scripts (thanks lintian).
  * Put systemd.pc into arch specific pkgconfig dir, as it contains the arch
    specific libdir value.
  * Don't enable audit by default. It causes flooding of dmesg and syslog,
    suppressing actually important messages. (Closes: #773528)
  * Cherrypick various bug fixes in loopback device setup and netlink socket
    communication. Fixes massive CPU usage due to tight retry loops in user
    LXC containers.

 -- Martin Pitt <mpitt@debian.org>  Mon, 29 Dec 2014 14:55:35 +0100

systemd (218-2) experimental; urgency=medium

  * boot-and-services AppArmor autopkgtest: Stop checking the dmesg log; it is
    racy as sometimes message bursts are suppressed.
  * Fix crash in timedatectl with Etc/UTC.
  * Prefer-etc-X11-default-display-manager-if-present.patch: Drop wrong
    copy&paste'd comment, fix log strings. Thanks Adam D. Barratt.
  * boot-and-services: Robustify Nspawn tests, and show systemd-nspawn output
    on failure.
  * Disable tests which fail on buildds, presumably due to too old kernels,
    misconfigured /etc/hosts, and similar problems. Make failures of the test
    suite fatal now.

 -- Martin Pitt <mpitt@debian.org>  Tue, 16 Dec 2014 08:24:38 +0100

systemd (218-1) experimental; urgency=medium

  * New upstream release. Drop all cherry-picked patches and port the Debian
    specific ones.
    - Create /etc/machine-id on boot if missing. (LP: #1387090)
  * Add new libmount-dev build dependency.
  * Configure with --enable-split-usr.
  * Merge some permanent Ubuntu changes, using dpkg-vendor:
    - Don't symlink udev doc directories.
    - Add epoch to gudev packages; Ubuntu packaged the standalone gudev before
      it got merged into udev.
    - Add Apport hooks for udev and systemd.
  * udev-fallback-graphics upstart job: Guard the modprobe with || true to
    avoid a failure when vesafb is compiled in. (LP: #1367241)

 -- Martin Pitt <mpitt@debian.org>  Sun, 14 Dec 2014 13:58:39 +0100

systemd (217-4) experimental; urgency=medium

  [ Martin Pitt ]
  * Reinstate a debian/extra/rules/50-firmware.rules which immediately tells
    the kernel that userspace firmware loading failed. Otherwise it tries for a
    minute to call the userspace helper (if CONFIG_FW_LOADER_USER_HELPER is
    enabled) in vain, which causes long delays with devices which have a range
    of possible firmware versions. (LP: #1398458)
  * debian/systemd.postinst: Don't always restart journald, as this currently
    can't be done without losing the current journal and breaking attached
    processes. So only restart it from upgrades < 215-3 (where the socket
    location got moved) as an one-time upgrade path from wheezy.
    (Closes: #771122)
  * Revert "Modify insserv generator to mask sysvinit-only display managers".
    This is still under dispute, a bit risky, and might get a different
    implementation. Also, nodm really needs to be fixed properly, working
    around it is both too risky and also too hard to get right.

  [ Didier Roche ]
  * Add display managers autopkgtests.
  * Reset display-manager symlink to match /e/X/d-d-m even if
    display-manager.service was removed. Adapt the autopkgtests for it.
    (LP: #1400680)

 -- Martin Pitt <mpitt@debian.org>  Thu, 11 Dec 2014 18:06:54 +0200

systemd (217-3) experimental; urgency=medium

  [ Martin Pitt ]
  * systemd.bug-script: Really capture stderr of systemd-delta.
    (Closes: #771498)
  * boot-and-services autopkgtest: Give test apparmor job some time to
    actually finish.

  [ Didier Roche ]
  * updated debian/patches/insserv.conf-generator.patch:
    - if /etc/X11/default-display-manager doesn't match a systemd unit
      (or doesn't exist), be less agressive about what to mask: we let
      all sysvinit-only display-manager units enabled to fallback to previous
      behavior and let them starting. (Closes: #771739)

 -- Martin Pitt <mpitt@debian.org>  Tue, 02 Dec 2014 16:53:36 +0100

systemd (217-2) experimental; urgency=medium

  * Re-enable journal forwarding to syslog, until Debian's sysloggers
    can/do all read from the journal directly.
  * Fix hostnamectl exit code on success.
  * Fix "diff failed with error code 1" spew with systemd-delta.
    (Closes: #771397)
  * Re-enable systemd-resolved. This wasn't meant to break the entire
    networkd, just disable the new NSS module. Remove that one manually
    instead. (Closes: #771423, LP: #1397361)
  * Import v217-stable patches (up to commit bfb4c47 from 2014-11-07).
  * Disable AppArmor again. This first requires moving libapparmor to /lib
    (see #771667). (Closes: #771652)
  * systemd.bug-script: Capture stderr of systemd-{delta,analyze}.
    (Closes: #771498)

 -- Martin Pitt <mpitt@debian.org>  Mon, 01 Dec 2014 15:09:09 +0100

systemd (217-1) experimental; urgency=medium

  [ Martin Pitt ]
  * New upstream release. Drop all cherry-picked patches and port the Debian
    specific ones.
  * Disable systemd-resolved for now. It still needs to mature, and
    integration into Debian should be discussed first.
  * Bump util-linux dependency to >= 2.25 as per NEWS.
  * Drop installation of 50-firmware.rules, not shipped upstream any more.
    Firmware loading is now exclusively done by the kernel.
  * Drop installation of readahead related services and code, readahead got
    dropped in this version.
  * Ship new networkctl CLI tool.
  * debian/libsystemd0.symbols: Add new symbols from this release.
  * debian/rules: Call dpkg-gensymbols with -c4 to immediately spot
    changed/missing symbols during build.
  * boot-and-services autopkgtest: Test AppArmor confined units (LP #1396270)
  * Create new "systemd-journal-remote" system group, for
    systemd-tmpfiles-setup.service.

  [ Marc Deslauriers ]
  * Build-depend on libapparmor-dev to enable AppArmor support. (LP: #1396270)

  [ Didier Roche ]
  * Handle display-manager transitions: (Closes: #748668)
    - Add a generator to ensure /etc/X11/default-display-manager is controlling
      which display-manager is started.
    - Modify insserv generator to mask of sysvinit-only dms with insserv
      $x-display-manager tag if they don't match
      /etc/X11/default-display-manager. This avoids starting multiple dms at
      boot.
  * Cherry-pick Shared-add-readlink_value.patch as using that function in the
    generator.

 -- Martin Pitt <mpitt@debian.org>  Fri, 28 Nov 2014 10:53:58 +0100

systemd (215-18) unstable; urgency=medium

  [ Michael Biebl ]
  * manager: Pass correct errno to strerror(), have_ask_password contains
    negative error values which have to be negated when being passed to
    strerror().

  [ Martin Pitt ]
  * Revert upstream commit 743970d which immediately SIGKILLs units during
    shutdown. This leads to problems like bash not being able to write its
    history, mosh not saving its state, and similar failed cleanup actions.
    (Closes: #784720, LP: #1448259)
  * write_net_rules: Escape '{' and '}' characters as well, to make this work
    with busybox grep. Thanks Faidon Liambotis! (Closes: #765577)

 -- Martin Pitt <mpitt@debian.org>  Thu, 21 May 2015 15:49:30 +0200

systemd (215-17) unstable; urgency=high

  * cryptsetup: Implement offset and skip options. (Closes: #751707,
    LP: #953875)

 -- Martin Pitt <mpitt@debian.org>  Thu, 16 Apr 2015 10:26:46 -0500

systemd (215-16) unstable; urgency=medium

  [ Christian Seiler ]
  * Don't run hwclock-save.service in containers. (Closes: #782377)

  [ Michael Biebl ]
  * Do not print anything while passwords are being queried. This should make
    password prompts without plymouth more usable. (Closes: #765013)
  * Skip filesystem check if already done by the initramfs. (Closes: #782522)

 -- Michael Biebl <biebl@debian.org>  Mon, 13 Apr 2015 19:42:32 +0200

systemd (215-15) unstable; urgency=medium

  [ Adam Conrad ]
  * debian/systemd.{triggers,postinst}: Trigger a systemctl daemon-reload
    when init scripts are installed or removed (Closes: #766429)

  [ Martin Pitt ]
  * Fix getty restart loop when PTS device is gone. (Closes: #780711)
  * Run timesyncd in virtual machines. (Closes: #762343)
  * Make logind work in environments without CAP_SYS_ADMIN (mostly
    containers). Thanks Christian Seiler for the backporting!
    (Closes: #778608)
  * Check for correct signatures when setting properties. Fixes systemd
    getting stuck on trying to set invalid property types. (Closes: #781602)

 -- Martin Pitt <mpitt@debian.org>  Thu, 09 Apr 2015 10:12:37 +0200

systemd (215-14) unstable; urgency=medium

  [ Michael Biebl ]
  * Map $x-display-manager LSB facility to display-manager.service instead of
    making it a target. Using a target had the downside that multiple display
    managers could hook into it at the same time which could lead to several
    failed start attempts for the non-default display manager.
  * Update insserv-generator and map $x-display-manager to
    display-manager.service, following the recent change in sysv-generator.
    This avoids creating references to a no longer existing
    x-display-manager.target unit.
  * Cherry-pick upstream fix to increase the SendBuffer of /dev/log to 8M.

  [ Martin Pitt ]
  * scope: Make attachment of initial PIDs more robust. Fixes crash with
    processes that get started by an init.d script with a different (aliased)
    name when the cgroup becomes empty. (Closes: #781210)
  * boot-and-services, display-managers autopkgtests: Add missing python3 test
    dependency.
  * Don't attempt to mount the same swap partition twice through different
    device node aliases. (Closes: #772182, LP: #1399595)

  [ Christian Seiler ]
  * Make the journald to syslog forwarding more robust by increasing the
    maximum datagram queue length from 10 to 512. (Closes: #762700)

  [ Marco d'Itri ]
  * Avoid writing duplicate entries in 70-persistent-net.rules by double
    checking if the new udev rule has already been written for the given
    interface. This happens if multiple add events are generated before the
    write_net_rules script returns and udevd renames the interface.
    (Closes: #765577)

 -- Michael Biebl <biebl@debian.org>  Mon, 30 Mar 2015 13:26:52 +0200

systemd (215-13) unstable; urgency=medium

  [ Martin Pitt ]
  * Add hwclock-save.service to sync the system clock to the hardware clock on
    shutdown, to provide monotonic time for reboots. (Note: this is a hack for
    jessie; the next Debian release will enable timesyncd by default).
    (Closes: #755722)
  * Check for correct architecture identifiers for SuperH. (Closes: #779710)
  * networkd: Fix stopping v4 dhcpclient when the carrier is lost. Thanks
    Christos Trochalakis! (Closes: #779571)
  * Fix segfault with units that depend on themselves. (Closes: #780675)
  * tmpfiles-setup-dev: Call tmpfiles with --boot to allow unsafe device
    creation. Fixes creation of static device nodes with kmod 20.
    (Closes: #780263)

  [ Christian Seiler ]
  * core: Don't migrate PIDs for units that may contain subcgroups.
    This stops messing up lxc/libvirt/other custom cgroup layouts after
    daemon-reload. (Closes: #777164)
  * sysv-generator: add support for /etc/insserv/overrides. (Closes: #759001)

  [ Michael Biebl ]
  * debian/udev.init: Recognize '!' flag with static device lists, to work
    with kmod 20. (Closes: #780263)

  [ Didier Roche ]
  * Ensure PrivateTmp doesn't require tmpfs through tmp.mount, but rather adds
    an After relationship. (Closes: #779902)

 -- Martin Pitt <mpitt@debian.org>  Thu, 26 Mar 2015 14:23:35 +0100

systemd (215-12) unstable; urgency=medium

  [ Martin Pitt ]
  * debian/udev.README.Debian: Trim the parts which are obsolete, wrong, or
    described in manpages. Only keep the Debian specific bits.
    (Part of #776546)
  * Actually install udev's README.Debian when building for Debian.
    (Closes: #776546)
  * Only start logind if dbus is installed. This fixes the noisy startup
    failure in environments without dbus such as LXC containers or servers.
    (part of #772700)
  * Add getty-static.service unit which starts getty@.service on tty 2 to 6 if
    dbus is not installed, and hence logind cannot auto-start them on demand.
    (Closes: #772700)
  * Add unit-config autopkgtest to check systemd unit/sysv init enabling and
    disabling via systemctl. This avoids bugs like #777613 (did not affect
    unstable).
  * cgroup: Don't trim cgroup trees created by someone else, just the ones
    that systemd itself created. This avoids cleaning up empty cgroups from
    e.g. LXC. (Closes: #777601)
  * boot-and-services autopkgtest: Add CgroupsTest to check cgroup
    creation/cleanup behaviour. This reproduces #777601 and verifies the fix
    for it.
  * rules: Fix by-path of mmc RPMB partitions and don't blkid them. Avoids
    kernel buffer I/O errors and timeouts. (LP: #1333140)
  * Document systemctl --failed option. (Closes: #767267)

  [ Michael Biebl ]
  * core: Don't fail to run services in --user instances if $HOME is missing.
    (Closes: #759320)

  [ Didier Roche ]
  * default-display-manager-generator: Avoid unnecessary /dev/null symlink and
    warning if there is no display-manager.service unit.

 -- Martin Pitt <mpitt@debian.org>  Fri, 13 Feb 2015 12:08:31 +0100

systemd (215-11) unstable; urgency=medium

  [ Martin Pitt ]
  * escape-beef-up-new-systemd-escape-tool.patch: Avoid creating a dangling
    symlink, to work around regression in recent patch (see #776257).
  * Order ifup@.service and networking.service after network-pre.target.
    (Closes: #766938)
  * Tone down "Network interface NamePolicy= disabled on kernel commandline,
    ignoring" info message to debug, as we expect this while we disable
    net.ifnames by default. (Closes: #762101, LP: #1411992)
  * logind: handle closing sessions over daemon restarts. (Closes: #759515,
    LP: #1415104)
  * logind: Fix sd_eviocrevoke ioctl call, to make forced input device release
    after log out actually work.
  * debian/patches/series: Move upstreamed patches into the appropriate
    section.

  [ Michael Biebl ]
  * Make sure we run debian-fixup.service after /var has been mounted if /var
    is on a separate partition. Otherwise we might end up creating the
    /var/lock and /var/run symlink in the underlying root filesystem.
    (Closes: #768644)

 -- Martin Pitt <mpitt@debian.org>  Thu, 29 Jan 2015 09:01:54 +0100

systemd (215-10) unstable; urgency=medium

  [ Martin Pitt ]
  * sysv-generator: Handle .sh suffixes when translating Provides:.
    (Closes: #775889)
  * sysv-generator: Make real units overwrite symlinks generated by Provides:
    from other units. Fixes failures due to presence of backup or old init.d
    scripts. (Closes: #775404)
  * Fix journal forwarding to syslog in containers without CAP_SYS_ADMIN.
    (Closes: #775067)

  [ Christian Kastner ]
  * Use common-session-noninteractive in systemd-user's PAM config, instead of
    common-session. The latter can include PAM modules like libpam-mount which
    expect to be called just once and/or interactively, which already happens
    for login, ssh, or the display-manager. Add pam_systemd.so explicitly, as
    it's not included in -noninteractive, but is always required (and
    idempotent). There is no net change on systemd which don't use manually
    installed PAM modules. (Closes: #739676)

 -- Martin Pitt <mpitt@debian.org>  Wed, 21 Jan 2015 13:18:05 +0100

systemd (215-9) unstable; urgency=medium

  [ Didier Roche ]
  * Add display managers autopkgtests.
  * Reset display-manager symlink to match /e/X/d-d-m even if
    display-manager.service was removed. Adapt the autopkgtests for it.

  [ Martin Pitt ]
  * Prefer-etc-X11-default-display-manager-if-present.patch: Drop wrong
    copy&paste'd comment, fix log strings. Thanks Adam D. Barratt.
  * Log all members of cyclic dependencies (loops) even with quiet on the
    kernel cmdline. (Closes: #770504)
  * Don't auto-clean PrivateTmp dir in /var/tmp; in Debian we don't want to
    clean /var/tmp/ automatically. (Closes: #773313)

  [ Michael Biebl ]
  * sysv-generator: handle Provides: for non-virtual facility names.
    (Closes: #774335)
  * Fix systemd-remount-fs.service to not fail on remounting /usr if /usr
    isn't mounted yet. This happens with initramfs-tools < 0.118 which we
    might not get into Jessie any more. (Closes: #742048)

 -- Martin Pitt <mpitt@debian.org>  Tue, 13 Jan 2015 11:24:43 +0100

systemd (215-8) unstable; urgency=medium

  [ Didier Roche ]
  * Cherry-pick shared-add-readlink_value.patch, we will use that function in
    the generator.
  * Cherry-pick util-allow-strappenda-to-take-any-number-of-args.patch, we
    will use that function in the generator.
  * Handle multiple display managers which don't ship a systemd unit or the
    corresponding postinst logic for updating display-manager.service: Add a
    generator to ensure /etc/X11/default-display-manager is controlling which
    display-manager is started. (Closes: #771287)

  [ Sjoerd Simons ]
  * d/p/core-Fix-bind-error-message.patch:
    + Added. Fix error message on bind failure to print the full path
  * d/p/core-Make-binding-notify-private-dbus-socket-more-ro.patch:
    + Added. Be more robust when binding private unix sockets (Based on current
    upstream logic) (Closes: #761306)

  [ Martin Pitt ]
  * Clean up ...journal~ files from unclean shutdowns. (Closes: #771707)
  * debian/systemd.postinst: Don't always restart journald, as this currently
    can't be done without losing the current journal and breaking attached
    processes. So only restart it from upgrades < 215-3 (where the socket
    location got moved) as an one-time upgrade path from wheezy.
    (Closes: #771122)
  * journalctl: Fix help text for --until. (Closes: #766598)
  * Bump systemd's udev dependency to >= 208-8, so that on partial upgrades we
    make sure that the udev package has appropriate Breaks:. In particular,
    this avoids installing current udev with kmod << 14. (Closes: #771726)

  [ Michael Biebl ]
  * systemd.postinst: Move unit enablement after restarting systemd, so that
    we don't fail to enable units with keywords that wheezy's systemd does not
    understand yet. Fixes enabling getty units on wheezy upgrades with
    systemd. (Closes: #771204)

 -- Martin Pitt <mpitt@debian.org>  Fri, 05 Dec 2014 10:01:24 +0100

systemd (215-7) unstable; urgency=medium

  [ Martin Pitt ]
  * Add myself to Uploaders.
  * Add boot-and-services autopkgtest: Check booting with systemd-sysv and
    that the most crucial services behave as expected.
  * logind autopkgtest: Fix stderr output in waiting loop for scsi_debug.
  * Add nspawn test to boot-and-services autopkgtest.
  * Make systemd-nspawn@.service work out of the box: (Closes: #770275)
    - Pre-create /var/lib/container with a secure mode (0700) via tmpfiles.d.
    - Add new try-{guest,host} modes for --link-journal to silently skip
      setting up the guest journal if the host has no persistent journal.
    - Extend boot-and-services autopkgtest to cover systemd-nspawn@.service.
  * Cherry-pick upstream patch to fix SELinux unit access check (regression
    in 215).
  * sysv-generator: Avoid wrong dependencies for failing units. Thanks to
    Michael Biebl for the patch! (Closes: #771118)
  * Cherry-pick patches to recognize and respect the "discard" mount option
    for swap devices. Thanks to Aurelien Jarno for finding and testing!
    (Closes: #769734)

  [ Jon Severinsson]
  * Add /run/shm -> /dev/shm symlink in debian/tmpfiles.d/debian.conf. This
    avoids breakage in Jessie for packages which still refer to /run/shm, and
    while https://wiki.debian.org/ReleaseGoals/RunDirectory is still official.
    (LP: #1320534, Closes: #674755).

 -- Martin Pitt <mpitt@debian.org>  Fri, 28 Nov 2014 06:43:15 +0100

systemd (215-6) unstable; urgency=medium

  [ Martin Pitt ]
  * Cherry-pick upstream patch to fix udev crash in link_config_get().
  * Cherry-pick upstream patch to fix tests in limited schroot environments.
  * Add d/p/Add-env-variable-for-machine-ID-path.patch: Allow specifying an
    alternate /etc/machine-id location. This is necessary for running tests
    as long as it isn't in our base images (see Debian #745876)
  * Run tests during package build. For the first round don't make them fatal
    for now (that will happen once we see results from all the architectures).
  * Drop our Check-for-kmod-binary.patch as the upstream patch
    units-conditionalize-static-device-node-logic-on-CAP.patch supersedes it.
  * Drop Use-comment-systemd.-syntax-in-systemd.mount-man-pag.patch, as
    our util-linux is now recent enough. Bump dependency to >= 2.21.
  * Adjust timedated and hostnamed autopkgtests to current upstream version.
  * Replace our Debian hwdb.bin location patch with what got committed
    upstream. Run hwdb update with the new --usr option to keep current
    behaviour.
  * debian/README.Debian: Document how to debug boot or shutdown problems with
    the debug shell. (Closes: #766039)
  * Skip-99-systemd.rules-when-not-running-systemd-as-in.patch: Call path_id
    under all init systems, to get consistent ID_PATH attributes. This is
    required so that tools like systemd-rfkill can be used with SysVinit or
    upstart scripts, too. (LP: #1387282)
  * Switch libpam-systemd dependencies to prefer systemd-shim over
    systemd-sysv, to implement the CTTE decision #746578. This is a no-op on
    systems which already have systemd-sysv installed, but will prevent
    installing that on upgrades. (Closes: #769747)
  * Remove Tollef from Uploaders: as per his request. Thanks Tollef for all
    you work!
  * net.agent: Properly close stdout/err FDs, to avoid long hangs during udev
    settle. Thanks to Ben Hutchings! (Closes: #754987)
  * Bump Standards-Version to 3.9.6 (no changes necessary).

  [ Didier Roche ]
  * debian/ifup@.service: add a ConditionPath on /run/network, to avoid
    failing the unit if /etc/init.d/networking is disabled. (Closes: #769528)

 -- Martin Pitt <mpitt@debian.org>  Tue, 18 Nov 2014 12:37:22 +0100

systemd (215-5) unstable; urgency=medium

  [ Martin Pitt ]
  * Unblacklist hyperv_fb again, it is needed for graphical support on Hyper-V
    platforms. Thanks Andy Whitcroft! (LP: #1359933)
  * Bump systemd-shim Depends/Breaks to 8-2 to ensure a lockstep upgrade.
    (Closes: #761947)

  [ Sjoerd Simons ]
  * d/p/sd-bus-Accept-no-sender-as-the-destination-field.patch
    + Fix compatibility between systemctl v215 and v208. Resolves issue when
      reloads of services is requested before systemd is re-execed
      (Closes: #762146)

  [ Michael Biebl ]
  * Don't overmount existing /run/user/<UID> directories with a per-user tmpfs
    on upgrades. (Closes: #762041)
  * Re-enable mount propagation for udevd. This avoids that broken software
    like laptop-mode-tools, which runs mount from within udev rules, causes
    the root file system to end up read-only. (Closes: #762018)

 -- Michael Biebl <biebl@debian.org>  Sat, 27 Sep 2014 17:49:47 +0200

systemd (215-4) unstable; urgency=medium

  * Upload to unstable.

 -- Michael Biebl <biebl@debian.org>  Mon, 15 Sep 2014 17:38:30 +0200

systemd (215-3) experimental; urgency=medium

  [ Ben Howard ]
  * 75-persistent-net-generator.rules: Fix matches of HyperV. (LP: #1361272)

  [ Martin Pitt ]
  * 75-persistent-net-generator.rules: Add new MS Azure MAC prefix 00:25:ae.
    (LP: #1367883)

  [ Michael Biebl ]
  * Update upstream v215-stable patch series.
  * The /dev/log socket and /dev/initctl FIFO have been moved to /run and
    replaced by symlinks. Create the symlinks manually on upgrades as well.
    (Closes: #761340)
  * Fix incorrect paths in man pages. (LP: #1357782, Closes: #717491)
  * Make systemd recommend dbus so it is installed on upgrades. The dbus
    system bus is required to run systemd-logind and the autovt feature relies
    on logind. (Closes: #758111)
  * Bump dependency on systemd-shim to (>= 7-2) to ensure we have a version
    which supports systemd >= 209.
  * Rework bug-script to be more upfront about what kind of data is gathered
    and ask the user for permission before attaching the information to the
    bug report. (Closes: #756248)

  [ Sjoerd Simons ]
  * d/p/buildsys-Don-t-default-to-gold-as-the-linker.patch
    + Don't explicitly pick gold as the default linker. Fixes FTBFS on sparc
      (Closes: #760879)

 -- Sjoerd Simons <sjoerd@debian.org>  Sun, 14 Sep 2014 20:14:49 +0200

systemd (215-2) experimental; urgency=medium

  * debian/patches/always-check-for-__BYTE_ORDER-__BIG_ENDIAN-when-chec.patch
    + Added. Fix checking of system endianness. Fixes FTBFS on powerpc
  * debian/patches/timesyncd-when-we-don-t-know-anything-about-the-netw.patch:
    + Let timesyncd go online even if networkd isn't running (from upstream
      git) (Closes: #760087)
  * debian/rules: add systemd-update-utmp-runlevel.service to
    {poweroff, rescue, multi-user, graphical, reboot}.target.wants to trigger
    the runlevel target to be loaded

 -- Sjoerd Simons <sjoerd@debian.org>  Sun, 07 Sep 2014 23:46:02 +0200

systemd (215-1) experimental; urgency=medium

  * New upstream release.
  * Import upstream v215-stable patch series.
  * Rebase remaining Debian patches on top of v215-stable.
  * Drop our Debian-specific run-user.mount unit as upstream now creates a
    per-user tmpfs via logind.
  * Don't rely on new mount from experimental for now and re-add the patch
    which updates the documentation accordingly.
  * Cherry-pick upstream fix to use correct versions for the new symbols that
    were introduced in libudev.
  * Update symbols files
    - Add two new symbols for libudev1.
    - Remove private symbol from libgudev-1.0-0. This symbol was never part of
      the public API and not used anywhere so we don't need a soname bump.
  * Cherry-pick upstream commit to not install busname units if kdbus support
    is disabled.
  * Make /run/lock tmpfs an API fs so it is available during early boot.
    (Closes: #751392)
  * Install new systemd-path and systemd-escape binaries.
  * Cherry-pick upstream commit which fixes the references to the systemctl
    man page. (Closes: #760613)
  * Use the new systemd-escape utility to properly escape the network
    interface name when starting an ifup@.service instance for hotplugged
    network interfaces. Make sure a recent enough systemd version is installed
    by bumping the versioned Breaks accordingly. (Closes: #747044)
  * Order ifup@.service after networking.service so we don't need to setup the
    runtime directory ourselves and we have a defined point during boot when
    hotplugged network interfaces are started.
  * Disable factory-reset feature and remove files associated with it. This
    feature needs more integration work first before it can be enabled in
    Debian.
  * Cherry-pick upstream commit to fix ProtectSystem=full and make the
    ProtectSystem= option consider /bin, /sbin, /lib and /lib64 (if it exists)
    on Debian systems. (Closes: #759689)
  * Use adduser in quiet mode when creating the system users/groups to avoid
    warning messages about the missing home directories. Those are created
    dynamically during runtime. (Closes: #759175)
  * Set the gecos field when creating the system users.
  * Add systemd-bus-proxy system user so systemd-bus-proxyd can properly drop
    its privileges.
  * Re-exec systemd and restart services at the end of postinst.
  * Cherry-pick upstream commit for sd-journal to properly convert
    object->size on big endian which fixes a crash in journalctl --list-boots.
    (Closes: #758392)

 -- Michael Biebl <biebl@debian.org>  Sun, 07 Sep 2014 09:58:48 +0200

systemd (214-1) experimental; urgency=medium

  * New upstream release v214.
    (Closes: #750793, #749268, #747939)

  [ Jon Severinsson ]
  * Import upstream v214-stable patch series.
    - Rebase remaining Debian patches on top of v214-stable.
    - Drop modifications to the now-removed built-in sysvinit support.
  * Install the new combined libsystemd0 library, this library combines all
    functionality of the various libsystemd-* libraries.
    - Deprecate the old libsystemd-* libraries as they've been bundled into
      libsystemd0. The old -dev files now just carry a transitional .pc file.
    - Add new symbols file for libsystemd0.
  * Update symbols file for libgudev-1.0-0.
  * Remove pre-generated rules and unit files in debian/rules clean target.
  * Add new systemd service users in systemd postinst (systemd-timesync,
    systemd-network, systemd-resolve)
  * Add new system group "input" used by udev rules in udev postinst.
  * Try-restart networkd, resolved, and timesyncd after an upgrade.
  * Do not force-enable default-on services on every upgrade.
  * Add support for rcS.d init scripts to the sysv-generator.
    - Do not order rcS.d services after local-fs.target if they do not
      explicitly depend on $local_fs.
    - Map rcS.d init script dependencies to their systemd equivalent.
    - Special-case some dependencies for sysv init scripts for better
      backwards compatibility. (Closes: #726027, #738965).
  * Add systemd depends on new mount. (Closes: #754411)
  * Update /run/initctl symlink target in debian/tmpfiles.d/debian.conf.
  * Remove stored backlog state, rfkill state, random-seed and clock
    information from /var/lib/systemd on systemd purge.

  [ Sjoerd Simons ]
  * debian/patches/shared-include-stdbool.h-in-mkdir.h.patch
    + Added. Include stdbool before using bool in function prototypes. Fixes
      build of the insserv generator
  * Add python-lxml to build-depends for python-systemd
  * Turn on parallel build support
  * Install the new busctl binary and translations
  * Explicitly disable microhttp so the package build doesn't fail if the
    required dependencies for it happen to be installed.
  * debian/control: Make udev break plymouth (<< 0.9.0-7) as older plymouths
    assume udev implementation details that have changed slightly since v213
  * debian/control: Remove b-d on librwap0-dev
  * debian/control: Bump libkmod-dev b-d to >= 15
  * debian/rules: Drop outdated --enable-tcpwrap
  * debian/rules: Explicitly turn off rfkill, networkd, timesyncd and resolved
    for the udeb build
  * debian/rules: Use the debian ntp pool as default ntp servers
  * debian/rules: explicitely configure the maximum system uid/gids instead of
    relying on autodetection

 -- Sjoerd Simons <sjoerd@debian.org>  Sun, 24 Aug 2014 14:54:27 +0200

systemd (208-8) unstable; urgency=medium

  [ Martin Pitt ]
  * Fix duplicate line in copyright. (Closes: #756899)
  * Drop --disable-xattr configure option for udeb, does not exist any more.
  * Add Turkish debconf translations. Thanks Mert Dirik! (Closes: #757498)
  * Backport fix for lazy session-activation on non-seat0 seats.
    (LP: #1355331)

  [ Michael Biebl ]
  * Use "kmod static-nodes --output=/proc/self/fd/1" in make_static_nodes() as
    we can't rely on /dev/stdout to exist at this point during boot.
    (Closes: #757830)
  * Fix udev SysV init script and d-i start script to not write to
    /sys/kernel/uevent_helper unconditionally to not fail on a kernel with
    CONFIG_UEVENT_HELPER unset. (Closes: #756312)
  * Add Breaks: kmod (<< 14) to udev to make sure we have a kmod version
    supporting the static-nodes command.
  * Add Breaks: systemd (<< 208) to udev to avoid partial upgrades. Newer udev
    versions rely on kmod-static-nodes.service being provided by systemd.
    (Closes: #757777)
  * Updated upstream v208-stable patch series to 53b1b6c.
  * Cherry-pick upstream fix to ignore temporary dpkg files. (Closes: #757302)
  * Make emergency.service conflict with rescue.service.
    Otherwise if rescue mode is selected during boot and the emergency mode
    is triggered (e.g. via a broken fstab entry), we have two sulogin
    processes fighting over the tty. (Closes: #757072)
  * Stop syslog.socket when entering emergency mode as otherwise every log
    message triggers the start of the syslog service and its dependencies
    which conflicts with emergency.target. (Closes: #755581)

 -- Michael Biebl <biebl@debian.org>  Thu, 21 Aug 2014 00:14:21 +0200

systemd (208-7) unstable; urgency=medium

  [ Michael Biebl ]
  * Mask remaining services provided by the initscripts package and document
    in more detail why certain services have been masked. (Closes: #659264)
  * Install zsh completions to the correct place. (Closes: #717540)

  [ Jon Severinsson ]
  * Cherry-pick upstream fix for journal file permissions. (Closes: #755062)
  * Map some rcS.d init script dependencies to their systemd equivalent.
  * Update Depends on initscripts to the version with a systemd-compatible
    mountnfs ifup hook. (Closes: #746358)
  * Add Breaks on lvm2 versions without native systemd support.
    (Closes: #678438, #692120)
  * Do not fail udev upgrades if the udev service is already runtime-masked
    when the preinst script is run. (Closes: #755746)
  * Add Pre-Depends on systemd to systemd-sysv, to avoid risking that the
    sysv-compatible symlinks become dangling on a partial install.
  * Ensure that systemctl is usable right after being unpacked, by adding the
    required Pre-Depends to systemd and libsystemd-daemon0. (Closes: #753589)
  * Add support for TuxOnIce hibernation. (Closes: #746463)

  [ Martin Pitt ]
  * Rename "api" autopkgtest to "build-login", and stop requiring that
    sd_login_monitor_new() succeeds. It doesn't in many environments like
    schroot or after upgrades from < 204, and the main point of the test is
    to check that libsystemd-login-dev has correct contents and dependencies.
    Drop "isolation-machine" requirement.
  * Use glibc's xattr support instead of requiring libattr. Fixes FTBFS with
    latest glibc and libattr. Cherrypicked from trunk. Drop libattr1-dev build
    dependency. (Closes: #756097)
  * Build python3-systemd for Python 3 bindings. Drop python-systemd; it does
    not have any reverse dependencies, and we want to encourage moving to
    Python 3. (LP: #1258089)
  * Add simple autopkgtest for python3-systemd.
  * Add dbus dependency to libpam-systemd. (Closes: #755968)
  * Fix /dev/cdrom symlink to appear for all types of drives, not just for
    pure CD-ROM ones. Also, fix the symlinks to stay after change events.
    (LP: #1323777)
  * 75-persistent-net-generator.rules: Adjust Ravello interfaces; they don't
    violate the assignment schema, they should just not be persistent.
    Thanks to Boris Figovsky. (Closes: #747475, LP: #1317776)
  * Reinstate patches to make logind D-BUS activatable.
  * Re-add systemd-shim alternative dependency to libpam-systemd. Version it
    to ensure cgmanager support. (Closes: #754984, LP: #1343802)
  * Convert udev-finish.upstart from a task to a job, to avoid hangs with
    startpar. (Closes: #756631)
  * Add debian/extra/60-keyboard.hwdb: Latest keymaps from upstream git.
    This makes it trivial to backport keymap fixes to stable releases.
    (Closes: #657809; LP: #1322770, #1339998)
  * udev.init: Create static device nodes, as this moved out of udevd.
    Thanks to Michael Biebl for the script! (Closes: #749021)

 -- Martin Pitt <mpitt@debian.org>  Wed, 06 Aug 2014 13:33:22 +0200

systemd (208-6) unstable; urgency=medium

  [ Jon Severinsson ]
  * Add v208-stable patch series.
    - Update Debian patches to apply on top of v208-stable.
    - Move new manpages to libsystemd-*-dev as appropriate.

  [ Michael Biebl ]
  * Upload to unstable.

 -- Michael Biebl <biebl@debian.org>  Wed, 16 Jul 2014 00:44:15 +0200

systemd (208-5) experimental; urgency=medium

  * Merge changes from unstable branch.

 -- Michael Biebl <biebl@debian.org>  Sat, 28 Jun 2014 13:41:32 +0200

systemd (208-4) experimental; urgency=medium

  * Merge changes from unstable branch.
  * Drop alternative dependency on systemd-shim in libpam-systemd. The
    systemd-shim package no longer provides an environment to run
    systemd-logind standalone. See #752939 for further details.

 -- Michael Biebl <biebl@debian.org>  Sat, 28 Jun 2014 01:22:11 +0200

systemd (208-3) experimental; urgency=medium

  * Merge changes from unstable branch.

 -- Michael Biebl <biebl@debian.org>  Wed, 25 Jun 2014 11:29:07 +0200

systemd (208-2) experimental; urgency=medium

  [ Sjoerd Simons ]
  * Don't stop a running user manager from garbage collecting the users. Fixes
    long shutdown times when using a systemd user session

  [ Michael Stapelberg ]
  * Fix bug-script: “systemctl dump” is now “systemd-analyze dump”
    (Closes: #748311)

  [ Michael Biebl ]
  * Merge changes from unstable branch.
  * Cherry-pick upstream fixes to make sd_session_get_vt() actually work.

 -- Michael Biebl <biebl@debian.org>  Tue, 24 Jun 2014 17:45:26 +0200

systemd (208-1) experimental; urgency=medium

  [ Michael Biebl ]
  * New upstream release. (Closes: #729566)
  * Update patches.
  * Update symbols files for libsystemd-journal and libsystemd-login.
  * Install new files and remove the ones we don't use.
  * Install zsh completion files. (Closes: #717540)
  * Create a compat symlink /etc/sysctl.d/99-sysctl.conf as systemd-sysctl no
    longer reads /etc/sysctl.conf.
  * Bump Build-Depends on kmod to (>= 14).
  * Bump Build-Depends on libcryptsetup-dev to (>= 2:1.6.0) for tcrypt
    support.
  * Make kmod-static-nodes.service check for the kmod binary since we don't
    want a hard dependency on kmod e.g. for container installations.
  * Disable various features which aren't required for the udeb build.
  * Move new sd_pid_get_slice and sd_session_get_vt man pages into
    libsystemd-login-dev.
  * Make no-patch-numbers the default for gbp-pq.
  * Adjust systemd-user pam config file for Debian.
    This pam config file is used by libpam-systemd/systemd-logind when
    launching systemd user instances.
  * Drop patches to make logind D-Bus activatable. The cgroup handling has
    been reworked in v205 and logind no longer creates cgroup hierarchies on
    its own. That means that the standalone logind is no longer functional
    without support from systemd (or an equivalent cgroup manager).

  [ Martin Pitt ]
  * Explain patch management in debian/README.source.

 -- Michael Biebl <biebl@debian.org>  Mon, 28 Apr 2014 00:22:57 +0200

systemd (204-14) unstable; urgency=medium

  * Fix SIGABRT in insserv generator caused by incorrect usage of strcat().
    (Closes: #752992)
  * Mark -dev packages as Multi-Arch: same. (Closes: #720017)

 -- Michael Biebl <biebl@debian.org>  Sat, 28 Jun 2014 13:22:43 +0200

systemd (204-13) unstable; urgency=medium

  * Switch back to load the sg module via the kmod builtin. The problem was
    not that the kmod builtin is faster then modprobe but rather the incorrect
    usage of the "=" assignment operator. We need to use "+=" here, so the sg
    module is loaded in addition to other scsi modules, which are loaded via
    the modalias rule. Thanks to Tommaso Colombo for the analysis.
  * Cherry-pick upstream fix which prevents systemd from entering an infinite
    loop when trying to break an ordering cycle. (Closes: #752259)
  * Update insserv generator to not create any drop-in files for services
    where the corresponding SysV init script does not exist.
  * Drop the check for /sys/kernel/uevent_helper from postinst and the SysV
    init script and do not unconditionally overwrite it in the initramfs hook.
    Since a long time now udev has been using the netlink interface to
    communicate with the kernel and with Linux 3.16 it is possible to disable
    CONFIG_UEVENT_HELPER completely. (Closes: #752742)

 -- Michael Biebl <biebl@debian.org>  Sat, 28 Jun 2014 00:01:16 +0200

systemd (204-12) unstable; urgency=medium

  [ Martin Pitt ]
  * Change the sg loading rule (for Debian #657948) back to using modprobe.
    kmod is too fast and then sg races with sd, causing the latter to not see
    SCSI disks.  (Closes: #752591, #752605)

  [ Michael Biebl ]
  * Update udev bug-script to attach instead of paste extra info if a new
    enough reportbug version is available.

 -- Michael Biebl <biebl@debian.org>  Wed, 25 Jun 2014 10:55:12 +0200

systemd (204-11) unstable; urgency=medium

  [ Martin Pitt ]
  * Explain patch management in debian/README.source. (Closes: #739113)
  * Replace "Always probe cpu support drivers" patch with cherry-picked
    upstream fix which is more general.
  * Advertise hibernation only if there's enough free swap. Patches backported
    from current upstream. (LP: #1313522)
  * Fix typo in sg loading rule to make it actually work.

  [ Michael Biebl ]
  * Make no-patch-numbers the default for gbp-pq.
  * Cherry-pick upstream fix to properly handle multiline syslog messages.
    (Closes: #746351)
  * Cherry-pick upstream fix for libudev which fixes a memleak in
    parent_add_child().
  * Drop "-b debian" from Vcs-Git since we use the master branch for
    packaging now.
  * Drop Conflicts: sysvinit (<< 2.88dsf-44~) from systemd-sysv since this
    breaks dist-upgrades from wheezy when switching from sysvinit to
    systemd-sysv as default init. While downgrading the Pre-Depends in
    sysvinit would have been an alternative, dropping the Conflicts and only
    keeping the Replaces was deemed the lesser evil. (Closes: #748355)
  * Use Conflicts instead of Breaks against sysvinit-core. This avoids
    /sbin/init going missing when switching from systemd-sysv to sysvinit.
    While at it, add a Replaces: upstart. (Closes: #751589)
  * Make the SysV compat tools try both /run/initctl and /dev/initctl. This
    makes them usable under sysvinit as PID 1 without requiring any symlinks.
  * Various ifupdown integration fixes
    - Use DefaultDependencies=no in ifup@.service so the service can be
      started as early as possible.
    - Create the ifupdown runtime directory in ifup@.service as we can no
      longer rely on the networking service to do that for us.
    - Don't stop ifup@.service on shutdown but let the networking service take
      care of stopping all hotplugged interfaces.
    - Only start ifup@.service for interfaces configured as allow-hotplug.

  [ Michael Stapelberg ]
  * Clarify that “systemd” does not influence init whereas “systemd-sysv” does
    (Closes: #747741)

  [ Ansgar Burchardt ]
  * Don't use "set +e; set +u" unconditionally in the lsb init-functions hook
    as this might change the behaviour of existing SysV init scripts.
    (Closes: #751472)

 -- Michael Biebl <biebl@debian.org>  Tue, 24 Jun 2014 17:03:43 +0200

systemd (204-10) unstable; urgency=medium

  * In the udeb's udev.startup, make sure that /dev/pts exists.
  * systemd-logind-launch: Set the #files ulimit, for unprivileged LXC
    containers.
  * Drop udev.NEWS, it only applies to pre-squeeze.
  * Remove /var/log/udev on purge.
  * Always probe cpu support drivers. (LP #1207705)
  * On Dell PowerEdge systems, the iDRAC7 and later support a USB Virtual NIC
    for management. Name this interface "idrac" to avoid confusion with "real"
    network interfaces.
  * Drop numerical prefixes from patches, to avoid future diff noise when
    removing, cherry-picking, and merging patches. From now on, always use
    "gbp-pq export --no-patch-numbers" to update them.

 -- Martin Pitt <mpitt@debian.org>  Sun, 27 Apr 2014 11:53:52 +0200

systemd (204-9) unstable; urgency=medium

  * The "Flemish Beef and Beer Stew" release.

  [ Steve Langasek ]
  * Do proper refcounting of the PAM module package on prerm, so that we
    don't drop the module from the PAM config when uninstalling a
    foreign-arch package.  Related to Ubuntu bug #1295521.

  [ Martin Pitt ]
  * debian/udev.udev-finish.upstart: Fix path to tmp-rules,
    debian/extra/rule_generator.functions creates them in /run/udev/.
  * rules: Remove the kernel-install bits; we don't want that in Debian and
    thus it shouldn't appear in dh_install --list-missing output.
  * Ship sd-shutdown.h in libsystemd-daemon-dev.
  * Run dh_install with --fail-missing, to avoid forgetting files when we move
    to new versions.
  * Mount /dev/pts with the correct permissions in the udev, to avoid needing
    pt_chown (not available on all architectures). Thanks Adam Conrad.
  * Add new block of Windows Azure ethernet hardware address to
    75-persistent-net-generator.rules. (LP: #1274348, Closes: #739018)
  * Drop our Debian specific 60-persistent-storage{,-tape}.rules and use the
    upstream rules. They are compatible and do a superset of the
    functionality. (Closes: #645466)
  * Drop our Debian specific 80-drivers.rules and use the upstream rules with
    a patch for the sg module (see #657948). These now stop calling modprobe
    and use the kmod builtin, giving some nice boot speed improvement.
    (Closes: #717404)
  * Drop our Debian specific 50-udev-default.rules and 91-permissions.rules
    and use the upstream rules with a patch for the remaining Debian specific
    default device permissions. Many thanks to Marco d'Itri for researching
    which Debian-specific rules are obsolete! Amongst other things, this now
    also reads the hwdb info for USB devices (Closes: #717405) and gets rid of
    some syntax errors (Closes: #706221)
  * Set default polling interval on removable devices as well, for kernels
    which have "block" built in instead of being a module. (Closes: #713877)
  * Make sd_login_monitor_new() work for logind without systemd.
  * Cherry-pick upstream fix for polkit permissions for rebooting with
    multiple sessions.
  * Kill /etc/udev/links.conf, create_static_nodes, and associated code. It's
    obsolete with devtmpfs (which is required now), and doesn't run with
    systemd or upstart anyway.
  * Drop unnecessary udev.dirs.
  * Add autopkgtests for smoke-testing logind, hostnamed, timedated, localed,
    and a compile/link/run test against libsystemd-login-dev.

  [ Marco d'Itri ]
  * preinst: check for all the system calls required by modern releases
    of udev. (Closes: #648325)
  * Updated fbdev-blacklist.conf for recent kernels.
  * Do not blacklist viafb because it is required on the OLPC XO-1.5.
    (Closes: #705792)
  * Remove write_cd_rules and the associated rules which create "persistent"
    symlinks for CD/DVD devices and replace them with more rules in
    60-cdrom_id, which will create symlinks for one at random among the
    devices installed. Since the common case is having a single device
    then everything will work out just fine most of the times...
    (Closes: #655924)
  * Fix write_net_rules for systemd and sysvinit users by copying the
    temporary rules from /run/udev/ to /etc/udev/. (Closes: #735563)
  * Do not install sysctl.d/50-default.conf because the systemd package
    should not change kernel policies, at least until it will become
    the only supported init system.

  [ Michael Stapelberg ]
  * Add systemd-dbg package, thanks Daniel Schaal (Closes: #742724).
  * Switch from gitpkg to git-buildpackage. Update README.source accordingly.
  * Make libpam-systemd depend on systemd-sysv | systemd-shim. Packages that
    need logind functionality should depend on libpam-systemd.

  [ Michael Biebl ]
  * Do not send potentially private fstab information without prior user
    confirmation. (Closes: #743158)
  * Add support for LSB facilities defined by insserv.
    Parse /etc/insserv.conf.d content and /etc/insserv.conf and generate
    systemd unit drop-in files to add corresponding dependencies. Also ship
    targets for the Debian specific $x-display-manager and
    $mail-transport-agent system facilities. (Closes: #690892)
  * Do not accidentally re-enable /var/tmp cleaning when migrating the TMPTIME
    setting from /etc/default/rcS. Fix up existing broken configurations.
    (Closes: #738862)

 -- Michael Biebl <biebl@debian.org>  Sat, 26 Apr 2014 21:37:29 +0200

systemd (204-8) unstable; urgency=low

  [ Michael Stapelberg ]
  * move manpages from systemd to libsystemd-*-dev as appropriate
    (Closes: #738723)
  * fix systemctl enable/disable/… error message “Failed to issue method call:
    No such file or directory” (the previous upload did actually not contain
    this fix due to a merge conflict) (Closes: #738843)
  * add explicit “Depends: sysv-rc” so that initscript’s “Depends: sysv-rc |
    file-rc” will not be satisfied with file-rc. We need the invoke-rc.d and
    update-rc.d from sysv-rc, file-rc’s doesn’t have support for systemd.
    (Closes: #739679)
  * set capabilities cap_dac_override,cap_sys_ptrace=ep for
    systemd-detect-virt, so that it works for unprivileged users.
    (Closes: #739699)
  * pam: Check $XDG_RUNTIME_DIR owner (Closes: #731300)
  * Ignore chkconfig headers entirely, they are often broken in Debian
    (Closes: #634472)

  [ Michael Biebl ]
  * do a one-time migration of RAMTMP= from /etc/default/rcS and
    /etc/default/tmpfs, i.e. enable tmp.mount (Closes: #738687)
  * Bump Standards-Version to 3.9.5.

 -- Michael Biebl <biebl@debian.org>  Wed, 19 Mar 2014 18:57:35 +0100

systemd (204-7) unstable; urgency=low

  * fix systemctl enable/disable/… error message “Failed to issue method call:
    No such file or directory” (Closes: #734809)
  * bug-script: attach instead of paste extra info with reportbug ≥ 6.5.0
    (Closes: #722530)
  * add stage1 bootstrap support to avoid Build-Depends cycles (Thanks Daniel
    Schepler)
  * cherry-pick:
    order remote mounts from mountinfo before remote-fs.target (77009452cfd)
    (Closes: #719945)
    Fix CPUShares configuration option (ccd90a976dba) (Closes: #737156)
    fix reference in systemd-inhibit(1) (07b4b9b) (Closes: #738316)

 -- Michael Stapelberg <stapelberg@debian.org>  Tue, 11 Feb 2014 23:34:42 +0100

systemd (204-6) unstable; urgency=low

  [ Michael Stapelberg ]
  * Run update-rc.d defaults before update-rc.d <enable|disable>
    (Closes: #722523)
  * preinst: preserve var-{lock,run}.mount when upgrading from 44 to 204
    (Closes: #723936)
  * fstab-generator: don’t rely on /usr being mounted in the initrd
    (Closes: #724797)
  * systemctl: mangle names when avoiding dbus (Closes: #723855)
  * allow group adm read access on /var/log/journal (Closes: #717386)
  * add systemd-journal group (Thanks Guido Günther) (Closes: #724668)
  * copy /etc/localtime instead of symlinking (Closes: #726256)
  * don’t try to start autovt units when not running with systemd as pid 1
    (Closes: #726466)
  * Add breaks/replaces for the new sysvinit-core package (Thanks Alf Gaida)
    (Closes: #733240)
  * Add myself to uploaders

  [ Tollef Fog Heen ]
  * Make 99-systemd.rules check for /run/systemd/systemd instead of the
    ill-named cgroups directory.

  [ Martin Pitt ]
  * debian/udev.upstart: Fix path to udevd, the /sbin/udevd compat symlink
    should go away at some point.
  * debian/udev-udeb.install: Add 64-btrfs.rules and 75-probe_mtd.rules, they
    are potentially useful in a d-i environment.
  * debian/shlibs.local: Drop libudev; this unnecessarily generates overly
    strict dependencies, the libudev ABI is stable.
  * debian/extra/rules/75-persistent-net-generator.rules: Add Ravello systems
    (LP: #1099278)

 -- Michael Stapelberg <stapelberg@debian.org>  Tue, 31 Dec 2013 14:39:44 +0100

systemd (204-5) unstable; urgency=high

  * Cherry-pick 72fd713 from upstream which fixes insecure calling of polkit
    by avoiding a race condition in scraping /proc (CVE-2013-4327).
    Closes: #723713

 -- Michael Biebl <biebl@debian.org>  Mon, 23 Sep 2013 11:59:53 +0200

systemd (204-4) unstable; urgency=low

  * Add preinst check to abort udev upgrade if the currently running kernel
    lacks devtmpfs support. Since udev 176, devtmpfs is mandatory as udev no
    longer creates any device nodes itself. This only affects self-compiled
    kernels which now need CONFIG_DEVTMPFS=y.  Closes: #722580
  * Fix SysV init script to correctly mount a devtmpfs instead of tmpfs. This
    only affects users without an initramfs, which usually is responsible for
    mounting the devtmpfs.  Closes: #722604
  * Drop pre-squeeze upgrade code from maintainer scripts and simplify the
    various upgrade checks.
  * Suppress errors about unknown hwdb builtin. udev 196 introduced a new
    "hwdb" builtin which is not understood by the old udev daemon.
  * Add missing udeb line to shlibs.local. This ensures that udev-udeb gets a
    proper dependency on libudev1-udeb and not libudev1.  Closes: #722939
  * Remove udev-udeb dependency from libudev1-udeb to avoid a circular
    dependency between the two packages. This dependency was copied over from
    the old udev-gtk-udeb package and no longer makes any sense since
    libudev1-udeb only contains a library nowadays.

 -- Michael Biebl <biebl@debian.org>  Wed, 18 Sep 2013 00:05:21 +0200

systemd (204-3) unstable; urgency=low

  [ Michael Biebl ]
  * Upload to unstable.
  * Use /bin/bash in debug-shell.service as Debian doesn't have /sbin/sushell.
  * Only import net.ifaces cmdline property for network devices.
  * Generate strict dependencies between the binary packages using a
    shlibs.local file and add an explicit versioned dependency on
    libsystemd-login0 to systemd to ensure packages are upgraded in sync.
    Closes: #719444
  * Drop obsolete Replaces: libudev0 from udev package.
  * Use correct paths for various binaries, like /sbin/quotaon, which are
    installed in / and not /usr in Debian.  Closes: #721347
  * Don't install kernel-install(8) man page since we don't install the
    corresponding binary either.  Closes: #722180
  * Cherry-pick upstream fixes to make switching runlevels and starting
    reboot via ctrl-alt-del more robust.
  * Cherry-pick upstream fix to properly apply ACLs to Journal files.
    Closes: #717863

  [ Michael Stapelberg ]
  * Make systemctl enable|disable call update-rc.d for SysV init scripts.
    Closes: #709780
  * Don't mount /tmp as tmpfs by default and make it possible to enable this
    feature via "systemctl enable tmp.mount".  Closes: #718906

  [ Daniel Schaal ]
  * Add bug-script to systemd and udev.  Closes: #711245

  [ Ondrej Balaz ]
  * Recognize discard option in /etc/crypttab.  Closes: #719167

 -- Michael Biebl <biebl@debian.org>  Thu, 12 Sep 2013 00:13:11 +0200

systemd (204-2) experimental; urgency=low

  [ Daniel Schaal ]
  * Enable verbose build logs.  Closes: #717465
  * Add handling of Message Catalog files to provide additional information
    for log entries.  Closes: #717427
  * Remove leftover symlink to debian-enable-units.service.  Closes: #717349

  [ Michael Stapelberg ]
  * Install 50-firmware.rules in the initramfs and udeb.  Closes: #717635

  [ Michael Biebl ]
  * Don't pass static start priorities to dh_installinit anymore.
  * Switch the hwdb trigger to interest-noawait.
  * Remove obsolete support for configurable udev root from initramfs.
  * Bind ifup@.service to the network device. This ensures that ifdown is run
    when the device is removed and the service is stopped.
    Closes: #660861, #703033
  * Bump Standards-Version to 3.9.4. No further changes.
  * Add Breaks against consolekit (<< 0.4.6-1) for udev-acl.  Closes: #717385
  * Make all packages Priority: optional, with the exception of udev and
    libudev1, which remain Priority: important, and systemd-sysv, which
    remains Priority: extra due to the conflict with sysvinit.
    Closes: #717365
  * Restart systemd-logind.service on upgrades due to changes in the
    CreateSession D-Bus API between v44 and v204.  Closes: #717403

 -- Michael Biebl <biebl@debian.org>  Wed, 24 Jul 2013 23:47:59 +0200

systemd (204-1) experimental; urgency=low

  * New upstream release.  Closes: #675175, #675177
    - In v183 the udev sources have been merged into the systemd source tree.
      As a result, the udev binary packages will now be built from the systemd
      source package. To align the version numbers 139 releases were skipped.
    - For a complete list of changes, please refer to the NEWS file.
  * Add Marco to Uploaders.
  * Drop Suggests on the various python packages from systemd. The
    systemd-analyze tool has been reimplemented in C.
  * Add binary packages as found in the udev 175-7.2 source package.
  * Wrap dependencies for better readability.
  * Drop hard-coded Depends on libglib2.0-0 from gir1.2-gudev-1.0.
  * Drop old Conflicts, Replaces and Breaks, which are no longer necessary.
  * Make libgudev-1.0-dev depend on gir1.2-gudev-1.0 as per GObject
    introspection mini-policy.  Closes: #691313
  * The hwdb builtin has replaced pci-db and usb-db in udev. Drop the
    Recommends on pciutils and usbutils accordingly.
  * Drop our faketime hack. Upstream uses a custom xsl style sheet now to
    generate the man pages which no longer embeds the build date.
  * Add Depends on libpam-runtime (>= 1.0.1-6) to libpam-systemd as we are
    using pam-auth-update.
  * Explicitly set Section and Priority for the udev binary package.
  * Update Build-Depends:
    - Drop libudev-dev, no longer required.
    - Add gtk-doc-tools and libglib2.0-doc for the API documentation in
      libudev and libgudev.
    - Add libgirepository1.0-dev and gobject-introspection for GObject
      introspection support in libgudev.
    - Add libgcrypt11-dev for encryption support in the journal.
    - Add libblkid-dev for the blkid udev builtin.
  * Use gir dh addon to ensure ${gir:Depends} is properly set.
  * Rename libudev0 → libudev1 for the SONAME bump.
  * Update symbols files. libudev now uses symbols versioning as the other
    libsystemd libraries. The libgudev-1.0-0 symbols file has been copied from
    the old udev package.
  * Run gtkdocize on autoreconf.
  * Enable python bindings for the systemd libraries and ship them in a new
    package named python-systemd.
  * Tighten Depends on libsystemd-id128-dev for libsystemd-journal-dev as per
    libsystemd-journal.pc.
  * Remove obsolete bash-completion scripts on upgrades. Nowadays they are
    installed in /usr/share/bash-completion/completions.
  * Rename conffiles for logind and journald.
  * Rename udev-gtk-udeb → libudev1-udeb to better reflect its actual contents.
  * Build two flavours: a regular build and one for the udev udebs with
    reduced features/dependencies.
  * Create a few compat symlinks for the udev package, most notably
    /sbin/udevadm and /sbin/udevd.
  * Remove the dpkg-triggered debian-enable-units script. This was a temporary
    workaround for wheezy. Packages should use dh-systemd now to properly
    integrate service files with systemd.
  * Update debian/copyright using the machine-readable copyright format 1.0.
  * Integrate changes from udev 175-7 and acknowledge the 175-7.1 and 175-7.2
    non-maintainer uploads.
  * Keep the old persistent network interface naming scheme for now and make
    the new one opt-in via net.ifnames=1 on the kernel command line.
  * Drop the obsolete udev-mtab SysV init script and properly clean up on
    upgrades.
  * Simplify the udev SysV init script and remove experimental and obsolete
    features.
  * Revert upstream commits which dropped support for distro specific
    features and config files.
  * Make logind, hostnamed, localed and timedated D-Bus activatable and
    usable when systemd is not running.
  * Store hwdb binary database in /lib/udev, not /etc/udev. Create the file on
    install and upgrades.
  * Provide a dpkg file trigger for hwdb, so the database is automatically
    updated when packages install files into /lib/udev/hwdb.d.

 -- Michael Biebl <biebl@debian.org>  Fri, 19 Jul 2013 00:32:36 +0200

systemd (44-12) unstable; urgency=low

  * Cherry-pick e17187 from upstream to fix build failures with newer glibc
    where the clock_* symbols have been moved from librt to libc.
    Closes: #701364
  * If the new init-system-helpers package is installed, make the
    debian-enable-units script a no-op. The auto-enabler was meant as a
    temporary workaround and will be removed once all packages use the new
    helper.
  * Update the checks which test if systemd is the active init. The
    recommended check is [ -d /run/systemd/system ] as this will also work
    with a standalone systemd-logind.
  * Set Maintainer to pkg-systemd-maintainers@lists.alioth.debian.org. Add
    Tollef and myself as Uploaders.
  * Stop building the GUI bits. They have been split into a separate source
    package called systemd-ui.

 -- Michael Biebl <biebl@debian.org>  Thu, 20 Jun 2013 01:32:16 +0200

systemd (44-11) unstable; urgency=low

  * Team upload.
  * Run debian-enable-units.service after sysinit.target to ensure our tmp
    files aren't nuked by systemd-tmpfiles.
  * The mountoverflowtmp SysV init script no longer exists so remove that
    from remount-rootfs.service to avoid an unnecessary diff to upstream.
  * Do not fail on purge if /var/lib/systemd is empty and has been removed
    by dpkg.

 -- Michael Biebl <biebl@debian.org>  Wed, 13 Mar 2013 08:03:06 +0100

systemd (44-10) unstable; urgency=low

  * Team upload.
  * Using the return code of "systemctl is-enabled" to determine whether we
    enable a service or not is unreliable since it also returns a non-zero
    exit code for masked services. As we don't want to enable masked services,
    grep for the string "disabled" instead.

 -- Michael Biebl <biebl@debian.org>  Fri, 15 Feb 2013 17:01:24 +0100

systemd (44-9) unstable; urgency=low

  * Team upload.
  * Fix typo in systemd.socket man page.  Closes: #700038
  * Use color specification in "systemctl dot" which is actually
    understood by dot.  Closes: #643689
  * Fix mounting of remote filesystems like NFS.  Closes: #673309
  * Use a file trigger to automatically enable service and socket units. A lot
    of packages simply install systemd units but do not enable them. As a
    result they will be inactive after the next boot. This is a workaround for
    wheezy which will be removed again in jessie.  Closes: #692150

 -- Michael Biebl <biebl@debian.org>  Fri, 15 Feb 2013 13:35:39 +0100

systemd (44-8) unstable; urgency=low

  * Team upload.
  * Use comment=systemd.* syntax in systemd.mount man page. The
    mount/util-linux version in wheezy is not recent enough to support the new
    x-systemd* syntax. Closes: #697141
  * Don't enable persistent storage of journal log files. The journal in v44
    is not yet mature enough.

 -- Michael Biebl <biebl@debian.org>  Sat, 19 Jan 2013 20:05:05 +0100

systemd (44-7) unstable; urgency=low

  * Fix a regression in the init-functions hook wrt reload handling that was
    introduced when dropping the X-Interactive hack.  Closes: #696355

 -- Michael Biebl <biebl@debian.org>  Fri, 21 Dec 2012 00:00:12 +0100

systemd (44-6) unstable; urgency=low

  [ Michael Biebl ]
  * No longer ship the /sys directory in the systemd package since it is
    provided by base-files nowadays.
  * Don't run udev rules if systemd is not active.
  * Converting /var/run, /var/lock and /etc/mtab to symlinks is a one-time
    migration so don't run the debian-fixup script on every boot.

  [ Tollef Fog Heen ]
  * Prevent the systemd package from being removed if it's the active init
    system, since that doesn't work.

  [ Michael Biebl ]
  * Use a separate tmpfs for /run/lock (size 5M) and /run/user (size 100M).
    Those directories are user-writable which could lead to DoS by filling up
    /run.  Closes: #635131

 -- Michael Biebl <biebl@debian.org>  Sun, 16 Dec 2012 21:58:37 +0100

systemd (44-5) unstable; urgency=low

  * Team upload.

  [ Tollef Fog Heen ]
  * disable killing on entering START_PRE, START, thanks to Michael
    Stapelberg for patch.  This avoids killing VMs run through libvirt
    when restarting libvirtd.  Closes: #688635.
  * Avoid reloading services when shutting down, since that won't work and
    makes no sense.  Thanks to Michael Stapelberg for the patch.
    Closes: #635777.
  * Try to determine which init scripts support the reload action
    heuristically.  Closes: #686115, #650382.

  [ Michael Biebl ]
  * Update Vcs-* fields, the Git repository is hosted on alioth now. Set the
    default branch to "debian".
  * Avoid reload and (re)start requests during early boot which can lead to
    deadlocks.  Closes: #624599
  * Make systemd-cgroup work even if not all cgroup mounts are available on
    startup.  Closes: #690916
  * Fix typos in the systemd.path and systemd.unit man page.  Closes: #668344
  * Add watch file to track new upstream releases.

 -- Michael Biebl <biebl@debian.org>  Thu, 25 Oct 2012 21:41:23 +0200

systemd (44-4) unstable; urgency=low

  [ Michael Biebl ]
  * Override timestamp for man page building, thereby avoiding skew
    between architectures which caused problems for multi-arch.
    Closes: #680011

  [ Tollef Fog Heen ]
  * Move diversion removal from postinst to preinst.  Closes: #679728
  * Prevent the journal from crashing when running out of disk space.
    This is 499fb21 from upstream.  Closes: #668047.
  * Stop mounting a tmpfs on /media.  Closes: #665943

 -- Tollef Fog Heen <tfheen@debian.org>  Sun, 01 Jul 2012 08:17:50 +0200

systemd (44-3) unstable; urgency=low

  [ Michael Biebl ]
  * Bump to debhelper 9.
  * Convert to Multi-Arch: same where possible.  Closes: #676615

  [ Tollef Fog Heen ]
  * Cherry-pick d384c7 from upstream to stop journald from leaking
    memory.  Thanks to Andreas Henriksson for testing.  Closes: #677701
  * Ship lsb init script override/integration in /lib/lsb/init-functions.d
    rather than diverting /lib/lsb/init-functions itself.  Add appropriate
    Breaks to ensure upgrades happen.

 -- Tollef Fog Heen <tfheen@debian.org>  Fri, 29 Jun 2012 22:34:16 +0200

systemd (44-2) unstable; urgency=low

  [ Michael Biebl ]
  * Tighten the versions in the maintscript file
  * Ship the /sys directory in the package
  * Re-add workaround for non-interactive PAM sessions
  * Mask checkroot-bootclean (Closes: #670591)
  * Don't ignore errores in systemd-sysv postinst

  [ Tollef Fog Heen ]
  * Bring tmpfiles.d/tmp.conf in line with Debian defaults.  Closes: #675422
  * Make sure /run/sensigs.omit.d exists.
  * Add python-dbus and python-cairo to Suggests, for systemd-analyze.
    Closes: #672965

 -- Tollef Fog Heen <tfheen@debian.org>  Tue, 08 May 2012 18:04:22 +0200

systemd (44-1) unstable; urgency=low

  [ Tollef Fog Heen ]
  * New upstream version.
    - Backport 3492207: journal: PAGE_SIZE is not known on ppc and other
      archs
    - Backport 5a2a2a1: journal: react with immediate rotation to a couple
      of more errors
    - Backport 693ce21: util: never follow symlinks in rm_rf_children()
      Fixes CVE-2012-1174, closes: #664364
  * Drop output message from init-functions hook, it's pointless.
  * Only rmdir /lib/init/rw if it exists.
  * Explicitly order debian-fixup before sysinit.target to prevent a
    possible race condition with the creation of sockets.  Thanks to
    Michael Biebl for debugging this.
  * Always restart the initctl socket on upgrades, to mask sysvinit
    removing it.

  [ Michael Biebl ]
  * Remove workaround for non-interactive sessions from pam config again.
  * Create compat /dev/initctl symlink in case we are upgrading from a system
    running a newer version of sysvinit (using /run/initctl) and sysvinit is
    replaced with systemd-sysv during the upgrade. Closes: #663219
  * Install new man pages.
  * Build-Depend on valac (>= 0.12) instead of valac-0.12. Closes: #663323

 -- Tollef Fog Heen <tfheen@debian.org>  Tue, 03 Apr 2012 19:59:17 +0200

systemd (43-1) experimental; urgency=low

  [ Tollef Fog Heen ]
  * Target upload at experimental due to libkmod dependency
  * New upstream release
    - Update bash-completion for new verbs and arguments. Closes: #650739
    - Fixes local DoS (CVE-2012-1101).  Closes: #662029
    - No longer complains if the kernel lacks audit support.  Closes: #642503
  * Fix up git-to-source package conversion script which makes gitpkg
    happier.
  * Add libkmod-dev to build-depends
  * Add symlink from /bin/systemd to /lib/systemd/systemd.
  * Add --with-distro=debian to configure flags, due to no /etc/os-release
    yet.
  * Add new symbols for libsystemd-login0 to symbols file.
  * Install a tmpfiles.d file for the /dev/initctl → /run/initctl
    migration.  Closes: #657979
  * Disable coredump handling, it's not ready yet.
  * If /run is a symlink, don't try to do the /var/run → /run migration.
    Ditto for /var/lock → /run/lock.  Closes: #647495

  [ Michael Biebl ]
  * Add Build-Depends on liblzma-dev for journal log compression.
  * Add Build-Depends on libgee-dev, required to build systemadm.
  * Bump Standards-Version to 3.9.2. No further changes.
  * Add versioned Build-Depends on automake and autoconf to ensure we have
    recent enough versions. Closes: #657284
  * Add packages for libsystemd-journal and libsystemd-id128.
  * Update symbols file for libsystemd-login.
  * Update configure flags, use rootprefix instead of rootdir.
  * Copy intltool files instead of symlinking them.
  * Re-indent init-functions script.
  * Remove workarounds for services using X-Interactive. The LSB X-Interactive
    support turned out to be broken and has been removed upstream so we no
    longer need any special handling for those type of services.
  * Install new systemd-journalctl, systemd-cat and systemd-cgtop binaries.
  * Install /var/lib/systemd directory.
  * Install /var/log/journal directory where the journal files are stored
    persistently.
  * Setup systemd-journald to not read from /proc/kmsg (ImportKernel=no).
  * Avoid error messages from systemctl in postinst if systemd is not running
    by checking for /sys/fs/cgroup/systemd before executing systemctl.
    Closes: #642749
  * Stop installing lib-init-rw (auto)mount units and try to cleanup
    /lib/init/rw in postinst. Bump dependency on initscripts accordingly.
    Closes: #643699
  * Disable pam_systemd for non-interactive sessions to work around an issue
    with sudo.
  * Use new dh_installdeb maintscript facility to handle obsolete conffiles.
    Bump Build-Depends on debhelper accordingly.
  * Rename bash completion file systemctl-bash-completion.sh →
    systemd-bash-completion.sh.
  * Update /sbin/init symlink. The systemd binary was moved to $pkglibdir.

 -- Tollef Fog Heen <tfheen@debian.org>  Tue, 07 Feb 2012 21:36:34 +0100

systemd (37-1.1) unstable; urgency=low

  * Non-maintainer upload with Tollef's consent.
  * Remove --parallel to workaround a bug in automake 1.11.3 which doesn't
    generate parallel-safe build rules. Closes: #661842
  * Create a compat symlink /run/initctl → /dev/initctl to work with newer
    versions of sysvinit. Closes: #657979

 -- Michael Biebl <biebl@debian.org>  Sat, 03 Mar 2012 17:42:10 +0100

systemd (37-1) unstable; urgency=low

  [ Tollef Fog Heen ]
  * New upstream version
  * Change the type of the debian-fixup service to oneshot.
    Closes: #642961
  * Add ConditionPathIsDirectory to lib-init-rw.automount and
    lib-init-rw.mount so we only activate the unit if the directory
    exists.  Closes: #633059
  * If a sysv service exists in both rcS and rcN.d runlevels, drop the
    rcN.d ones to avoid loops.  Closes: #637037
  * Blacklist fuse init script, we do the same work already internally.
    Closes: #643700
  * Update README.Debian slightly for /run rather than /lib/init/rw

  [ Josh Triplett ]
  * Do a one-time migration of the $TMPTIME setting from /etc/default/rcS to
    /etc/tmpfiles.d/tmp.conf. If /etc/default/rcS has a TMPTIME setting of
    "infinite" or equivalent, migrate it to an /etc/tmpfiles.d/tmp.conf that
    overrides the default /usr/lib/tmpfiles.d/tmp.conf and avoids clearing
    /tmp.  Closes: #643698

 -- Tollef Fog Heen <tfheen@debian.org>  Wed, 28 Sep 2011 20:04:13 +0200

systemd (36-1) unstable; urgency=low

  [ Tollef Fog Heen ]
  * New upstream release. Closes: #634618
    - Various man page fixes. Closes: #623521
  * Add debian-fixup service that symlinks mtab to /proc/mounts and
    migrates /var/run and /var/lock to symlinks to /run

  [ Michael Biebl ]
  * Build for libnotify 0.7.
  * Bump Build-Depends on libudev to (>= 172).
  * Add Build-Depends on libacl1-dev. Required for building systemd-logind
    with ACL support.
  * Split libsystemd-login and libsystemd-daemon into separate binary
    packages.
  * As autoreconf doesn't like intltool, override dh_autoreconf and call
    intltoolize and autoreconf ourselves.
  * Add Build-Depends on intltool.
  * Do a one-time migration of the hwclock configuration. If UTC is set to
    "no" in /etc/default/rcS, create /etc/adjtime and add the "LOCAL" setting.
  * Remove /cgroup cleanup code from postinst.
  * Add Build-Depends on gperf.

 -- Tollef Fog Heen <tfheen@debian.org>  Wed, 14 Sep 2011 08:25:17 +0200

systemd (29-1) unstable; urgency=low

  [ Tollef Fog Heen ]
  * New upstream version, Closes: #630510
    - Includes typo fixes in documentation.  Closes: #623520
  * Fall back to the init script reload function if a native .service file
    doesn't know how to reload.  Closes: #628186
  * Add hard dependency on udev.  Closes: #627921

  [ Michael Biebl ]
  * hwclock-load.service is no longer installed, so we don't need to remove it
    anymore in debian/rules.
  * Install /usr/lib directory for binfmt.d, modules-load.d, tmpfiles.d and
    sysctl.d.
  * Remove obsolete conffiles from /etc/tmpfiles.d on upgrades. Those files
    are installed in /usr/lib/tmpfiles.d now.
  * Depend on util-linux (>= 2.19.1-2) which provides whole-disk locking
    support in fsck and remove our revert patch.
  * Don't choke when systemd was compiled with a different CAP_LAST_CAP then
    what it is run with. Patch cherry-picked from upstream Git.
    Closes: #628081
  * Enable dev-hugepages.automount and dev-mqueue.automount only when enabled
    in kernel. Patch cherry-picked from upstream Git.  Closes: #624522

 -- Tollef Fog Heen <tfheen@debian.org>  Wed, 08 Jun 2011 16:14:31 +0200

systemd (25-2) experimental; urgency=low

  * Handle downgrades more gracefully by removing diversion of
    /lib/lsb/init-functions on downgrades to << 25-1.
  * Cherry-pick a133bf10d09f788079b82f63faa7058a27ba310b from upstream,
    avoids assert when dumping properties.  Closes: #624094
  * Remove "local" in non-function context in init-functions wrapper.

 -- Tollef Fog Heen <tfheen@debian.org>  Wed, 27 Apr 2011 22:20:04 +0200

systemd (25-1) experimental; urgency=low

  * New upstream release, target experimental due to initscripts
    dependency.
    - Fixes where to look for locale config.  Closes: #619166
  * Depend on initscripts >= 2.88dsf-13.4 for /run transition.
  * Add Conflicts on klogd, since it doesn't work correctly with the
    kmg→/dev/log bridge.  Closes: #622555
  * Add suggests on Python for systemd-analyze.
  * Divert /lib/lsb/init-functions instead of (ab)using
    /etc/lsb-base-logging.sh for diverting calls to /etc/init.d/*
  * Remove obsolete conffile /etc/lsb-base-logging.sh.  Closes: #619093
  * Backport 3a90ae048233021833ae828c1fc6bf0eeab46197 from master:
    mkdir /run/systemd/system when starting up

 -- Tollef Fog Heen <tfheen@debian.org>  Sun, 24 Apr 2011 09:02:04 +0200

systemd (20-1) unstable; urgency=low

  * New upstream version
  * Install systemd-machine-id-setup
  * Call systemd-machine-id-setup in postinst
  * Cherry-pick b8a021c9e276adc9bed5ebfa39c3cab0077113c6 from upstream to
    prevent dbus assert error.
  * Enable TCP wrapper support.  Closes: #618409
  * Enable SELinux support.  Closes: #618412
  * Make getty start after Apache2 and OpenVPN (which are the only two
    known users of X-Interactive: yes).  Closes: #618419

 -- Tollef Fog Heen <tfheen@debian.org>  Fri, 11 Mar 2011 19:14:21 +0100

systemd (19-1) experimental; urgency=low

  * New upstream release
  * Add systemd-tmpfiles to systemd package.
  * Add ifup@.service for handling hotplugged interfaces from
    udev.  Closes: #610871
  * Mask mtab.service and udev-mtab.service as they are pointless when
    /etc/mtab is a symlink to /proc/mounts
  * Add breaks on lvm2 (<< 2.02.84-1) since older versions have udev rules
    that don't work well with systemd causing delays on bootup.

 -- Tollef Fog Heen <tfheen@debian.org>  Thu, 17 Feb 2011 07:36:22 +0100

systemd (17-1) experimental; urgency=low

  [ Tollef Fog Heen ]
  * New upstream release
  * Clarify ifupdown instructions in README.Debian somewhat.
    Closes: #613320
  * Silently skip masked services in lsb-base-logging.sh instead of
    failing.  Initial implementation by Michael Biebl.  Closes: #612551
  * Disable systemd-vconsole-setup.service for now.

  [ Michael Biebl ]
  * Bump build dependency on valac-0.10 to (>= 0.10.3).
  * Improve regex in lsb-base-logging.sh for X-Interactive scripts.
    Closes: #613325

 -- Tollef Fog Heen <tfheen@debian.org>  Wed, 16 Feb 2011 21:06:16 +0100

systemd (16-1) experimental; urgency=low

  [ Tollef Fog Heen ]
  * New upstream release.  Closes: #609611
  * Get rid of now obsolete patches that are upstream.
  * Use the built-in cryptsetup support in systemd, build-depend on
    libcryptsetup-dev (>= 2:1.2.0-1) to get a libcryptsetup in /lib.
  * Don't use systemctl redirect for init scripts with X-Interactive: true

  [ Michael Biebl ]
  * Update package description
  * Use v8 debhelper syntax
  * Make single-user mode work
  * Run hwclock-save.service on shutdown
  * Remove dependencies on legacy sysv mount scripts, as we use native
    mounting.

 -- Tollef Fog Heen <tfheen@debian.org>  Sun, 16 Jan 2011 11:04:13 +0100

systemd (15-1) UNRELEASED; urgency=low

  [ Tollef Fog Heen ]
  * New upstream version, thanks a lot to Michael Biebl for help with
    preparing this version.
    - This version handles cycle breaking better.  Closes: #609225
  * Add libaudit-dev to build-depends
  * /usr/share/systemd/session has been renamed to /usr/share/systemd/user
    upstream, adjust build system accordingly.
  * Remove -s from getty serial console invocation.
  * Add dependency on new util-linux to make sure /sbin/agetty exists
  * Don't mount /var/lock with gid=lock (Debian has no such group).
  * Document problem with ifupdown's /etc/network/run being a normal
    directory.

  [ Michael Biebl ]
  * Revert upstream change which requires libnotify 0.7 (not yet available in
    Debian).
  * Use dh-autoreconf for updating the build system.
  * Revert upstream commit which uses fsck -l (needs a newer version of
    util-linux).
  * Explicitly disable cryptsetup support to not accidentally pick up a
    libcryptsetup dependency in a tainted build environment, as the library
    is currently installed in /usr/lib.
  * Remove autogenerated man pages and vala C sources, so they are rebuilt.
  * Use native systemd mount support:
    - Use MountAuto=yes and SwapAuto=yes (default) in system.conf
    - Mask SysV init mount, check and cleanup scripts.
    - Create an alias (symlink) for checkroot (→ remount-rootfs.service) as
      synchronization point for SysV init scripts.
  * Mask x11-common, rmnologin, hostname, bootmisc and bootlogd.
  * Create an alias for procps (→ systemd-sysctl.service) and
    urandom (→ systemd-random-seed-load.service).
  * Create an alias for module-init-tools (→ systemd-modules-load.service) and
    a symlink from /etc/modules-load.d/modules.conf → /etc/modules.
  * Install lsb-base hook which redirects calls to SysV init scripts to
    systemctl: /etc/init.d/<foo> <action> → systemctl <action> <foo.service>
  * Install a (auto)mount unit to mount /lib/init/rw early during boot.

 -- Tollef Fog Heen <tfheen@debian.org>  Sat, 20 Nov 2010 09:28:01 +0100

systemd (11-2) UNRELEASED; urgency=low

  * Tighten depends from systemd-* on systemd to ensure they're upgraded
    in lockstep.  Thanks to Michael Biebl for the patch.
  * Add missing #DEBHELPER# token to libpam-systemd
  * Stop messing with runlevel5/multi-user.target symlink, this is handled
    correctly upstream.
  * Stop shipping /cgroup in the package.
  * Remove tmpwatch services, Debian doesn't have or use tmpwatch.
  * Make sure to enable GTK bits.
  * Ship password agent
  * Clean up cgroups properly on upgrades, thanks to Michael Biebl for the
    patch.  Closes: #599577

 -- Tollef Fog Heen <tfheen@debian.org>  Tue, 02 Nov 2010 21:47:10 +0100

systemd (11-1) experimental; urgency=low

  * New upstream version.  Closes: #597284
  * Add pam-auth-update calls to libpam-systemd's postinst and prerm
  * Make systemd-sysv depend on systemd
  * Now mounts the cgroup fs in /sys/fs/cgroup.  Closes: #595966
  * Add libnotify-dev to build-depends (needed for systemadm)

 -- Tollef Fog Heen <tfheen@debian.org>  Thu, 07 Oct 2010 22:01:19 +0200

systemd (8-2) experimental; urgency=low

  * Hardcode udev rules dir in configure call.
  * Remove README.source as it's no longer accurate.

 -- Tollef Fog Heen <tfheen@debian.org>  Mon, 30 Aug 2010 21:10:26 +0200

systemd (8-1) experimental; urgency=low

  * New upstream release
  * Only ship the top /cgroup
  * Pass --with-rootdir= to configure, to make it think / is / rather
    than //
  * Add PAM module package
  * Fix up dependencies in local-fs.target.  Closes: #594420
  * Move systemadm to its own package.  Closes: #588451
  * Update standards-version (no changes needed)
  * Update README.Debian to explain how to use systemd.
  * Add systemd-sysv package that provides /sbin/init and friends.

 -- Tollef Fog Heen <tfheen@debian.org>  Sat, 07 Aug 2010 07:31:38 +0200

systemd (0~git+20100605+dfd8ee-1) experimental; urgency=low

  * Initial release, upload to experimental.  Closes: #580814

 -- Tollef Fog Heen <tfheen@debian.org>  Fri, 30 Apr 2010 21:02:25 +0200<|MERGE_RESOLUTION|>--- conflicted
+++ resolved
@@ -1,10 +1,3 @@
-<<<<<<< HEAD
-systemd (245.7-1~bpo10+1) buster-backports; urgency=medium
-
-  * Rebuild for buster-backports
-
- -- Michael Biebl <biebl@debian.org>  Mon, 03 Aug 2020 09:43:00 +0200
-=======
 systemd (246.4-1) unstable; urgency=medium
 
   * New upstream version 246.4
@@ -85,7 +78,12 @@
     This is only used by homed which we don't enable.
 
  -- Michael Biebl <biebl@debian.org>  Thu, 30 Jul 2020 22:22:24 +0200
->>>>>>> 3e2db72b
+
+systemd (245.7-1~bpo10+1) buster-backports; urgency=medium
+
+  * Rebuild for buster-backports
+
+ -- Michael Biebl <biebl@debian.org>  Mon, 03 Aug 2020 09:43:00 +0200
 
 systemd (245.7-1) unstable; urgency=medium
 
