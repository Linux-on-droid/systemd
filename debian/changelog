<<<<<<< HEAD
systemd (250.4-1~bpo11+1) bullseye-backports; urgency=medium

  * Rebuild for bullseye-backports
  * Do not build with dh_package_notes, requires a newer binutils

 -- Luca Boccassi <bluca@debian.org>  Thu, 17 Mar 2022 13:07:02 +0000
=======
systemd (251.3-1) unstable; urgency=medium

  * New upstream version 251.3
  * Rebase patches

 -- Michael Biebl <biebl@debian.org>  Wed, 13 Jul 2022 23:05:40 +0200

systemd (251.2-8) unstable; urgency=medium

  * autopkgtest: install openssl for upstream test.
    Install openssl explicitly and do not rely on other packages, like
    swtpm-libs, to pull this dependency for us.
    Used by TEST-50-DISSECT, which otherwise just silently skips the test.
  * Add versioned dependency on init-system-helpers to systemd-homed.
    Ensure that we have a version of deb-systemd-helper which properly
    handles loops in Also= dependencies. (Closes: #1014115)
  * Demote shlibs dependencies of libsystemd0 from Pre-Depends to Depends.
    As systemctl, which is quasi-essential, no longer links against
    libsystemd0, we do not need those strict requirements anymore.
  * Work around some more dh_installman issues

 -- Michael Biebl <biebl@debian.org>  Wed, 06 Jul 2022 21:23:38 +0200

systemd (251.2-7) unstable; urgency=medium

  [ Luca Boccassi ]
  * sd-boot: add kernel hooks scripts

  [ Andrea Pappacoda ]
  * sd-boot: add initramfs hook (Closes: #826045)

  [ Michael Biebl ]
  * sd-boot: exit early in initramfs and kernel hook scripts if package is
    removed but not purged
  * Do not fail with older binutils.
    Test if the linker supports --no-warn-execstack and --no-warn-rwx-segments
    before using those flags. (Closes: #1013967)

 -- Michael Biebl <biebl@debian.org>  Tue, 28 Jun 2022 14:33:37 +0200

systemd (251.2-6) unstable; urgency=medium

  [ Helmut Grohne ]
  * Mark systemd-userdbd and systemd-homed as !stage1 (Closes: #1012738)

  [ Luca Boccassi ]
  * Remove unused Lintian overrides
  * Stop overriding the build directory name.
    We don't do a separate udeb build anymore, so there's no need
    to specify a separate build directory.
  * Use execute_before_/after_ instead of override_
  * Add nodoc profile support.
    Co-authored-by: Michael Biebl <biebl@debian.org>

  [ Michael Biebl ]
  * Do not fail EFI build with newer binutils (Closes: #1013482)
  * shared/microhttp-util: silence gcc warning
  * Clarify NEWS message about systemd-boot split (Closes: #1013340)

 -- Michael Biebl <biebl@debian.org>  Fri, 24 Jun 2022 10:12:34 +0200

systemd (251.2-5) unstable; urgency=medium

  * Tweak description of systemd-homed package
  * Move shlibs dependencies of libsystemd-shared from Pre-Depends to Depends
    (Closes: #1012637)
  * Add versioned Breaks against sicherboot for the systemd-boot split
    (Closes: #1012625)
  * Drop old Conflicts against hal from udev.
    The hal package has been gone for several release cycles, so this
    Conflicts should not be necessary anymore.

 -- Michael Biebl <biebl@debian.org>  Fri, 10 Jun 2022 23:51:50 +0200

systemd (251.2-4) unstable; urgency=medium

  * Use try-restart in systemd-binfmt dpkg trigger
  * Fix bashism in kernel-install
  * Upload to unstable

 -- Michael Biebl <biebl@debian.org>  Fri, 10 Jun 2022 09:16:48 +0200

systemd (251.2-3) experimental; urgency=medium

  [ Luca Boccassi ]
  * Add systemd-userdbd package. This can be used to synthetize dynamic
    user/groups, and can be useful by itself. It will also be used by
    homed.
  * Add systemd-homed package (Closes: #976960)
  * Add systemd-boot-efi multiarch package. Allows EFI binaries for
    different architectures to be co-installed. Useful when the EFI has a
    different architecture, or to manipulate images. The userspace tooling
    doesn't need to match the EFI binaries. Also allows one to reduce the
    number of packages and dependencies needed when i386 is not a full
    architecture, but a subset for libraries and for EFI support.

  [ Michael Biebl ]
  * Move homectl and userdbctl to /usr/bin
  * Install libsystemd-shared into rootpkglibdir
  * Split out libsystemd-shared into its own package. Since libsystem-
    shared is an internal implementation detail, do not generate a shlibs
    file for it. This means dh_shlibdeps needs to be told explicitly where
    it can find libsystemd-shared. Mark this new package as Multi-Arch:
    same. (Closes: #990547)
  * Split out systemd-boot into its own package
  * Add NEWS entry for the systemd-boot package split

 -- Luca Boccassi <bluca@debian.org>  Wed, 08 Jun 2022 23:56:04 +0100

systemd (251.2-2) unstable; urgency=medium

  * sha256: fix compilation on efi-ia32

 -- Michael Biebl <biebl@debian.org>  Sat, 04 Jun 2022 00:14:28 +0200

systemd (251.2-1) unstable; urgency=medium

  [ Michael Biebl ]
  * New upstream version 251.2
    - logind: do not print wall messages to local pseudoterminals
      (Closes: #1012155)
  * Rebase patches
  * Fix parsing of command line options in fsckd (Closes: #1009032)
  * Do not require a valid version when parsing sd-boot loader entries
    (Closes: #993292)
  * Add dpkg file trigger for systemd-binfmt to update binfmt registrations
  * Use a single NEWS file shipped in the main systemd package

  [ Luca Boccassi ]
  * autopkgtest: add cryptsetup-initramfs for upstream suite.
    Needed for https://github.com/systemd/systemd/pull/23517

 -- Michael Biebl <biebl@debian.org>  Fri, 03 Jun 2022 19:37:06 +0200

systemd (251.1-1) unstable; urgency=medium

  [ Luca Boccassi ]
  * Switch from gnutls to openssl. Upstream is slowly phasing out gnutls.
    Start switching to openssl. Drops support for '--trust' in the
    journal-gatewayd and journal-remote programs.
  * New upstream version 251.1
  * Add systemd-journal-remote.NEWS to inform about dropping --trust

  [ Michael Biebl ]
  * Enable pager Hyperlink ANSI sequence support. This requires less ≥
    563. Add a versioned Breaks accordingly.
  * Drop unnecessary version constraints / dependencies
  * Update liblz4-dev Build-Depends as per meson.build

 -- Luca Boccassi <bluca@debian.org>  Thu, 26 May 2022 00:58:46 +0100

systemd (251-2) unstable; urgency=medium

  * Salsa CI: suppress lintian false positive on dbgsym.
  * Upload to unstable.

 -- Luca Boccassi <bluca@debian.org>  Mon, 23 May 2022 12:30:28 +0100

systemd (251-1) experimental; urgency=medium

  * New upstream version 251. For a full list of changes, see:
    https://github.com/systemd/systemd/releases/tag/v251
  * Refresh patches
  * Revert manual removal of ndisc test case, merged upstream
  * Bump Standards-Version to 4.6.1, no changes

 -- Luca Boccassi <bluca@debian.org>  Sat, 21 May 2022 15:04:13 +0100

systemd (251~rc3-2) experimental; urgency=medium

  * Backport removal of ndisc test case, breaks build on armhf/armel.

 -- Luca Boccassi <bluca@debian.org>  Mon, 16 May 2022 00:37:36 +0100

systemd (251~rc3-1) experimental; urgency=medium

  * autopkgtest: add allow-stderr to boot-and-services. Sometimes we see
    some ignored logs, don't fail the test run if that happens
  * autopkgtest: disable networkd in rebooting tests. It seems that on
    Semaphore CI, running in Bullseye images, having both Network-Manager
    and systemd-networkd enabled causes 'systemctl start network-
    online.target' to get stuck, and fail the run. Disable networkd in
    those tests. See: https://github.com/systemd/systemd/issues/22991
  * autopkgtest: mark networkd-test.py as breaks-testbed. It will modify
    the network configuration, which will often make the network stop
    working. Mark it as breaks-testbed so that a new runner is started.
  * autopkgtest: ignore rng-tools-debian failure in boot-and-services. It
    seems sometimes it fails, which has happened on jammy-amd64:
    https://bugs.debian.org/969568
  * New upstream version 251~rc3
  * Drop sd-device-always-translate-sysname-to-sysfs-filename.patch,
    merged upstream
  * Rebase patches
  * Update lintian-overrides for false positives

 -- Luca Boccassi <bluca@debian.org>  Sun, 15 May 2022 14:11:49 +0100

systemd (251~rc2-2) experimental; urgency=medium

  * sd-device: always translate sysname to sysfs filename

 -- Michael Biebl <biebl@debian.org>  Wed, 11 May 2022 15:26:49 +0200

systemd (251~rc2-1) experimental; urgency=medium

  * New upstream version 251~rc2
  * Rebase patches
  * Update symbols file for libsystemd0

 -- Michael Biebl <biebl@debian.org>  Thu, 05 May 2022 22:50:15 +0200

systemd (251~rc1-3) experimental; urgency=medium

  [ Luca Boccassi ]
  * autopkgtest: install swtpm and tpm2-tools for upstream suite.
    Required by https://github.com/systemd/systemd/pull/22563

  [ Michael Biebl ]
  * Do not ship /usr/lib/tmpfiles.d/systemd-resolve.conf in systemd.
    It potentially creates a broken symlink if systemd-resolved is not
    enabled. For now the symlink to stub-resolv.conf needs to be created
    manually. (Closes: #1007018)
  * hwdb: fix parsing options (Closes: #1008989)

 -- Michael Biebl <biebl@debian.org>  Tue, 05 Apr 2022 22:13:09 +0200

systemd (251~rc1-2) experimental; urgency=medium

  [ Michael Biebl ]
  * Revert "Ignore libsystemd-core in dh_shlibdeps"
    This reverts commit c1d5ad5ac989376aa8100dea9ad9d7af0f0408d9.
    We need the shlibs dependencies of libsystemd-shared and
    libsystemd-core.
  * Adjust library search path for dh_shlibdeps.
    libsystemd-core uses libsystemd-shared but doesn't have RUNPATH or
    RPATH set. So tell dh_shlibdeps where it can find the library.

  [ Luca Boccassi ]
  * autopkgtest: update unit-config test for new relative symlinking.
    Required by https://github.com/systemd/systemd/pull/22649
  * autopkgtest: install libnss packages for unit-tests suite.
    Required to enable nss tests:
    https://github.com/systemd/systemd/issues/21975
  * autopkgtest: install libnss packages for upstream suite.
    Required to enable nss tests:
    https://github.com/systemd/systemd/issues/21975
  * autopkgtest: install python3-pexpect and screen for upstream suite.
    Required for new test:
    https://github.com/systemd/systemd/pull/21838

 -- Michael Biebl <biebl@debian.org>  Sat, 02 Apr 2022 13:44:14 +0200

systemd (251~rc1-1) experimental; urgency=medium

  [ Michael Biebl ]
  * New upstream version 251~rc1
  * Rebase patches
  * Update symbols file for libsystemd0
  * Install shell completions for oomctl in systemd-oomd

  [ Luca Boccassi ]
  * Ignore libsystemd-core in dh_makeshlibs
  * Ignore libsystemd-core in dh_shlibdeps
  * Add libsystemd-core to shlibs.local.in

 -- Michael Biebl <biebl@debian.org>  Sat, 02 Apr 2022 09:57:22 +0200
>>>>>>> 0f508576

systemd (250.4-1) unstable; urgency=medium

  [ Dimitri John Ledkov ]
  * udev-udeb: ship modprobe.d snippet to force scsi_mod.scan=sync in d-i.

  [ Luca Boccassi ]
  * Build with dh_package_notes
  * New upstream version 250.4
  * Drop patches merged upstream
  * Remove unneeded ${shlibs:Depends}
  * autopkgtest: add libdw-dev to unit-tests job.
  * Rebase patches on top of v250.4

 -- Luca Boccassi <bluca@debian.org>  Tue, 15 Mar 2022 11:03:08 +0000

systemd (250.3-2~bpo11+1) bullseye-backports; urgency=medium

  * Rebuild for bullseye-backports

 -- Michael Biebl <biebl@debian.org>  Mon, 31 Jan 2022 22:18:27 +0100

systemd (250.3-2) unstable; urgency=medium

  [ Yu Watanabe ]
  * upstream-ci: logind test: use drop-in config
  * upstream-ci: logind test: also show logs of systemd-suspend.service
  * upstream-ci: logind test: make sure the fake lid switch processed by
    udevd. Also, wait for other uevents, which possibly triggered by the
    lid switch, being processed.
  * upstream-ci: logind test: fix drop-in config.

  [ Luca Boccassi ]
  * Add myself to Uploaders
  * systemd-tests: ignore hardening-no-relro too. Test binaries, we don't
    care about hardening flags
  * Backport patches to fix build reproducibility. EFI binaries have the
    path embedded which breaks reproducibility, backport patches from
    upstream to fix it.

  [ Michael Biebl ]
  * Add Recommends: dbus-user-session to libpam-systemd. For a fully
    functioning systemd --user instance we want dbus-user-session
    installed.
  * Report status of dbus-user-session in systemd reportbug template. Most
    users will likely file bugs for systemd --user related issues against
    the main systemd package and not libpam-systemd.

 -- Luca Boccassi <bluca@debian.org>  Wed, 26 Jan 2022 23:35:36 +0000

systemd (250.3-1) unstable; urgency=medium

  [ Luca Boccassi ]
  * Update d/copyright listing for debian/*
    Fixes Lintian warning: update-debian-copyright
  * d/copyright: remove unused GPL-2 stanza
  * d/watch: bump to version 4
  * d/control: drop redundant Section/Priority fields.
    Fixes Lintian warning: installable-field-mirrors-source
  * d/control: extend descriptions of libudev and libsystemd
  * systemd-oomd: add dependency on adduser.
    Needed by postinst script.
  * systemd-oomd: fix description-synopsis-starts-with-article Lintian warning
  * systemd-standalone-*: copy manpages too
  * Lintian: ignore very-long-line-length-in-source-file.
    It's not a useful check, and it flags test data and such.
  * Lintian: ignore source-contains-data-from-ieee-data-oui-db.
    Data formats are not compatible, this is for hwdb.
  * Lintian: ignore systemd-service-file-missing-install-key.
    If we don't add [Install], it's because we don't want it and the units are
    events-driven or enabled statically.
  * Lintian: ignore spare-manual-page.
    Lintian is not really good at associating manpages to package contents,
    so just ignore this, as we have and will keep adding docs related
    to unit types and so on.
  * Lintian: ignore package-supports-alternative-init-but-no-init.d-script.
    Well, duh!
  * Lintian: ignore package-contains-documentation-outside-usr-share-doc.
    False positives on test data and a web page.
  * Lintian: ignore current set of package-contains-empty-directory.
    These are shipped to provide a skeleton installation.
  * Update Lintian override for
    systemd-service-file-refers-to-unusual-wantedby-target
  * Lintian: ignore systemd: shared-library-lacks-prerequisites false positive
    on EFI binary
  * Lintian: ignore maintainer-script-calls-systemctl in more packages
  * Lintian: ignore executable-not-elf-or-script false positives for EFI
    binaries
  * Lintian: ignore spellcheck false positives
  * Lintian: ignore hardening-no-fortify-functions for test binaries
  * Ignore blhc false positives.
    blhc hits false positives due to EFI PE-COFF binaries,
    c++ fuzzing binaries and meson flags listings, ignore them.
  * Add d/gitlab-ci.yml.
    Disable unit tests, as some are failing due to the build environment.

  [ Michael Biebl ]
  * New upstream version 250.3
    - network: wireguard: do not add routes to AllowedIPs= by default.
      (Closes: #1003955)
  * Add Recommends: libdw1 to systemd-coredump.
    Starting with v250, systemd-coredump will use libdw/libelf via dlopen()
    rather than directly linking against it. It is not a hard dependency but
    we want to have it installed by default.
    While hard-coding the library name is not ideal, we currently don't have
    better means to derive this information automatically. (Closes: #1003879)

 -- Michael Biebl <biebl@debian.org>  Tue, 18 Jan 2022 18:52:45 +0100

systemd (250.2-3) unstable; urgency=medium

  [ Luca Boccassi ]
  * Build with and suggest fido2 and tpm libraries.
    These are used via dlopen only if available by some tools like
    systemd-cryptsetup, systemd-cryptenroll and systemd-repart,
    with graceful fallbacks if they are not found.
    Build-depend on them so that the features get compiled in
    (apart from stage1 builds), and add appropriate Suggests.
    (Closes: #991129, #1003383)
  * Disable libcryptsetup-plugins.
    They are new, and might not even be supported by libcryptsetup yet
  * Build-depend on libssl-dev.
    Required to use libfido2-dev until #1003699 is fixed

  [ Michael Biebl ]
  * Don't stop systemd-oomd.socket during upgrades.
    This works around an issue in systemd which doesn't process multiple
    units that are passed to systemctl as a single transaction with the
    correct ordering. (Closes: #1003641)

 -- Michael Biebl <biebl@debian.org>  Fri, 14 Jan 2022 13:54:34 +0100

systemd (250.2-2) unstable; urgency=medium

  * Ship systemd-oomd.socket in correct systemd-oomd package
  * Don't install dbus-org.freedesktop.oom1.service symlink (Closes: #1003580)

 -- Michael Biebl <biebl@debian.org>  Wed, 12 Jan 2022 20:52:26 +0100

systemd (250.2-1) unstable; urgency=medium

  * New upstream version 250.2
    - shared/rm-rf: loop over nested directories instead of recursing.
      Fixes uncontrolled recursion in systemd-tmpfiles.
      (CVE-2021-3997, Closes: #1003467)
  * test: explicitly configure oomd stuff via dropins
  * autopkgtest: add systemd-oomd dependency to upstream test.
    We want systemd-oomd to be tested via the upstream provided
    TEST-55-OOMD.
  * Rebase patches
  * Upload to unstable

 -- Michael Biebl <biebl@debian.org>  Tue, 11 Jan 2022 12:58:15 +0100

systemd (250.1-2) experimental; urgency=medium

  [ Lukas Märdian ]
  * d/rules: Enable build of systemd-oomd
  * d/control: Ship oomd in a systemd-oomd package.
    Deploying the default configuration as used in Fedora.
  * Start systemd-oomd.service after package installation

  [ Michael Biebl ]
  * oomd: move oomctl to bindir
  * Enable systemd-repart and ship it in the main systemd package.
    Add fdisk as test dependency, needed by test-repart which calls sfdisk.
  * test-repart: append /sbin and /usr/sbin to $PATH= so sfdisk can be found

 -- Michael Biebl <biebl@debian.org>  Sat, 08 Jan 2022 23:45:06 +0100

systemd (250.1-1) experimental; urgency=medium

  * New upstream version 250.1
  * Rebase patches

 -- Michael Biebl <biebl@debian.org>  Wed, 05 Jan 2022 21:42:54 +0100

systemd (250-2) experimental; urgency=medium

  * Drop separate udeb build.
    The only real benefit from a separate build apparently is that udev does
    not get a dependency on libacl and libselinux. But we have udebs for
    those dependencies anyway.
    Dropping the separate build basically cuts the build times in half and
    simplifies debian/rules quite a bit.
    It also brings udev as used in d-i closer to what is actually used in
    the installed system, which is a good thing.
  * Cherry-pick various fixes targeted for v250-stable

 -- Michael Biebl <biebl@debian.org>  Sun, 02 Jan 2022 21:41:56 +0100

systemd (250-1) experimental; urgency=medium

  * New upstream version 250
  * Rebase patches
  * Update symbol versions for the v250 release

 -- Michael Biebl <biebl@debian.org>  Fri, 24 Dec 2021 13:02:05 +0100

systemd (250~rc3-1) experimental; urgency=medium

  [ Michael Biebl ]
  * New upstream version 250~rc3
  * Switch debian-branch to experimental
  * Bump meson Build-Depends to (>= 0.53.2)
  * Rebase patches
  * Update symbols file for libsystemd0
  * Update removal of upstream provided license files
  * Use -Durlify=false instead of shipping an upstream revert patch
  * Explicitly disable OpenSSL support.
    We don't want to pick up an OpenSSL dependency in a tainted build
    environment and pull a second crypto stack into systemd's dependencies.
  * autopkgtest: install dbus-user-session for upstream test.
    Required by TEST-43-PRIVATEUSER-UNPRIV and TEST-20-MAINPIDGAMES.
  * Revert "Temporarily disable LTO"
  * Small updates to debian/copyright
  * Remove dbus introspection files

  [ Luca Boccassi ]
  * autopkgtest: install libdw and libelf for upstream test.
    Pulled in via dlopen since https://github.com/systemd/systemd/pull/21454

 -- Michael Biebl <biebl@debian.org>  Tue, 21 Dec 2021 01:10:16 +0100

systemd (249.7-1) unstable; urgency=medium

  * New upstream version 249.7
  * Rebase patches

 -- Michael Biebl <biebl@debian.org>  Fri, 19 Nov 2021 21:11:45 +0100

systemd (249.6-3) unstable; urgency=medium

  * scope: count successful cgroup additions when delegating via D-Bus
    (Closes: #999745)

 -- Michael Biebl <biebl@debian.org>  Thu, 18 Nov 2021 21:13:02 +0100

systemd (249.6-2) unstable; urgency=medium

  * Consider dbus-broker in systemd-logind.service Condition check
    (Closes: #999569)
  * Temporarily disable LTO.
    This is a test to see if it fixes the failure to build reproducibly on
    arm*.
  * sysusers: split up systemd.conf (Closes: #990349)

 -- Michael Biebl <biebl@debian.org>  Sat, 13 Nov 2021 18:29:11 +0100

systemd (249.6-1) unstable; urgency=medium

  [ Michael Biebl ]
  * New upstream version 249.6
  * Rebase patches
  * test: use kbd-mode-map we ship in one more test case
  * Bump Standards-Version to 4.6.0
  * Drop obsolete C/R upstart from systemd-sysv
  * Drop obsolete dpkg (>= 1.19.3) | systemd-sysv dependency from udev.
    It was added to ensure we have a dpkg with --notify-await which is now
    satisfied by a dpkg from oldstable.
  * Make the C/R against systemd versioned in
    systemd-standalone-{sysusers,tmpfiles}
    Those were added to facilitate an upgrade from bullseye. The version
    makes it more explicit.
  * Drop obsolete migration code for RAMTMP, TPMTIME and UTC

  [ Luca Boccassi ]
  * Depend on default-dbus-system-bus | dbus-system-bus.
    Allows users to install only a single system bus implementation.
    Prefer the default (dbus-daemon).

 -- Michael Biebl <biebl@debian.org>  Thu, 11 Nov 2021 22:04:31 +0100

systemd (249.5-2) unstable; urgency=medium

  [ Helmut Grohne ]
  * Fix FTCBFS: Annotate python3-jinja2 dependency with :native
    (Closes: #996501)

  [ Michael Biebl ]
  * hwdb: Allow console users access to media* nodes (Closes: #996749)

 -- Michael Biebl <biebl@debian.org>  Tue, 02 Nov 2021 17:29:45 +0100

systemd (249.5-1) unstable; urgency=medium

  * New upstream version 249.5
  * Rebase patches
  * Update debian/copyright
  * Clean up lintian overrides

 -- Michael Biebl <biebl@debian.org>  Tue, 12 Oct 2021 22:39:59 +0200

systemd (249.4-2) unstable; urgency=medium

  * Upload to unstable
  * Remove unused initialize_coredump() function
  * Fix #993738 by pulling the patches from upstream PR#20603

 -- Michael Biebl <biebl@debian.org>  Tue, 12 Oct 2021 14:03:31 +0200

systemd (249.4-1) experimental; urgency=medium

  * New upstream version 249.4
  * Rebase patches

 -- Michael Biebl <biebl@debian.org>  Mon, 30 Aug 2021 11:20:16 +0200

systemd (249.3-4) experimental; urgency=medium

  * Add Conflicts/Replaces: systemd to systemd-standalone-{sysusers,tmpfiles}
    This allows upgrades from older systemd versions which do not have
    Provides: systemd-{sysusers,tmpfiles}. (Closes: #992376)

 -- Michael Biebl <biebl@debian.org>  Wed, 25 Aug 2021 09:35:03 +0200

systemd (249.3-3) experimental; urgency=medium

  * Use C/R/P for systemd-sysusers and systemd-tmpfiles.
    It's an interface/facility that can only be provided by a single package
    at a time.

 -- Michael Biebl <biebl@debian.org>  Thu, 12 Aug 2021 22:45:02 +0200

systemd (249.3-2) experimental; urgency=medium

  * Provide standalone binaries for sysusers and tmpfiles (Closes: #946456)
  * Fix test dependencies of upstream test.
    After splitting out the standalone binaries for sysusers and tmpfiles
    into separate packages (which conflict with the main systemd package),
    we can no longer use the '@' notation in the upstream test.
    This reverts commit 5eeeb1b562a1a9802df105091bda4741c263336d and also
    adds systemd-tests and systemd-timesyncd to the upstream test
    dependencies.

 -- Michael Biebl <biebl@debian.org>  Sun, 08 Aug 2021 22:51:18 +0200

systemd (249.3-1) experimental; urgency=medium

  * New upstream version 249.3
  * Rebase patches
  * Remove obsolete systemd-resolve compat symlink

 -- Michael Biebl <biebl@debian.org>  Sun, 08 Aug 2021 22:39:25 +0200

systemd (249.2-2) experimental; urgency=medium

  * Remove obsolete upgrade code from maintainer scripts
  * Clean up old versions from maintscript files
  * Drop obsolete systemd Breaks/Replaces
  * Drop obsolete python-dbusmock Breaks
  * Turn versioned systemd-shim Breaks into unversioned Conflicts.
    There never was a fixed systemd-shim version before it was removed from
    the archive.
  * Drop patches which are no longer needed after bullseye
  * Stop setting up device symlinks for CD-RW/DVD drives.
    Those udev rules were a Debian specific workaround that were mainly
    added for compat with older software which wasn't able to automatically
    discover those types of devices. Those rules didn't provide
    stable/predictable names though, so remove them. (Closes: #991639)
  * autopkgtest: add systemd-timesyncd dependency to timedated test.
    We need systemd-timesyncd in the timedated test, not just an arbitrary
    provider of time-daemon.
  * autopkgtest: clean up dependencies of boot-smoke test.
    A lot of the dependencies are not needed but were originally added to
    avoid a testbed reset and make it possible to reuse the testbed of the
    upstream test. This turned out to be a maintenance problem and the
    dependencies were not updated accordingly. Instead of trying to keep the
    two tests in sync, trim down the boot-smoke dependencies to its bare
    minimum.

 -- Michael Biebl <biebl@debian.org>  Sat, 31 Jul 2021 21:49:05 +0200

systemd (249.2-1) experimental; urgency=medium

  * New upstream version 249.2
  * Rebase patches

 -- Michael Biebl <biebl@debian.org>  Fri, 23 Jul 2021 21:44:35 +0200

systemd (249.1-1) experimental; urgency=medium

  * New upstream version 249.1
    - basic/unit-name: do not use strdupa() on a path (CVE-2021-33910)

 -- Michael Biebl <biebl@debian.org>  Tue, 20 Jul 2021 21:20:12 +0200

systemd (249-1) experimental; urgency=medium

  * New upstream version 249
  * Rebase patches
  * Update symbol versions for the v249 release
  * Fix removal of systemd-hwdb-update.service.
    As we don't support factory-reset, we don't need this service.
    In Debian, the hwdb binary database is updated via a dpkg file trigger.

 -- Michael Biebl <biebl@debian.org>  Wed, 07 Jul 2021 22:33:31 +0200

systemd (249~rc3-1) experimental; urgency=medium

  * New upstream version 249~rc3
  * Rebase patches

 -- Michael Biebl <biebl@debian.org>  Thu, 01 Jul 2021 23:55:11 +0200

systemd (249~rc2-1) experimental; urgency=medium

  * New upstream version 249~rc2
  * Rebase patches

 -- Michael Biebl <biebl@debian.org>  Sun, 27 Jun 2021 17:10:18 +0200

systemd (249~rc1-1) experimental; urgency=medium

  [ Michael Biebl ]
  * New upstream version 249~rc1
  * Rebase patches
  * Replace m4 Build-Depends with python3-jinja2
  * Update symbols file for libsystemd0
  * test: do not run 'meson configure' if NO_BUILD is set
  * test: drop the mawk-incompatible expression
  * Add gawk <!nocheck> to Build-Depends.
    It is used in tools/check-directives.sh which is run during "meson test".
  * autopkgtest: add udev dependency to unit-tests.
    Without a properly set up hwdb the test-sd-hwdb test is skipped.

  [ Luca Boccassi ]
  * autopkgtest: add dependency on dosfstools for upstream test.
    Needed to create EFI partition (vfat)

 -- Michael Biebl <biebl@debian.org>  Thu, 17 Jun 2021 18:09:43 +0200

systemd (248.3-1) experimental; urgency=medium

  [ Michael Biebl ]
  * New upstream version 248.3
  * Rebase patches

  [ Dan Streetman ]
  * d/t: replace 'root-unittests' shell script with simple call to upstream script.
    The upstream test runner script is much better, as it only prints failing test
    output, and gives a summary of the test results at the end.

 -- Michael Biebl <biebl@debian.org>  Wed, 19 May 2021 13:09:57 +0200

systemd (248.2-1) experimental; urgency=medium

  * New upstream version 248.2

 -- Michael Biebl <biebl@debian.org>  Sun, 09 May 2021 21:17:10 +0200

systemd (248.1-1) experimental; urgency=medium

  [ Michael Biebl ]
  * New upstream version 248.1
  * Rebase patches
  * d/e/checkout-upstream: switch to main branch
  * Update make-fbdev-blacklist to not blacklist hyperv_fb

  [ Luca Boccassi ]
  * systemd.install: catch all files installed in usr/bin and bin.
    At the moment, individual binaries are mentioned specifically in the
    install file.  When new binaries are added, manual work is needed to get
    them packaged, which affects the upstream autopkgtest-based CI.
    Change systemd.install to instead pick up everything from usr/bin and bin.
  * upstream suite: add build-dep on vim-tiny.
    Required by some of the images in the upstream test suite

  [ Zbigniew Jędrzejewski-Szmek ]
  * Let "upstream" test use upstream test runner

  [ Dan Streetman ]
  * Slight adjustments to previous patch for deny/black-list naming.
    Also add in two vars used by the integration runner script
  * d/t/upstream: use NO_BUILD=1.
    Also don't bother sed-modifying test-functions file, as the NO_BUILD
    changes remove the need for that.
  * d/t/control: install all binary packages for upstream test.
    With the change to just call the upstream script to run the integration
    tests, the packages to test need to be installed so the test-function
    script can list out the files each package contains, and copy those files
    into each nspawn and/or qemu testbed. Without all packages installed,
    some tests fail; specifically TEST-30 currently requires systemd-timesyncd
    which was not previously installed for the 'upstream' test suite.
    This changes the control file to just install all binary packages, using
    the '@' notation.
  * d/t/boot-smoke: update test to avoid false negatives

  [ Frantisek Sumsal ]
  * upstream-ci: fix test_no_failed() check.
    Without `--plain` `systemctl` prints a circle (●) in the first column
    for each failed service, which with the current code interferes with
    attempted journal listing for each such service.

 -- Michael Biebl <biebl@debian.org>  Fri, 07 May 2021 12:25:15 +0200

systemd (248-1) experimental; urgency=medium

  [ Balint Reczey ]
  * New upstream version 248
    - add support for answering DNSSEC questions on the stub resolver
      (Closes: #988132)
    - turn off DNSSEC validation when timesyncd resolves hostnames
      (Closes: #898530)
    - add networkd/nspawn nftables backend
      (Closes: #934584)
    - support ipv6 for masquerade and dnat in nspawn and networkd
      (Closes: #934676)
  * Refresh patches
  * debian/rules: Enable new systemd-sysext tool
  * debian/rules: Build support for flushing of the nscd caches
  * debian/rules: Build translations for debs but not for udebs
  * debian/rules: Build without TPM2 support.
    This is a new feature and needs further review.
  * Ship systemd-cryptenroll in systemd package
  * Update symbols file for libsystemd0
  * debian/tests/control: Upstream test depends on attr
  * debian/udev.postinst: Create the sgx system group.
    Intel SGX enclave device nodes are now owned by this group.
  * debian/rules: Don't ship README files in (/usr)/lib/*.d.
    README files are typically shipped in /usr/share/doc.
  * Revert "pager: stop disabling urlification under a pager"
    Debian and Ubuntu do not yet have a less version that supports
    urlification. This requires less 563 or later.

 -- Michael Biebl <biebl@debian.org>  Thu, 06 May 2021 23:00:08 +0200

systemd (247.9-4) unstable; urgency=medium

  * Revert "tests/udev-test.pl: add multiple device test"
    Follow-up to make sure the udev autopkgtest passes successfully again
    after reverting the multipath symlink race fix.
  * test: Fix flakiness in TEST-10-ISSUE-2467
  * autopktest: Fix timedated test dependencies.
    Add an explicit systemd-timesyncd dependency as it is required by the
    timedated test.
  * autopkgtest: Merge configuration of logind test with timedated and related
    tests.
    They share the same restrictions and merging them avoids a bit of
    duplication.
  * Revert "test: disable DnsmasqClientTest.test_resolved_etc_hosts in
    networkd-test.py"
    Let's see if this test is still flaky on debci.
  * networkd-test: fix resolved_domain_restricted_dns.
    Cherry-pick upstream commit which hopefully fixes the flakiness in
    DnsmasqClientTest.test_resolved_domain_restricted_dns.

 -- Michael Biebl <biebl@debian.org>  Fri, 01 Oct 2021 10:12:14 +0200

systemd (247.9-3) unstable; urgency=medium

  * Revert multipath symlink race fix.
    Revert upstream commits which caused a regression in udev resulting in
    long delays when processing partitions with the same label.
    (Closes: #993738)

 -- Michael Biebl <biebl@debian.org>  Sat, 25 Sep 2021 22:01:17 +0200

systemd (247.9-2) unstable; urgency=medium

  * Demote systemd-timesyncd from Depends to Recommends.
    This avoids a dependency cycle between systemd and systemd-timesyncd and
    thus makes dist upgrades more predictable and robust.
    It also allows minimal, systemd based containers where no NTP client is
    strictly necessary.
    To ensure that systemd-timesyncd is installed in a default installation
    created by d-i, bump its priority to standard. (Closes: #986651, #993947)

 -- Michael Biebl <biebl@debian.org>  Wed, 22 Sep 2021 21:10:53 +0200

systemd (247.9-1) unstable; urgency=medium

  [ Michael Biebl ]
  * New upstream version 247.9
  * Rebase patches
  * Fix removal of systemd-hwdb-update.service.
    As we don't support factory-reset, we don't need this service.
    In Debian, the hwdb binary database is updated via a dpkg file trigger.

  [ Balint Reczey ]
  * debian/rules: Don't ship README files in (/usr)/lib/*.d.
    README files are typically shipped in /usr/share/doc.

 -- Michael Biebl <biebl@debian.org>  Sun, 15 Aug 2021 21:10:56 +0200

systemd (247.3-6) unstable; urgency=high

  * Non-maintainer upload (acked by maintainers)
  * unit-name: generate a clear error code when converting an overly long fs
    path to a unit name
  * basic/unit-name: do not use strdupa() on a path (CVE-2021-33910)
  * basic/unit-name: adjust comments

 -- Salvatore Bonaccorso <carnil@debian.org>  Tue, 13 Jul 2021 19:29:24 +0200

systemd (247.3-5) unstable; urgency=medium

  * udev-udeb: setup /dev/fd, /dev/std{in,out,err} symlinks.
    As systemd-udevd no longer sets them up itself, we create them manually
    after mounting devtmpfs. This avoids breaking applications which expect
    those symlinks. (Closes: #975018)

 -- Michael Biebl <biebl@debian.org>  Mon, 12 Apr 2021 20:21:24 +0200

systemd (247.3-4) unstable; urgency=medium

  [ Luca Boccassi ]
  * Backport patch to fix assert with invalid LoadCredentials=
    Regression introduced in v247, fixed in v249, see:
    https://github.com/systemd/systemd/issues/19178
    (Closes: #986302)

  [ Michael Biebl ]
  * network: Delay addition of IPv6 Proxy NDP addresses.
    Fixes "IPv6 Proxy NDP addresses are being lost from interfaces after
    networkd adds them". (Closes: #985510)

 -- Michael Biebl <biebl@debian.org>  Sun, 11 Apr 2021 16:06:46 +0200

systemd (247.3-3) unstable; urgency=medium

  * pkg-config: make prefix overridable again (Closes: #984763)
  * Revert "units: turn off DNSSEC validation when timesyncd resolves
    hostnames"
    Support for SYSTEMD_NSS_RESOLVE_VALIDATE=0 requires the changes from
    https://github.com/systemd/systemd/pull/17823 for the dnssec bypass
    logic. Those are rather invasive changes and not suitable for a stable
    backport.

 -- Michael Biebl <biebl@debian.org>  Thu, 11 Mar 2021 18:09:35 +0100

systemd (247.3-2) unstable; urgency=medium

  * Downgrade a couple of warnings to debug.
    If a package still ships only a SysV init script or if a service file or
    tmpfile uses /var/run, downgrade those messages to debug. We can use
    lintian to detect those issues.
    For service files and tmpfiles in /etc, keep the warning, as those files
    are typically added locally and aren't checked by lintian.
    (Closes: #981407)
  * core: fix mtime calculation of dropin files
    (Closes: #975289)
  * analyze: slightly reword PrivateTmp= message
    (Closes: #931753)
  * rules: move ID_SMARTCARD_READER definition to a <70 configuration
    (Closes: #978011)
  * units: turn off DNSSEC validation when timesyncd resolves hostnames
    (Closes: #898530)
  * table: drop trailing white spaces of the last cell in row
    (Closes: #980820)

 -- Michael Biebl <biebl@debian.org>  Sat, 06 Mar 2021 22:32:14 +0100

systemd (247.3-1) unstable; urgency=medium

  [ Michael Biebl ]
  * New upstream version 247.3
  * Rebase patches

  [ Ioanna Alifieraki ]
  * systemctl: return error code when scheduled shutdown fails

 -- Michael Biebl <biebl@debian.org>  Wed, 03 Feb 2021 17:11:39 +0100

systemd (247.2-5) unstable; urgency=medium

  [ Matthias Klumpp ]
  * Configure localed to run locale-gen to generate missing locale.
    This applies an (upstreamed) patch to permit systemd-localed to run
    locale-gen to generate missing locale when requested to switch the
    system locale.
    This makes localectl usable on Debian for changing locale without
    breaking system localization or even prevent certain applications from
    running at all after switching to a non-generated locale.

  [ Michael Biebl ]
  * systemctl: do not shutdown immediately on scheduled shutdown.
    When, for whatever reason, a scheduled shutdown fails to be set, systemd
    will proceed with immediate shutdown without allowing the user to react.
    This is counterintuitive because when a scheduled shutdown is issued,
    it means the user wants to shutdown at a specified time in the future,
    not immediately. (Closes: #931235)
  * test: disable DnsmasqClientTest.test_resolved_etc_hosts in
    networkd-test.py.
    This test appears to be flaky.
    See: #979716
  * Bump Standards-Version to 4.5.1
  * Set upstream metadata fields: Bug-Submit, Bug-Database, Repository,
    Repository-Browse

 -- Michael Biebl <biebl@debian.org>  Mon, 18 Jan 2021 13:45:15 +0100

systemd (247.2-4) unstable; urgency=medium

  * Move libraries and NSS modules from /lib to /usr/lib.
    Keep libpam_systemd.so installed in /lib, as PAM doesn't support
    loading PAM modules from /usr/lib on a split-usr system.

 -- Michael Biebl <biebl@debian.org>  Sat, 02 Jan 2021 17:06:01 +0100

systemd (247.2-3) unstable; urgency=medium

  * test: use modern qemu numa arguments
    This fixes TEST-36-NUMAPOLICY from the upstream autopkgtest when using
    qemu >= 5.2.
  * Increase timeout when running unit tests.
    The default timeout for individual unit tests is 30s. On slower
    architectures and environments like reproducible-builds, this sometimes
    is not enough.
    Instead of fine-tuning the timeout for each individual test, we instead
    increase the timeouts by a factor of 10.
  * init-functions, getty-static.service: Don't hard-code path to systemctl
    binary.
    This should simplify an eventual move of systemctl from /bin to
    /usr/bin.
  * getty-static.service: Skip if dbus-broker is installed.
    Check for the binary in /usr/bin as this makes it easier to move the
    service files from /lib/systemd to /usr/lib/systemd.

 -- Michael Biebl <biebl@debian.org>  Sat, 26 Dec 2020 13:33:41 +0100

systemd (247.2-2) unstable; urgency=medium

  * Switch to "unified" cgroup hierarchy (i.e. cgroupv2) (Closes: #943981)

 -- Michael Biebl <biebl@debian.org>  Mon, 21 Dec 2020 20:06:49 +0100

systemd (247.2-1) unstable; urgency=medium

  [ Balint Reczey ]
  * debian/systemd.NEWS: Mention udev rules changes in 247

  [ Michael Biebl ]
  * New upstream version 247.2
  * Rebase patches
  * test: fix fd_is_mount_point() check

 -- Michael Biebl <biebl@debian.org>  Sun, 20 Dec 2020 20:44:31 +0100

systemd (247.1-4) unstable; urgency=medium

  [ наб ]
  * debian/extra/kernel-install.d/85-initrd.install: Don't install initrd when
    an explicit path was passed (Closes: #970213)
  * debian/extra/kernel-install.d/85-initrd.install: Match initrd installation
    messages and uninstallation to 90-loaderentry.install

  [ Michael Biebl ]
  * sd-device: keep escaped strings in DEVLINK= property (Closes: #976699)

 -- Michael Biebl <biebl@debian.org>  Fri, 11 Dec 2020 20:25:31 +0100

systemd (247.1-3) unstable; urgency=medium

  * d/t/timedated: Ignore return code of dbus-monitor in wait_mon()
    We are not really interested in the return code and error messages from
    dbus-monitor after killing it, so ignore them to avoid undesired
    autopkgtest failures.

 -- Michael Biebl <biebl@debian.org>  Thu, 03 Dec 2020 23:53:29 +0100

systemd (247.1-2) unstable; urgency=medium

  [ Michael Biebl ]
  * Upload to unstable
  * Revert "d/t/timedated: use /bin/bash to work around job handling issue in
    dash"

  [ Balint Reczey ]
  * debian/tests/timedated: Wait for the killed child only.
    There may be other children of the script due to autopkgtest machinery
    and they exit after the script exited. (LP: #1904406)

 -- Michael Biebl <biebl@debian.org>  Wed, 02 Dec 2020 23:25:32 +0100

systemd (247.1-1) experimental; urgency=medium

  * New upstream version 247.1

 -- Michael Biebl <biebl@debian.org>  Tue, 01 Dec 2020 17:17:28 +0100

systemd (247-1) experimental; urgency=medium

  * New upstream version 247
  * Rebase patches
  * Update symbol versions for the v247 release

 -- Michael Biebl <biebl@debian.org>  Thu, 26 Nov 2020 19:46:41 +0100

systemd (247~rc2-3) experimental; urgency=medium

  * Merge changes from unstable
  * sd-device: make sd_device_has_current_tag() compatible with udev database
    generated by older udevd
    (Closes: #974730)
  * Add Breaks: udev (<< 247~) to systemd.
    This ensures that udev is upgraded alongside systemd and both support
    the new udev tags concept introduced in v247. (Closes: #975554)

 -- Michael Biebl <biebl@debian.org>  Thu, 26 Nov 2020 18:18:53 +0100

systemd (247~rc2-2) experimental; urgency=medium

  * missing: define several syscall numbers for MIPS arch (Closes: #974619)

 -- Michael Biebl <biebl@debian.org>  Fri, 13 Nov 2020 19:22:04 +0100

systemd (247~rc2-1) experimental; urgency=medium

  [ Michael Biebl ]
  * New upstream version 247~rc2
    - tmpfiles: Handle filesystems without ACL support in more cases
      (Closes: #972135)
  * Rebase patches
  * Explicitly disable oomd
  * Use -Dmode=release as we want a release, not developer, build
  * Update symbols file for libudev1 and libsystemd0

  [ Luca Boccassi ]
  * systemd-container: install systemd-dissect binary.
    Required for TEST-50-DISSECT since:
    https://github.com/systemd/systemd/pull/16046
  * d/t/control: install squashfs-tools for upstream test.
    Required by TEST-50-DISSECT since upstream PR:
    https://github.com/systemd/systemd/pull/16046

  [ Dan Streetman ]
  * d/control: update meson minimum version
    https://github.com/systemd/systemd/pull/13842#issuecomment-601105975
  * d/t/upstream: convert 'blacklist' term to 'deny-list'
    Support transition for upstream-ci from
    https://github.com/systemd/systemd/pull/16262

 -- Michael Biebl <biebl@debian.org>  Thu, 12 Nov 2020 21:23:22 +0100

systemd (246.6-5) unstable; urgency=medium

  * Drop non-functional DefaultTasksMax patch.
    This patch was supposed to remove the DefaultTasksMax limit, but lost
    its actual logic over 4 years ago, when the patches were rebased for the
    v231 release. Since nobody has complained so far, we can assume it is
    safe to drop this patch. (Closes: #975335)
  * test-seccomp: accept ENOSYS from sysctl(2) too.
    It seems that kernel 5.9 started returning that.
  * test/test-functions: copy /usr/lib/pam.d into $initdir.
    The systemd-user file has been moved from /etc/pam.d into /usr/lib/pam.d,
    so test-functions needs to copy it from /usr/lib/pam.d instead.

 -- Michael Biebl <biebl@debian.org>  Tue, 24 Nov 2020 21:53:25 +0100

systemd (246.6-4) unstable; urgency=medium

  * Revert "Trigger a systemctl daemon-reload when init scripts are installed
    or removed"
    Remove the dpkg file trigger which called systemctl daemon-reload whenever
    a SysV init script was installed. We have proper support in debhelper
    nowadays which makes this superfluous and we want to avoid unnecessary
    systemctl daemon-reload calls.

 -- Michael Biebl <biebl@debian.org>  Thu, 19 Nov 2020 22:35:48 +0100

systemd (246.6-3) unstable; urgency=medium

  * pam: include pam_keyinit session module in systemd-user.
    We want that systemd --user gets its own keyring, not the basic keyring
    set up by systemd --system.
  * pam: move systemd-user PAM config from /etc/pam.d to /usr/lib/pam.d.
    This is supported since PAM 1.2 and we want as little files in /etc as
    possible.
  * init-functions: update LSB hook to not use ignore-dependencies
    job-mode=ignore-dependencies, as currently used in the LSB hook during
    bootup and shutdown, can have undesired side-effects, like changing the
    ordering of services and ultimately causing them to fail, due to unmet
    dependencies.
    So simplify that, and only apply --no-block on reload requests during
    bootup and shutdown. (Closes: #960594)
  * d/t/timedated: use /bin/bash to work around job handling issue in dash.
    See: #975010

 -- Michael Biebl <biebl@debian.org>  Tue, 17 Nov 2020 23:34:07 +0100

systemd (246.6-2) unstable; urgency=medium

  * XDG autostart improvements
    - Add support for Path= in XDG Desktop File
    - Ignore more common XDG Desktop Entry fields
    - Lower most info messages to debug level (Closes: #968116)
  * Re-enable seccomp support on riscv64.
    This should be safe now, as the code has fallbacks for systems with
    older libseccomp versions.
  * Move sysusers.d/sysctl.d/binfmt.d/modules-load.d back to /usr.
    In Debian, late mounting of /usr is no longer supported, so it is safe
    to install those files in /usr.
    We want those facilities in /usr, not /, as this will make an eventual
    switch to a merged-usr setup easier. (Closes: #971282)
  * units: update serial-getty@.service to support 57600 baud rate
    (Closes: #969144)
  * bootspec: don't fail with EIO if searching for ESP and finding one without
    an enveloping partition table
    (Closes: #970534)

 -- Michael Biebl <biebl@debian.org>  Thu, 15 Oct 2020 23:48:34 +0200

systemd (246.6-1) unstable; urgency=medium

  * New upstream version 246.6
  * Rebase patches

 -- Michael Biebl <biebl@debian.org>  Mon, 21 Sep 2020 20:28:36 +0200

systemd (246.5-1) unstable; urgency=medium

  * New upstream version 246.5
    - network: fix NDisc handling for the case when multiple routers exist
      (Closes: #969599)
    - core/socket: we may get ENOTCONN from socket_instantiate_service()
      (Closes: #970156)
  * Rebase patches

 -- Michael Biebl <biebl@debian.org>  Mon, 14 Sep 2020 08:04:39 +0200

systemd (246.4-1) unstable; urgency=medium

  * New upstream version 246.4
  * Rebase patches

 -- Michael Biebl <biebl@debian.org>  Wed, 02 Sep 2020 13:30:52 +0200

systemd (246.3-1) unstable; urgency=medium

  * New upstream version 246.3
  * Rebase patches

 -- Michael Biebl <biebl@debian.org>  Sat, 29 Aug 2020 18:39:32 +0200

systemd (246.2-2) unstable; urgency=medium

  [ Balint Reczey ]
  * debian/systemd.postinst: Restart systemd-networkd.socket on incompatible
    change.
    PassCredentials=yes is replaced with PassPacketInfo=yes and extra padding is
    dropped, too.
    (Closes: #968589, LP: #1891716)

  [ Michael Biebl ]
  * Fix restart of systemd-networkd.socket.
    We can't restart the socket while systemd-networkd.service is still
    active. Instead we stop the socket and ensure, that a try-restart of
    systemd-networkd.service also starts the socket.
  * seccomp: Add support for riscv64 (Closes: #954312)
  * Support missing conditions/asserts everywhere (Closes: #968612)
  * path: Skip directories when finalising $PATH search (Closes: #969006)

 -- Michael Biebl <biebl@debian.org>  Sat, 29 Aug 2020 16:24:49 +0200

systemd (246.2-1) unstable; urgency=medium

  * New upstream version 246.2
  * Remove resolvconf.conf drop-in, resolved integration moved to resolvconf
    package
  * Rebase patches
  * Add versioned Breaks against resolvconf (<< 1.83~) to systemd.
    The PathExists= directive was changed in v246 to match the documented
    behaviour but now causes resolvconf-pull-resolved.service to be
    continuously triggered by resolvconf-pull-resolved.path.
    This requires a fix in the resolvconf package, see #968015.
    (Closes: #967906)
  * Keep journal files compatible with older versions.
    Disable the KEYED-HASH journal feature by default and keep LZ4 (instead
    of ZSTD) as default compression for new journal files. Otherwise journal
    files are incompatible and can't be read by older journalctl
    implementations.
    This patch can be dropped in bullseye+1, as journalctl from bullseye
    will then be able to read journal files with those features.
    (Closes: #968055)

 -- Michael Biebl <biebl@debian.org>  Mon, 17 Aug 2020 22:28:09 +0200

systemd (246.1-1) unstable; urgency=medium

  * New upstream version 246.1
  * Rebase patches

 -- Michael Biebl <biebl@debian.org>  Sun, 16 Aug 2020 13:14:46 +0200

systemd (246-2) unstable; urgency=medium

  * Upload to unstable

 -- Michael Biebl <biebl@debian.org>  Mon, 03 Aug 2020 09:46:27 +0200

systemd (246-1) experimental; urgency=medium

  * New upstream version 246
  * Rebase patches
  * Update symbols file for libsystemd0
  * Bump libapparmor-dev Build-Depends to (>= 2.13)
  * Disable libfido2 support.
    This is only used by homed which we don't enable.

 -- Michael Biebl <biebl@debian.org>  Thu, 30 Jul 2020 22:22:24 +0200

systemd (245.7-1) unstable; urgency=medium

  [ Michael Biebl ]
  * New upstream version 245.7
    - resolve: enable RES_TRUSTAD towards the 127.0.0.53 stub resolver
      (Closes: #965371)
    - basic/cap-list: parse/print numerical capabilities
      (Closes: #964926)
  * Rebase patches

  [ Dan Streetman ]
  * Add libzstd-dev and zstd as build and test deps.
    https://github.com/systemd/systemd/pull/15422

 -- Michael Biebl <biebl@debian.org>  Mon, 27 Jul 2020 23:24:47 +0200

systemd (245.6-3) unstable; urgency=medium

  [ Dan Streetman ]
  * d/t/upstream: capture new merged 'system.journal' from tests.
    https://github.com/systemd/systemd/pull/15281
  * d/t/upstream: use --directory or --file param for journalctl.
    Properly tell journalctl if the journal to parse is a dir or file.
  * d/t/storage: check for ext2 or ext4 fs when using crypttab 'tmp' option.
    https://github.com/systemd/systemd/pull/15853

  [ Martin Pitt ]
  * debian/tests/localed-locale: Fix for environments without en_US.UTF-8.
    Unconditionally back up/restore locale configuration files and generate
    en_US.UTF-8. Previously the test failed in environments which have some
    locale other than en_US.UTF-8 in /etc/default/locale.
    Also fix the assertion of /etc/locale.conf not being present after
    localectl. This only applies to Debian/Ubuntu tests, not upstream ones.

  [ Dimitri John Ledkov ]
  * Enable EFI/bootctl on armhf.

 -- Michael Biebl <biebl@debian.org>  Tue, 14 Jul 2020 18:16:57 +0200

systemd (245.6-2) unstable; urgency=medium

  [ Dan Streetman ]
  * 40-vm-hotadd.rules: check offline before onlining memory/cpus.
    The kernel will return EINVAL if the memory or cpu is already online,
    which is harmless, but adds a confusing error to the log. Avoid the error
    message by only onlining if the memory or cpu is currently offline.
    (LP: #1876018)

  [ Michael Biebl ]
  * d/t/boot-and-services: use canonical name for NetworkManager service
  * Fix build with libmicrohttpd 0.9.71.
    The return type of callbacks was changed from int to an enum.

  [ Youfu Zhang ]
  * fsckd: avoid useless CR displayed on console (LP: #1692353)

  [ Balint Reczey ]
  * dhclient-exit-hooks.d/timesyncd: Act only when systemd-timesyncd is available.
    Otherwise the hook script might trigger an error if the
    systemd-timesyncd package is uninstalled but not purged. (LP: #1873031)

 -- Michael Biebl <biebl@debian.org>  Sun, 05 Jul 2020 11:44:39 +0200

systemd (245.6-1) unstable; urgency=medium

  [ Michael Biebl ]
  * New upstream version 245.6
  * Rebase patches

  [ Balint Reczey ]
  * debian/tests/boot-and-services: Handle missing fstab (LP: #1877078)

 -- Michael Biebl <biebl@debian.org>  Mon, 08 Jun 2020 00:56:37 +0200

systemd (245.5-3) unstable; urgency=medium

  [ Michael Biebl ]
  * Bump priority of libnss-systemd to standard
  * logind: avoid shadow lookups when doing userdb client side
  * Disable DNSSEC support by default in resolved.
    The upstream default, DNSSEC=allow-downgrade can lead to compatibility
    issues with certain network access points. Previously, DNSSEC support
    was only turned off when built for a stable Debian release, but it is
    safer and more consistent to just generally change the default to
    DNSSEC=no. (Closes: #959996)
  * Bump debhelper compatibility level to 13.
    Use the debhelper-compat package to declare the compatibility level and
    drop debian/compat.
  * Convert to dh_installsystemd and disable dh_installsystemduser
  * Drop custom initramfs update code.
    Now handled by dh_installinitramfs which is enabled by default in compat
    level 12 and above.

  [ Dan Streetman ]
  * Cherry-pick fix from upstream master to adjust UseGateway= default
    - network: change UseGateway= default to UseRoutes= setting
    - network: honor SetDNSRoutes= even if UseGateway=False
    (LP: #1867375)

  [ Topi Miettinen ]
  * Delete empty lines at end of file.
    Upstream commit hooks don't allow empty lines and of course they serve no
    purpose.

 -- Michael Biebl <biebl@debian.org>  Sun, 17 May 2020 19:28:49 +0200

systemd (245.5-2) unstable; urgency=medium

  * Cherry-pick various fixes from upstream master
    - network: add a flag to ignore gateway provided by DHCP server
    - userdb: when doing client-side NSS look-ups optionally avoid shadow
      look-ups
    - nss-systemd: don't synthesize root/nobody when iterating
    - core: make sure we don't get confused when setting TERM for a tty fd
    - core: make sure to restore the control command id, too
  * Install 60-block.rules in udev-udeb and initramfs-tools.
    The block device rules were split out from 60-persistent-storage.rules
    into its own rules file in v220. Those rules ensure that change events
    are emitted and the udev db is updated after metadata changes.
    Thanks to Pascal Hambourg (Closes: #958397)

 -- Michael Biebl <biebl@debian.org>  Mon, 27 Apr 2020 17:38:44 +0200

systemd (245.5-1) unstable; urgency=medium

  [ Michael Biebl ]
  * New upstream version 245.5
  * Rebase patches

  [ Dan Streetman ]
  * Follow symlinks when finding link files to copy into initramfs.
    If the /{etc,lib}/systemd/network directory itself is a symlink, the find
    command will not actually find any of the files in the dir it links to.
    Use the find -L param to follow symlinks.
    (LP: #1868892)
  * Remove Ubuntu-specific ondemand.service.
    New processors handle scaling/throttling in internal firmware
    (e.g. intel_pstate), and do not require OS config.
    Additionally, nobody else does this, not even Debian.

 -- Michael Biebl <biebl@debian.org>  Sat, 18 Apr 2020 20:41:18 +0200

systemd (245.4-4) unstable; urgency=medium

  * Drop Conflicts: virtualbox-guest-utils from systemd-timesyncd.
    Otherwise this could lead to virtualbox-guest-utils being uninstalled on
    upgrades which is not intended. (Closes: #956436)
  * pid1: automatically generate systemd-remount-fs.service deps, plus enable
    systemd-pstore from sysinit.target
  * Fix systemd-pstore.service enablement symlink on upgrades.
    It is now started via sysinit.target. Also clean up the symlink on
    purge.

 -- Michael Biebl <biebl@debian.org>  Mon, 13 Apr 2020 11:34:31 +0200

systemd (245.4-3) unstable; urgency=medium

  [ Dan Streetman ]
  * d/rules: in dh_auto_test, include meson param --print-errorlogs.
    Also, don't cat testlog.txt; it's noisy and not very helpful.
    Upstream request:
    https://github.com/systemd/systemd/pull/14338#issuecomment-603432989

  [ Michael Biebl ]
  * pid1: by default make user units inherit their umask from the user manager
    (Closes: #945000)
  * user-util: rework how we validate user names.
    This reworks the user validation infrastructure. There are now two
    modes. In regular mode we are strict and test against a strict set of
    valid chars. And in "relaxed" mode we just filter out some really
    obvious, dangerous stuff. i.e. strict is whitelisting what is OK, but
    "relaxed" is blacklisting what is really not OK.
    The idea is that we use strict mode whenever we allocate a new user,
    while "relaxed" mode is used when we process users registered elsewhere.
    (Closes: #955541)

 -- Michael Biebl <biebl@debian.org>  Fri, 10 Apr 2020 11:55:15 +0200

systemd (245.4-2) unstable; urgency=medium

  [ Balint Reczey ]
  * Ship systemd-timesyncd in a separate package.
    The new systemd-timesyncd package conflicting with other NTP-related
    packages resolves the problems arising when running systemd-timesyncd
    and other NTP servers on the same system.
    (LP: #1849156, Closes: #805927, #947936)

 -- Michael Biebl <biebl@debian.org>  Sat, 04 Apr 2020 08:59:50 +0200

systemd (245.4-1) unstable; urgency=medium

  [ Michael Biebl ]
  * New upstream version 245.4
    - Allow names starting with a digit (Closes: #954174)
    - Recognize davfs as network file system (Closes: #954755)
  * Enable systemd-pstore.service by default on new installs and upgrades
    (Closes: #952767)
  * Revert "Enable seccomp support on riscv64"
    This requires further changes to the source code and a newer, not yet
    officially released, libseccomp. Since this complicates backports revert
    this change for the time being.

  [ Dan Streetman ]
  * d/t/logind: use grep -s when checking /sys/power/state.
    Some kernels in Ubuntu (e.g. linux-kvm) do not enable CONFIG_PM, which
    results in stderr output when the logind test tries to grep the power
    state file, causing the test to fail.  The test already handles skipping
    the test if suspend isn't supported, so just use -s to suppress grep
    from printing to stderr if the file doesn't exist.

 -- Michael Biebl <biebl@debian.org>  Thu, 02 Apr 2020 11:58:18 +0200

systemd (245.2-1) unstable; urgency=medium

  * New upstream version 245.2
  * Rebase patches
  * Enable seccomp support on riscv64 (Closes: #954077)
  * Drop migration code for the switch from DynamicUser=yes to no.
    This code is no longer needed as it only affected systems between 239-1
    and 239-5, i.e. it never affected a stable release.

 -- Michael Biebl <biebl@debian.org>  Wed, 18 Mar 2020 23:32:08 +0100

systemd (245-2) unstable; urgency=medium

  * Revert "job: Don't mark as redundant if deps are relevant"
    This change negatively affects plymouth which was no longer properly
    stopped after the system has completed booting. The running plymouth
    daemon can trigger a VT switch (to tty1). (Closes: #953670)

 -- Michael Biebl <biebl@debian.org>  Thu, 12 Mar 2020 13:55:26 +0100

systemd (245-1) unstable; urgency=medium

  [ Balint Reczey ]
  * New upstream version 245
  * Refresh patches
  * Update symbols

  [ Michael Biebl ]
  * Disable repart, userdb, homed, fdisk, pwquality, p11kit feature.
    Those are new features which drag in new dependencies and need further
    review first.
  * analyze: Fix table time output
  * execute: Fix migration from DynamicUser=yes to no
  * Drop manual clean up of /var/lib/private/systemd/timesync.
    This is now done properly by systemd itself when a service switches from
    DynamicUser=yes to no.

 -- Michael Biebl <biebl@debian.org>  Wed, 11 Mar 2020 13:33:37 +0100

systemd (244.3-1) unstable; urgency=medium

  * New upstream version 244.3
    - Revert "Support Plugable UD-PRO8 dock"
      Unfortunately the same usb hub is used in other places, and causes
      numerous regressions. (Closes: #951330)

 -- Michael Biebl <biebl@debian.org>  Sat, 15 Feb 2020 15:44:45 +0100

systemd (244.2-1) unstable; urgency=medium

  [ Michael Biebl ]
  * New upstream version 244.2
    - polkit: when authorizing via PolicyKit re-resolve callback/userdata
      instead of caching it (CVE-2020-1712, Closes: #950732)
  * Rebase patches
  * Bump Standards-Version to 4.5.0

  [ Balint Reczey ]
  * Remove empty /var/log/journal/ on purge

 -- Michael Biebl <biebl@debian.org>  Fri, 07 Feb 2020 19:24:20 +0100

systemd (244.1-3) unstable; urgency=medium

  * Update documentation regarding network interface naming.
    Document that 73-usb-net-by-mac.link needs to be masked together with
    99-default.link if one wants to disable the systemd naming scheme and keep
    the kernel-provided names. (Closes: #946196)
  * Update debian/rules clean target to remove all Python bytecode
  * Update systemd package description.
    Recommend init=/lib/systemd/systemd instead of init=/bin/systemd.
    The latter is just a compat symlink which might go away eventually.
  * shared/dropin: fix assert for invalid drop-in.
    Fixes an assertion when running systemctl cat on inexistent
    unit templates. (Closes: #950489)
  * core: call dynamic_user_acquire() only when 'group' is non-null.
    Fixes an assertion in systemd which could happen if a unit is reloaded
    and the unit is in bad-setting state. (Closes: #950409)
  * Don't fail upgrade if /proc is not mounted.
    Applying ACLs on /var/log/journal via systemd-tmpfiles requires a
    mounted /proc. Skip this step if /proc is not available, e.g. in a
    chroot. (Closes: #950533)

 -- Michael Biebl <biebl@debian.org>  Tue, 04 Feb 2020 00:11:55 +0100

systemd (244.1-2) unstable; urgency=medium

  * Report status of libpam-systemd and libnss-systemd in systemd reportbug
    template.
    Since the libpam-systemd Recommends was moved from systemd to
    systemd-sysv we no longer get this information automatically, so request
    it explicitly.
  * Drop btrfs-progs Recommends from systemd-container.
    Upstream has dropped the logic of setting up /var/lib/machines as btrfs
    loopback mount so this Recommends is no longer necessary.
  * Fix processing of dpkg triggers in systemd.
    We need to use $@ instead of "$@" so we can iterate through the
    individual trigger names which are passed as a space separated list in
    the second argument.
  * Fix cleanup of timesyncd state directory
  * Enable persistent journal.
    Create /var/log/journal on upgrades and new installs. This enables
    persistent journal in auto mode. (Closes: #717388)

 -- Michael Biebl <biebl@debian.org>  Sat, 01 Feb 2020 02:59:12 +0100

systemd (244.1-1) unstable; urgency=medium

  [ Michael Biebl ]
  * New upstream version 244.1
    - network: fix segfault in parsing SendOption= (Closes: #946475)
  * core: don't allow perpetual units to be masked (Closes: #948710)

  [ Balint Reczey ]
  * debian/watch: Switch to watch tags at github.com/systemd/systemd-stable.
    Upstream point releases appear there.

  [ Helmut Grohne ]
  * Add basic support for the noinsttest build profile
  * Annotate dbus build dependency with <!noinsttest>
    The dbus library is needed for building tests. As such it must be
    present unless we disable both build time and installed tests.
    Previously, building with the nocheck profile worked, but it didn't
    reproduce a regular build.

 -- Michael Biebl <biebl@debian.org>  Sat, 25 Jan 2020 18:53:23 +0100

systemd (244-3) unstable; urgency=medium

  * Update udev-udeb to use 73-usb-net-by-mac.link

 -- Michael Biebl <biebl@debian.org>  Mon, 02 Dec 2019 23:44:52 +0100

systemd (244-2) unstable; urgency=medium

  * Add lintian override for udev.
    60-autosuspend-chromiumos.rules triggers a udev-rule-missing-subsystem
    warning. This is a false positive, as SUBSYSTEM is tested at the
    beginning of the rules file.
  * Add lintian override for systemd-container
    systemd-nspawn@.service triggers a
    systemd-service-file-refers-to-unusual-wantedby-target warning but
    nspawn containers are supposed to be started via machines.target.
  * Make it easier to override MAC based name policy for USB network adapters.
    Replace 73-usb-net-by-mac.rules with 73-usb-net-by-mac.link. The .link
    file provides the same functionality but makes it easier to set a custom
    name for USB network adapters via the systemd.link mechanism.
    Thanks to Benjamin Poirier (Closes: #941636)
  * Move libpam-systemd Recommends from systemd to systemd-sysv.
    libpam-systemd is only really useful if systemd is PID 1 and the systemd
    package should be installable without affecting another installed init
    system. (Closes: #926316)
  * Upload to unstable

 -- Michael Biebl <biebl@debian.org>  Mon, 02 Dec 2019 17:57:55 +0100

systemd (244-1) experimental; urgency=medium

  * New upstream version 244
    - udev: do not propagate error when executing PROGRAM and IMPORT{program}
      (Closes: #944675)
    - sd-event: don't invalidate source type on disconnect
      (Closes: #945332)
  * Rebase patches

 -- Michael Biebl <biebl@debian.org>  Sat, 30 Nov 2019 16:39:57 +0100

systemd (243-9) unstable; urgency=medium

  [ Daniel Kahn Gillmor ]
  * resolved: fix connection failures with TLS 1.3 and GnuTLS (Closes: #945507)

 -- Michael Biebl <biebl@debian.org>  Fri, 29 Nov 2019 21:33:19 +0100

systemd (243-8) unstable; urgency=medium

  * udevadm: ignore EROFS and return earlier.
    Fixes failures of "udevadm trigger" in containers with a readonly /sys.
    (Closes: #944860)
  * udev: silence warning about PROGRAM+= or IMPORT+= rules (Closes: #944917)
  * man: add entry about SpeedMeter= (Closes: #944597)
  * udev: drop SystemCallArchitectures=native from systemd-udevd.service.
    We can't really control what helper programs are run from other udev
    rules. E.g. running i386 binaries under amd64 is a valid use case and
    should not trigger a SIGSYS failure. (Closes: #869719)

 -- Michael Biebl <biebl@debian.org>  Tue, 19 Nov 2019 09:17:12 +0100

systemd (243-7) unstable; urgency=medium

  * Fix build failure on arm64 with libseccomp >= 2.4.2

 -- Michael Biebl <biebl@debian.org>  Fri, 15 Nov 2019 22:01:17 +0100

systemd (243-6) unstable; urgency=medium

  * Revert "sysusers: properly mark generated accounts as locked"
    We shouldn't lock the accounts because people actually need to use them, and
    if they are locked, various tools will refuse.
  * udev: ignore error caused by device disconnection.
    During an add or change event, the device may be disconnected.
    (Closes: #944586)
  * udev: do not append newline when writing attributes

 -- Michael Biebl <biebl@debian.org>  Thu, 14 Nov 2019 14:09:49 +0100

systemd (243-5) unstable; urgency=medium

  * Switch default hierarchy (back) to hybrid.
    Since v243, the new upstream default is unified, but this still causes
    regressions in important packages, like LXC or Docker, so switch the
    default back to hybrid for now.
  * Drop masks for SysV init scripts that have been dropped
  * Drop masks for SysV init scripts provided by initscripts and bootlogd
  * logind: fix emission of PropertiesChanged signal for users and seats
  * Bump Standards Version to 4.4.1
  * Upload to unstable

 -- Michael Biebl <biebl@debian.org>  Mon, 11 Nov 2019 00:58:41 +0100

systemd (243-4) experimental; urgency=medium

   * Merge changes from unstable branch

 -- Michael Biebl <biebl@debian.org>  Sat, 09 Nov 2019 01:15:08 +0100

systemd (243-3) experimental; urgency=medium

  * Import patches from v243-stable branch (up to ef677436aa)

 -- Michael Biebl <biebl@debian.org>  Mon, 14 Oct 2019 15:26:01 +0200

systemd (243-2) experimental; urgency=medium

  * Import patches from v243-stable branch (up to fab6f010ac)

 -- Michael Biebl <biebl@debian.org>  Sun, 22 Sep 2019 12:46:02 +0200

systemd (243-1) experimental; urgency=medium

  * New upstream version 243
  * Merge changes from unstable branch

 -- Michael Biebl <biebl@debian.org>  Thu, 05 Sep 2019 01:21:49 +0200

systemd (243~rc2-1) experimental; urgency=medium

  * New upstream version 243~rc2
    - man: document that "systemd-analyze blame/critical-chain" is not useful
      to track down job latency. (Closes: #920234)
    - systemctl: process all units matched by a glob in the cat verb by
      default. (Closes: #904913)
    - units: automatically revert to /run logging on shutdown if necessary.
      Prevents /var staying busy on shutdown due to journald.
      (Closes: #851402)
    - bash-completion: don't sort syslog priorities. (Closes: #913222)
    - man: add example for setting multiple properties at once.
      (Closes: #807464)
  * Rebase patches
  * Update symbols file for libsystemd0
  * core: stop removing non-existent and duplicate lookup paths
  * Install static-nodes-permissions.conf tmpfile in udev

 -- Michael Biebl <biebl@debian.org>  Sat, 31 Aug 2019 00:20:41 +0200

systemd (242-8) unstable; urgency=medium

  [ Dan Streetman ]
  * d/extra/rules/73-special-net-names.rules: use $$ instead of $ in PROGRAM=
    value.
    Fixes incorrect variable substitution.
  * Rework and improve blacklist handling in debian/tests/upstream

  [ Balint Reczey ]
  * Various improvements to debian/extra/checkout-upstream making it more
    straightforward to override the default behaviour
  * Use package version as systemd's reported version (LP: #1849158)

  [ Michael Biebl]
  * debiant/tests/udev: replace deprecated ADTTMP with AUTOPKGTEST_TMP

 -- Michael Biebl <biebl@debian.org>  Fri, 08 Nov 2019 23:18:00 +0100

systemd (242-7) unstable; urgency=medium

  * sleep: properly pass verb to sleep script
  * core: factor root_directory application out of apply_working_directory.
    Fixes RootDirectory not working when used in combination with User.
    (Closes: #939408)
  * shared/bus-util: drop trusted annotation from
    bus_open_system_watch_bind_with_description().
    This ensures that access controls on systemd-resolved's D-Bus interface
    are enforced properly.
    (CVE-2019-15718, Closes: #939353)

 -- Michael Biebl <biebl@debian.org>  Wed, 04 Sep 2019 19:34:17 +0200

systemd (242-6) unstable; urgency=medium

  [ Dan Streetman ]
  * d/t/control: upstream test requires qemu-system-ppc on ppc64el
  * d/t/control: install seabios for upstream test.
    Some archs (at least arm64) qemu implementation require the vga bios.

  [ Michael Biebl ]
  * Drop unused lintian override
  * network: fix ListenPort= in [WireGuard] section (Closes: #936198)
  * d/e/r/73-usb-net-by-mac.rules: import net.ifnames only for network devices
    (Closes: #934589)
  * d/e/r/73-usb-net-by-mac.rules: skip if iface name was provided by
    user-space
  * Drop dbus activation stub service.
    Since dbus 1.11.0, a dbus-daemon that is run with --systemd-activation
    automatically assumes that o.fd.systemd1 is an activatable service.
    As a result, with a new enough dbus version,
    /usr/share/dbus-1/services/org.freedesktop.systemd1.service and
    /usr/share/dbus-1/system-services/org.freedesktop.systemd1.service
    become unnecessary and can be removed. (Closes: #914015)
  * Revert "core: check start limit on condition checks too"
    If a unit was referenced too often, it hit the restart limit and the
    unit was marked as failed. Fixes a regression introduced in v242.
    (Closes: #935829)

  [ Michael Prokop ]
  * README.Debian: document KillUserProcesses behavior in Debian

 -- Michael Biebl <biebl@debian.org>  Tue, 03 Sep 2019 11:09:07 +0200

systemd (242-5) unstable; urgency=medium

  [ Dan Streetman ]
  * d/rules: add CONFFGLAGS_UPSTREAM to dh_auto_configure -- params

  [ Michael Biebl ]
  * core: never propagate reload failure to service result.
    Fixes a regression introduced in v239 where the main process of a
    service unit gets killed on reload if ExecReload fails. (Closes: #936032)
  * shared/seccomp: add sync_file_range2.
    Some architectures need the arguments to be reordered because of alignment
    issues. Otherwise, it's the same as sync_file_range.
    Fixes sync_file_range failures in nspawn containers on arm, ppc.
    (Closes: #935091)
  * bash-completion: don't sort syslog priorities.
    By default, the available completions are sorted alphabetically, which
    is counterproductive in case of syslog priorities. Override the default
    behavior using the `nosort` option. (Closes: #913222)
  * test-bpf: skip test when run inside containers

 -- Michael Biebl <biebl@debian.org>  Thu, 29 Aug 2019 16:18:18 +0200

systemd (242-4) unstable; urgency=medium

  * Upload to unstable

 -- Michael Biebl <biebl@debian.org>  Wed, 21 Aug 2019 22:09:13 +0200

systemd (242-3) experimental; urgency=medium

  [ Dan Streetman ]
  * d/t/boot-and-services: fix test_failing()
  * d/t/boot-and-services: check for any kernel message, not just first kernel
    message (Closes: #929730)
  * d/t/upstream: add TEST-30, TEST-34 to blacklist
  * d/t/timedated: replace systemctl is-active with systemctl show
  * d/t/control: root-unittests can break networking, add breaks-testbed
  * d/t/control: mark udev test skippable
  * d/t/upstream: always cleanup after (and before) each test
  * d/t/control: upstream test requires dmeventd
  * d/e/checkout-upstream: don't remove .git
  * d/e/checkout-upstream: move change to debian/ files above other changes
  * d/e/checkout-upstream: add UPSTREAM_KEEP_CHANGELOG param
  * d/e/checkout-upstream: create git commits for each change
  * d/e/checkout-upstream: switch from 'quilt' to 'native' format
  * d/e/checkout-upstream: set user.name, user.email if unset
  * d/t/storage: change plaintext_name to include testname
  * d/t/storage: increase wait for plaintext_dev from 5 to 30 seconds
  * d/t/storage: wait for service to start, only stop if active
  * d/t/storage: don't search for 'scsi_debug' in ask_password
  * d/t/storage: manage scsi_debug using add_hosts (Closes: #929728)
  * d/t/storage: use short timeout waiting for scsi_debug block dev to appear
  * d/t/storage: convert password agent into normal Thread
  * d/t/storage: fail if socket info not in ask_password contents
  * d/t/boot-smoke: pass failure reason to fail() to print instead of separate
    echo
  * d/t/boot-smoke: in fail() set +e so errors are ignored while gathering
    data
  * d/t/boot-smoke: gather still running jobs in fail()
  * d/t/boot-smoke: wait for is-system-running
  * d/t/boot-smoke: call fail if pidof polkitd fails
  * d/t/boot-smoke: remove check for running jobs

  [ Michael Biebl ]
  * d/t/boot-smoke: check for NetworkManager instead of D-Bus activated
    polkitd (Closes: #934992)

 -- Michael Biebl <biebl@debian.org>  Wed, 21 Aug 2019 00:12:22 +0200

systemd (242-2) experimental; urgency=medium

  [ Michael Biebl ]
  * Drop dependency on lsb-base.
    It is only needed when booting with sysvinit and initscripts, but
    initscripts already Depends on lsb-base (see #864999).
  * Stop removing enablement symlinks in /etc/systemd/system.
    With v242 this is no longer necessary as `ninja install` will no longer
    create those symlinks.
  * Replace manual removal of halt-local.service with upstream patch

  [ Dimitri John Ledkov ]
  * Build manpages in .deb variant.
    Upstream snapshots are switching to building manpages off by default.

  [ Luca Boccassi ]
  * Enable portabled and install related files in systemd-container.
    Keep disabled for the udeb profile. (Closes: #918606)

 -- Michael Biebl <biebl@debian.org>  Fri, 07 Jun 2019 22:41:50 +0200

systemd (242-1) experimental; urgency=medium

  * New upstream version 242
    - Change ownership/mode of the execution directories also for static users
      (Closes: #919231)
    - A new boolean sandboxing option RestrictSUIDSGID= has been added that is
      built on seccomp. When turned on, creation of SUID/SGID files is
      prohibited. The NoNewPrivileges= and the new RestrictSUIDSGID= options
      are now implied if DynamicUser= is turned on for a service.
      (Closes: #928102, CVE-2019-3843, CVE-2019-3844)
  * Drop Revert-udev-network-device-renaming-immediately-give.patch.
    This patch needs ongoing maintenance work to be adapted to new releases
    and fails to apply with v242. Instead of investing more time into it we
    are going to drop the patch as it was a hack anyway.
  * Rebase patches
  * Drop pre-stretch migration code
  * Drop /sbin/udevadm compat symlink (Closes: #852580)
  * socket-util: Make sure flush_accept() doesn't hang on unexpected
    EOPNOTSUPP
  * Enable regexp matching support in journalctl using pcre2 (Closes: #898892)
  * Switch from libidn to libidn2 (Closes: #928615)

 -- Michael Biebl <biebl@debian.org>  Wed, 08 May 2019 01:33:56 +0200

systemd (241-7) unstable; urgency=medium

  [ Michael Biebl ]
  * network: Fix failure to bring up interface with Linux kernel 5.2.
    Backport two patches from systemd master in order to fix a bug with 5.2
    kernels where the network interface fails to come up with the following
    error: "enp3s0: Could not bring up interface: Invalid argument"
    (Closes: #931636)
  * Use /usr/sbin/nologin as nologin shell.
    In Debian the nologin shell is installed in /usr/sbin, not /sbin.
    (Closes: #931850)

  [ Mert Dirik ]
  * 40-systemd: Don't fail if SysV init script uses set -u and $1 is unset
    (Closes: #931719)

 -- Michael Biebl <biebl@debian.org>  Thu, 18 Jul 2019 19:38:23 +0200

systemd (241-6) unstable; urgency=medium

  * ask-password: Prevent buffer overflow when reading from keyring.
    Fixes a possible memory corruption that causes systemd-cryptsetup to
    crash either when a single large password is used or when multiple
    passwords have already been pushed to the keyring. (Closes: #929726)
  * Clarify documentation regarding %h/%u/%U specifiers.
    Make it clear, that setting "User=" has no effect on those specifiers.
    Also ensure that "%h" is actually resolved to "/root" for the system
    manager instance as documented in the systemd.unit man page.
    (Closes: #927911)
  * network: Behave more gracefully when IPv6 has been disabled.
    Ignore any configured IPv6 settings when IPv6 has been disabled in the
    kernel via sysctl. Instead of failing completely, continue and log a
    warning instead. (Closes: #929469)

 -- Michael Biebl <biebl@debian.org>  Mon, 08 Jul 2019 11:27:51 +0200

systemd (241-5) unstable; urgency=medium

  * Revert "Add check to switch VTs only between K_XLATE or K_UNICODE"
    This change left the keyboard in an unusable state when exiting an X
    session. (Closes: #929229)

 -- Michael Biebl <biebl@debian.org>  Fri, 24 May 2019 22:58:59 +0200

systemd (241-4) unstable; urgency=medium

  * journal-remote: Do not request Content-Length if Transfer-Encoding is
    chunked (Closes: #927008)
  * systemctl: Restore "systemctl reboot ARG" functionality.
    Fixes a regression introduced in v240. (Closes: #928659)
  * random-util: Eat up bad RDRAND values seen on AMD CPUs.
    Some AMD CPUs return bogus data via RDRAND after a suspend/resume cycle
    while still reporting success via the carry flag.
    Filter out invalid data like -1 (and also 0, just to be sure).
    (Closes: #921267)
  * Add check to switch VTs only between K_XLATE or K_UNICODE.
    Switching to K_UNICODE from other than L_XLATE can make the keyboard
    unusable and possibly leak keypresses from X.
    (CVE-2018-20839, Closes: #929116)
  * Document that DRM render nodes are now owned by group "render"
    (Closes: #926886)

 -- Michael Biebl <biebl@debian.org>  Fri, 17 May 2019 21:16:33 +0200

systemd (241-3) unstable; urgency=high

  [ Michael Biebl ]
  * Drop systemd-shim alternative from libpam-systemd.
    A fixed systemd-shim package which works with newer versions of systemd
    is unlikely to happen given that the systemd-shim package has been
    removed from the archive. Drop the alternative dependency from
    libpam-systemd accordingly.
  * Properly remove duplicate directories from systemd package.
    When removing duplicate directories from the systemd package, sort the
    list of directories in reverse order so we properly delete nested
    directories.
  * udev: Run programs in the specified order (Closes: #925190)
  * bash-completion: Use default completion for redirect operators
    (Closes: #924541)
  * networkd: Clarify that IPv6 RA uses our own stack, no the kernel's
    (Closes: #815582)
  * Revert "Drop systemd-timesyncd.service.d/disable-with-time-daemon.conf"
    Apparently Conflicts= are not a reliable mechanism to ensure alternative
    NTP implementations take precedence over systemd-timesyncd.
    (Closes: #902026)
  * network: Fix routing policy rule issue.
    When multiple links request a routing policy, make sure they are all
    applied correctly. (Closes: #924406)
  * pam-systemd: Use secure_getenv() rather than getenv()
    Fixes a vulnerability in the systemd PAM module which insecurely uses
    the environment and lacks seat verification permitting spoofing an
    active session to PolicyKit. (CVE-2019-3842)

  [ Martin Pitt ]
  * Enable udev autopkgtest in containers.
    This test doesn't actually need udev.service (which is disabled in
    containers) and works fine in LXC.
  * Enable boot-and-service autopkgtest in containers
    - Skip tests which can't work in containers.
    - Add missing rsyslog test dependency.
    - e2scrub_reap.service fails in containers, ignore (filed as #926138)
    - Relax pgrep pattern for gdm, as there's no wayland session in
      containers.

 -- Michael Biebl <biebl@debian.org>  Mon, 08 Apr 2019 12:59:32 +0200

systemd (241-2) unstable; urgency=medium

  [ Martin Pitt ]
  * debian/tests/boot-smoke: Create journal and udevdb artifacts on all
    failures
  * autopkgtests: Replace obsolete $ADT_* variables
  * networkd-test: Ignore failures of test_route_only_dns* in containers.
    This test exposes a race condition when running in LXC, see issue #11848
    for details. Until that is understood and fixed, skip the test as it's
    not a recent regression. (Closes: #924539)
  * Bump Standards-Version to 4.3.0.
    No changes necessary.
  * debian/tests/boot-smoke: Only check current boot for connection timeouts.
    Otherwise we'll catch some
        Failed to resolve group 'render': Connection timed out
    messages that happen in earlier boots during VM setup, before the
    "render" group is created.
    Fixes https://github.com/systemd/systemd/issues/11875
  * timedated: Fix emitted value when ntp client is enabled/disabled.
    Fixes a regression introduced in 241.
  * debian/tests/timedated: Check enabling/disabling NTP.
    Assert that `timedatectl set-ntp` correctly controls the service, sets
    the `org.freedesktop.timedate1 NTP` property, and sends the right
    `PropertiesChanged` signal.
    This reproduces <https://github.com/systemd/systemd/issues/11944> and
    also the earlier <https://github.com/systemd/systemd/issues/9672>.

  [ Michael Biebl ]
  * Disable fallback DNS servers in resolved (Closes: #923081)
  * cgtop: Fix processing of controllers other than CPU (Closes: #921280)
  * udev: Restore debug level when logging a failure in the external prog
    called by IMPORT{program} (Closes: #924199)
  * core: Remove "." path components from required mount paths.
    Fixes mount related failures when a user's home directory contains "/./"
    (Closes: #923881)
  * udev.init: Use new s-s-d --notify-await to start udev daemon.
    Fixes a race condition during startup under SysV init.
    Add versioned dependency on dpkg (>= 1.19.3) to ensure that a version
    of start-stop-daemon which supports --notify-await is installed.
    (Closes: #908796)
  * Make /dev/dri/renderD* accessible to group "render"
    Follow upstream and make render nodes available to a dedicated system
    group "render" instead of "video". Keep the uaccess tag for local,
    active users.

 -- Michael Biebl <biebl@debian.org>  Fri, 15 Mar 2019 18:33:54 +0100

systemd (241-1) unstable; urgency=medium

  [ Adam Borowski ]
  * Make libpam-systemd Provide: logind, default-logind.
    This allows alternate logind implementations such as elogind, without
    having to recompile every dependent package -- as long as the client API
    remains compatible.
    These new virtual packages got policy-approved in #917431. (Closes: #915407)

  [ Felipe Sateler ]
  * New upstream version 241
    - Refresh patches
    - Backport upstream fix for Driver= matches in .network files

  [ Martin Pitt ]
  * debian/libsystemd0.symbols: Add new symbol from release 241
  * Fix various bugs and races in networkd tests.
    This should get the autopkgtest back to green, which regressed with
    dnsmasq 2.80.

 -- Felipe Sateler <fsateler@debian.org>  Thu, 21 Feb 2019 20:10:15 -0300

systemd (240-6) unstable; urgency=high

  * High urgency as this fixes a vulnerability.

  [ Felipe Sateler ]
  * Reenable pristine-tar in gbp.conf.
    The pristine-tar bug has been fixed, so we can use it again.
    This reverts commit 9fcfbbf6fea15eacfa3fad74240431c5f2c3300e.
  * d/watch: add version mangle to transform -rc to ~rc.
    Upstream has started releasing rcs, so let's account for that
  * Fix comment about why we disable hwclock.service.
    Systemd nowadays doesn't do it itself because the kernel does it on its
    own when necessary, and when not, it is not safe to save the hwclock (eg,
    there is no certainty the system clock
    is correct)
  * udev: Backport upstream preventing mass killings when not running under
    systemd (Closes: #918764)

  [ Dimitri John Ledkov ]
  * debian/tests/storage: improve cleanups.
    On fast ppc64el machines, cryptsetup start job may not complete by the
    time tearDown is executed. In that case stop, causes to simply cancel the
    start job without actually cleaning up the dmsetup node. This leads to
    failing subsequent test as it no longer starts with a clean device. Thus
    ensure the systemd-cryptsetup unit is started, before stopping it.
    Also rmmod scsi_debug module at the end, to allow re-running the test in a
    loop.
  * debian/tests/upstream: Mark TEST-13-NSPAWN-SMOKE as flakey.
  * debian/tests/control: add socat to upstream tests for pull #11591
  * Blacklist TEST-10-ISSUE-2467 #11706
  * debian/tests/storage: fix for LUKS2 and avoid interactive password
    prompts.

  [ Martin Pitt ]
  * udevadm: Fix segfault with subsystem-match containing '/'
    (Closes: #919206)
  * sd-bus: if we receive an invalid dbus message, ignore and proceed
  * sd-bus: enforce a size limit on D-Bus object paths.
    This avoids accessing/modifying memory outside of the allocated stack
    region by sending specially crafted D-Bus messages with very large object
    paths.
    Vulnerability discovered by Chris Coulson <chris.coulson@canonical.com>,
    patch provided by Riccardo Schirone <rschiron@redhat.com>.
    (CVE-2019-6454)

 -- Martin Pitt <mpitt@debian.org>  Mon, 18 Feb 2019 13:54:04 +0000

systemd (240-5) unstable; urgency=medium

  [ Felipe Sateler ]
  * Revert interface renaming changes. (Closes: #919390)

  [ Martin Pitt ]
  * process-util: Fix memory leak (Closes: #920018)

 -- Martin Pitt <mpitt@debian.org>  Sun, 27 Jan 2019 21:33:07 +0000

systemd (240-4) unstable; urgency=medium

  [ Benjamin Drung ]
  * Fix shellcheck issues in initramfs-tools scripts

  [ Michael Biebl ]
  * Import patches from v240-stable branch (up to f02b5472c6)
    - Fixes a problem in logind closing the controlling terminal when using
      startx. (Closes: #918927)
    - Fixes various journald vulnerabilities via attacker controlled alloca.
      (CVE-2018-16864, CVE-2018-16865, Closes: #918841, Closes: #918848)
  * sd-device-monitor: Fix ordering of setting buffer size.
    Fixes an issue with uevents not being processed properly during coldplug
    stage and some kernel modules not being loaded via "udevadm trigger".
    (Closes: #917607)
  * meson: Stop setting -fPIE globally.
    Setting -fPIE globally can lead to miscompilations on certain
    architectures. Instead use the b_pie=true build option, which was
    introduced in meson 0.49. Bump the Build-Depends accordingly.
    (Closes: #909396)

 -- Michael Biebl <biebl@debian.org>  Sat, 12 Jan 2019 21:49:44 +0100

systemd (240-3) unstable; urgency=medium

  * udev.init: Trigger add events for subsystems.
    Update the SysV init script and mimic the behaviour of the initramfs and
    systemd-udev-trigger.service which first trigger subsystems and then
    devices during the coldplug stage.
  * udevadm: Refuse to run trigger, control, settle and monitor commands in
    chroot (Closes: #917633)
  * network: Set link state configuring before setting addresses.
    Fixes a crash in systemd-networkd caused by an assertion failure.
    (Closes: #918658)
  * libudev-util: Make util_replace_whitespace() read only len characters.
    Fixes a regression where /dev/disk/by-id/ names had additional
    underscores.
  * man: Update color of journal logs in DEBUG level (Closes: #917948)
  * Remove old state directory of systemd-timesyncd on upgrades.
    Otherwise timesyncd will fail to update the clock file if it was created
    as /var/lib/private/systemd/timesync/clock.
    This was the case when the service was using DynamicUser=yes which it no
    longer does in v240. (Closes: #918190)

 -- Michael Biebl <biebl@debian.org>  Wed, 09 Jan 2019 18:40:57 +0100

systemd (240-2) unstable; urgency=medium

  * Pass separate dev_t var to device_path_parse_major_minor.
    Fixes FTBFS on mips/mipsel (MIPS/O32). (Closes: #917195)
  * test-json: Check absolute and relative difference in floating point test.
    Fixes FTBFS due to test-suite failures on armel, armhf and hppa.
    (Closes: #917215)
  * sd-device: Fix segfault when error occurs in device_new_from_{nulstr,strv}()
    Fixes a segfault in systemd-udevd when debug logging is enabled.
  * udev-event: Do not read stdout or stderr if the pipefd is not created.
    This fixes problems with device-mapper symlinks no longer being created
    or certain devices not being marked as ready. (Closes: #917124)
  * Don't bump fs.nr_open in PID 1.
    In v240, systemd bumped fs.nr_open in PID 1 to the highest possible
    value. Processes that are spawned directly by systemd, will have
    RLIMIT_NOFILE be set to 512K (hard).
    pam_limits in Debian defaults to "set_all", i.e. for limits which are
    not explicitly configured in /etc/security/limits.conf, the value from
    PID 1 is taken, which means for login sessions, RLIMIT_NOFILE is set to
    the highest possible value instead of 512K. Not every software is able
    to deal with such an RLIMIT_NOFILE properly.
    While this is arguably a questionable default in Debian's pam_limit,
    work around this problem by not bumping fs.nr_open in PID 1.
    (Closes: #917167)

 -- Michael Biebl <biebl@debian.org>  Thu, 27 Dec 2018 14:03:57 +0100

systemd (240-1) unstable; urgency=medium

  [ Michael Biebl ]
  * New upstream version 240
    - core: Skip cgroup_subtree_mask_valid update if UNIT_STUB
      (Closes: #903011)
    - machined: Rework referencing of machine scopes from machined
      (Closes: #903288)
    - timesync: Fix serialization of IP address
      (Closes: #916516)
    - core: Don't track jobs-finishing-during-reload explicitly
      (Closes: #916678)
  * Rebase patches
  * Install new systemd-id128 binary
  * Update symbols file for libsystemd0
  * Update nss build options

  [ Martin Pitt ]
  * tests: Disable some flaky upstream tests.
    See https://github.com/systemd/systemd/issues/11195
  * tests: Disable flaky TEST-17-UDEV-WANTS upstream test.
    See https://github.com/systemd/systemd/issues/11195

 -- Michael Biebl <biebl@debian.org>  Sat, 22 Dec 2018 16:01:43 +0100

systemd (239-15) unstable; urgency=medium

  [ Felipe Sateler ]
  * Fix container check in udev init script.
    Udev needs writable /sys, so the init script tried to check before
    starting. Unfortunately, the check was inverted. Let's add the missing
    '!' to negate the check.
    (Closes: #915261)
  * Add myself to uploaders

  [ Michael Biebl ]
  * Remove obsolete systemd-shim conffile on upgrades.
    The D-Bus policy file was dropped from the systemd-shim package in
    version 8-4, but apparently there are cases where users removed the
    package before that cleanup happened. The D-Bus policy file that was
    shipped by systemd-shim was much more restrictive and now prevents
    calling GetDynamicUsers() and other recent APIs on systemd Manager.
    (Closes: #914285)

 -- Felipe Sateler <fsateler@debian.org>  Wed, 05 Dec 2018 21:03:34 -0300

systemd (239-14) unstable; urgency=medium

  [ Michael Biebl ]
  * autopkgtest: Drop test_custom_cgroup_cleanup from boot-and-services
  * resolved: Increase size of TCP stub replies (Closes: #915049)
  * meson: Unify linux/stat.h check with other checks and use _GNU_SOURCE.
    Fixes a build failure with glibc 2.28.
  * Drop procps dependency from systemd.
    The systemd-exit.service user service no longer uses the "kill" binary.
  * Simplify container check in udev SysV init script.
    Instead of using "ps" to detect a container environment, simply test if
    /sys is writable. This matches what's used in systemd-udevd.service via
    ConditionPathIsReadWrite=/sys and follows
    https://www.freedesktop.org/wiki/Software/systemd/ContainerInterface/
    This means we no longer need procps, so drop that dependency from the
    udev package. (Closes: #915095)

  [ Mert Dirik ]
  * 40-systemd: Honour __init_d_script_name.
    Make /lib/lsb/init-functions.d/40-systemd use __init_d_script_name
    (if available) to figure out real script name. (Closes: #826214)
  * 40-systemd: Improve heuristics for init-d-script.
    Improve heuristics for scripts run via init-d-script so that the
    redirection works even for older init-d-script versions without the
    __init_d_script_name variable.

 -- Michael Biebl <biebl@debian.org>  Sun, 02 Dec 2018 01:00:01 +0100

systemd (239-13) unstable; urgency=medium

  * autopktest: Add e2fsprogs dependency to upstream test.
    Some of the upstream tests require mkfs.ext4. (Closes: #887250)
  * systemctl: Tell update-rc.d to skip creating any systemd symlinks.
    When calling update-rc.d via systemd-sysv-install, tell it to skip
    creating any systemd symlinks as we want to handle those directly in
    systemctl. Older update-rc.d versions will ignore that request, but
    that's ok. This means we don't need a versioned dependency against
    init-system-helpers. (Closes: #743217)
  * pam_systemd: Suppress LOG_DEBUG log messages if debugging is off
    (Closes: #825949)
  * Drop cgroup-don-t-trim-cgroup-trees-created-by-someone-el.patch.
    The patch is no longer necessary as lxc.service now uses Delegate=yes.
  * Remove obsolete Replaces from pre-jessie

 -- Michael Biebl <biebl@debian.org>  Tue, 20 Nov 2018 19:44:39 +0100

systemd (239-12) unstable; urgency=high

  [ Martin Pitt ]
  * Enable QEMU on more architectures in "upstream" autopkgtest.
    Taken from the Ubuntu package, so apparently QEMU works well enough on
    these architectures now.
  * autopkgtest: Avoid test bed reset for boot-smoke.
    Make "boot-smoke"'s dependencies a strict superset of "upstream"'s, so
    that autopkgtest doesn't have to provide a new testbed.
  * Fix wrong "nobody" group from sysusers.d.
    Fix our make-sysusers-basic sysusers.d generator to special-case the
    nobody group. "nobody" user and "nogroup" group both have the same ID
    65534, which is the only special case for Debian's static users/groups.
    So specify the gid explicitly, to avoid systemd-sysusers creating a
    dynamic system group for "nobody".
    Also clean up the group on upgrades.
    Thanks to Keh-Ming Luoh for the original patch! (Closes: #912525)

  [ Michael Biebl ]
  * autopkgtest: Use shutil.which() which is provided by Python 3
  * Drop non-existing gnuefi=false build option.
    This was mistakenly added when converting from autotools to meson.
  * core: When deserializing state always use read_line(…, LONG_LINE_MAX, …)
    Fixes a vulnerability in unit_deserialize which allows an attacker to
    supply arbitrary state across systemd re-execution via NotifyAccess.
    (CVE-2018-15686, Closes: #912005)
  * meson: Use the host architecture compiler/linker for src/boot/efi.
    Fixes cross build failure for arm64. (Closes: #905381)
  * systemd: Do not pass .wants fragment path to manager_load_unit.
    Fixes an issue with overridden units in /etc not being used due to a
    .wants/ symlink pointing to /lib. (Closes: #907054)
  * machined: When reading os-release file, join PID namespace too.
    This ensures that we properly acquire the os-release file from containers.
    (Closes: #911231)

 -- Michael Biebl <biebl@debian.org>  Sat, 17 Nov 2018 18:39:21 +0100

systemd (239-11) unstable; urgency=high

  [ Michael Biebl ]
  * debian/tests/upstream: Clean up after each test run.
    Otherwise the loopback images used by qemu are not properly released and
    we might run out of disk space.
  * dhcp6: Make sure we have enough space for the DHCP6 option header.
    Fixes out-of-bounds heap write in systemd-networkd dhcpv6 option
    handling.
    (CVE-2018-15688, LP: #1795921, Closes: #912008)
  * chown-recursive: Rework the recursive logic to use O_PATH.
    Fixes a race condition in chown_one() which allows an attacker to cause
    systemd to set arbitrary permissions on arbitrary files.
    (CVE-2018-15687, LP: #1796692, Closes: #912007)

  [ Martin Pitt ]
  * debian/tests/boot-and-services: Use gdm instead of lightdm.
    This seems to work more reliably, on Ubuntu CI's i386 instances lightdm
    fails.

  [ Manuel A. Fernandez Montecelo ]
  * Run "meson test" instead of "ninja test"
    Upstream developers of meson recommend to run it in this way, because
    "ninja test" just calls "meson test", and by using meson directly and
    using extra command line arguments it is possible to control aspects of
    how the tests are run.
  * Increase timeout for test in riscv64.
    The buildds for the riscv64 arch used at the moment are slow, so increase
    the timeouts for this arch by a factor of 10, for good measure.
    (Closes: #906429)

 -- Michael Biebl <biebl@debian.org>  Sun, 28 Oct 2018 13:02:18 +0100

systemd (239-10) unstable; urgency=medium

  [ Michael Biebl ]
  * meson: Rename -Ddebug to -Ddebug-extra.
    Meson added -Doptimization and -Ddebug options, which obviously causes
    a conflict with our -Ddebug options. Let's rename it.
    (Closes: #909455)
  * Add conflicts against consolekit.
    Letting both ConsoleKit and logind manage dynamic device permissions
    will only lead to inconsistent and unexpected results.

  [ Felipe Sateler ]
  * Link systemctl binary statically against libshared.
    This reduces the Pre-Depends list considerably, and is more resilient
    against borked installs.

 -- Michael Biebl <biebl@debian.org>  Tue, 25 Sep 2018 16:11:12 +0200

systemd (239-9) unstable; urgency=medium

  * autopkgtest: Remove needs-recommends runtime restriction.
    This restriction has been deprecated and there are plans to remove it
    altogether. The tests pass withouth needs-recommends, so it seems safe
    to remove.
  * test: Use installed catalogs when test-catalog is not located at build
    dir.
    This makes it possible to run test-catalog as installed test, so we no
    longer need to mark it as EXFAIL in our root-unittests autopkgtest.
  * test: Use "systemd-runtest.env" to set $SYSTEMD_TEST_DATA and
    $SYSTEMD_CATALOG_DIR.
    This avoids embedding ABS_{SRC,BUILD}_DIR into libsystemd-shared.so and
    the test binaries and should make the build reproducible.
    (Closes: #908365)

 -- Michael Biebl <biebl@debian.org>  Wed, 12 Sep 2018 19:07:38 +0200

systemd (239-8) unstable; urgency=medium

  [ Michael Biebl ]
  * Clean up dbus-org.freedesktop.timesync1.service Alias on purge
    (Closes: #904290)
  * user-runtime-dir: Fix wrong SELinux context (Closes: #908026)
  * core: Fix gid when DynamicUser=yes with static user (Closes: #904335)
  * Remove udev control socket on shutdown under sysvinit.
    The udev control socket is no longer removed automatically when the
    daemon is stopped. As this can confuse other software, update the SysV
    init script to remove the control socket manually and make sure the init
    script is executed on shutdown (runlevel 0) and reboot (runlevel 6).
    (Closes: #791944)
  * Bump Standards-Version to 4.2.1

  [ Martin Pitt ]
  * timedated: Fix wrong PropertyChanged values and refcounting

 -- Michael Biebl <biebl@debian.org>  Fri, 07 Sep 2018 08:41:12 +0200

systemd (239-7) unstable; urgency=medium

  * autopkgtest: Add iputils-ping dependency to root-unittests.
    The ping binary is required by test-bpf.
  * autopkgtest: Add dbus-user-session and libpam-systemd dependency to
    root-unittests.
    Without a working D-Bus user session, a lot of the test-bus-* tests are
    skipped.
  * network/link: Fix logic error in matching devices by MAC (Closes: #904198)

 -- Michael Biebl <biebl@debian.org>  Sun, 22 Jul 2018 13:40:15 +0200

systemd (239-6) unstable; urgency=medium

  [ Martin Pitt ]
  * autopkgtest: Install libnss-systemd.
    Make sure that dynamic users can be resolved. This e. g. prevents a
    startup failure for systemd-resolved.
  * autopkgtest: Add missing python3 test dependency for udev test

  [ Michael Biebl ]
  * autopkgtest: Make AppArmor violator test work with merged-usr
  * Make /dev/kvm accessible to local users and group kvm.
    Re-add the uaccess tag to /dev/kvm to make it accessible to local
    users. Access is also granted via group kvm, so create that in
    udev.postinst. (Closes: #887852)
  * Move a few man pages from systemd to systemd-journal-remote.
    The systemd package shipped a few systemd-journal-remote and
    systemd-journal-upload related man pages which really belong into the
    systemd-journal-remote package. Move those man pages into the correct
    package and add a Breaks/Replaces against systemd accordingly.
    (Closes: #903557)
  * autopkgtest: Drop no-longer needed workaround from upstream test
  * Go back to statically allocate system users for timesyncd, networkd and
    resolved.
    There are currently too many open issues related to D-Bus and the usage
    of DynamicUser. (Closes: #902971)
  * Change python3-minimal dependency to python3.
    While we strictly only need python3-minimal, the usage of
    python3-minimal triggers a lintian error: depends-on-python-minimal
  * test: Drop SKIP_INITRD for QEMU-based tests.
    The Debian Linux kernel ships ext4 support as a module, so we require an
    initrd to successfully start the QEMU images.
  * debian/tests/localed-x11-keymap: Deal with absence of
    /etc/default/keyboard more gracefully
  * autopkgtest: Add various dependencies to make upstream test pass on Debian
    - netcat-openbsd: Required by TEST-12-ISSUE-3171.
    - busybox-static: Required by TEST-13-NSPAWN-SMOKE.
    - plymouth: Required by TEST-15-DROPIN and TEST-22-TMPFILES.
  * Drop seccomp system call filter for udev.
    The seccomp based system call whitelist requires at least systemd 239 to
    be the active init and during a dist-upgrade we can't guarantee that
    systemd has been fully configured before udev is restarted.
    The versioned systemd Breaks that was added to udev for #902185 didn't
    really fix this issue, so revert that change again. (Closes: #903224)

 -- Michael Biebl <biebl@debian.org>  Thu, 19 Jul 2018 00:04:54 +0200

systemd (239-5) unstable; urgency=medium

  * Add inverse version restriction of the Breaks to the systemd-shim
    alternative in libpam-systemd.
    Otherwise apt will fail to find an installation path for libpam-systemd
    in cases where libpam-systemd is an indirect dependency. (Closes: #902998)

 -- Michael Biebl <biebl@debian.org>  Thu, 05 Jul 2018 11:50:10 +0200

systemd (239-4) unstable; urgency=medium

  [ Michael Biebl ]
  * Drop outdated section from README.Debian about switching back to SysV init
  * sleep: Fix one more printf format of a fiemap field
  * basic: Add missing comma in raw_clone assembly for sparc
  * bus-util: Make log level lower in request_name_destroy_callback()
  * tmpfiles: Specify access mode for /run/systemd/netif
  * Add Breaks against python-dbusmock (<< 0.18) to systemd.
    The logind and timedated tests in python-dbusmock were broken by the
    latest systemd release and had to be adjusted to work with systemd 239.
    See #902602
  * Drop patches which try to support running systemd services without systemd
    as pid 1.
    No one is currently actively maintaining systemd-shim, which means that
    e.g. running systemd-logind no longer works when systemd is not pid 1.
    Thus drop our no longer working patches. Bump the Breaks against
    systemd-shim accordingly.
    See #895292, #901404, #901405

  [ Martin Pitt ]
  * test: fix networkd-test.py rate limiting and dynamic user

 -- Michael Biebl <biebl@debian.org>  Tue, 03 Jul 2018 23:36:28 +0200

systemd (239-3) unstable; urgency=medium

  * Revert "systemctl: when removing enablement or mask symlinks, cover both
    /run and /etc"
    We currently have packages in the archive which use
    "systemctl --runtime unmask" and are broken by this change.
    This is a intermediate step until it is clear whether upstream will
    revert this commit or whether we will have to update affected packages
    to deal with this changed behaviour.
    See #902287 and https://github.com/systemd/systemd/issues/9393

 -- Michael Biebl <biebl@debian.org>  Wed, 27 Jun 2018 14:46:06 +0200

systemd (239-2) unstable; urgency=medium

  * sleep: Fix printf format of fiemap fields.
    This should fix a FTBFS on ia64.
  * timesync: Change type of drift_freq to int64_t.
    This should fix a FTBFS on x32.
  * Bump systemd Breaks to ensure it is upgraded in lockstep with udev.
    The hardening features used by systemd-udevd.service require systemd 239
    and udev will fail to start with older versions. (Closes: #902185)

 -- Michael Biebl <biebl@debian.org>  Wed, 27 Jun 2018 13:59:24 +0200

systemd (239-1) unstable; urgency=medium

  [ Michael Biebl ]
  * New upstream version 239
  * Drop alternative iptables-dev Build-Depends.
    It is no longer needed as both Ubuntu and Debian now ship libiptc-dev in
    their latest stable (LTS) release.
  * Drop alternative btrfs-tools Recommends.
    It is no longer needed as btrfs-progs is now available in both Debian
    and Ubuntu and keeping the alternative around prevents the transitional
    package from being autoremoved.
  * Disable installation of RPM macros.
    This avoids having to remove them manually later on.
  * Drop cleanup rules for libtool .la files.
    With the switch to Meson, libtool is no longer used.
  * Drop fallback for older kernels when running the test suite.
    We now assume that we have a kernel newer then 3.13.
  * Stop cleaning up .busname units.
    Those are gone upstream, so we no longer need to remove them manually.
  * Update symbols file for libsystemd0
  * Rebase patches
  * Install new resolvectl tool.
    Don't ship the /sbin/resolvconf compat symlink in the systemd package,
    as this would cause a file conflict with the resolvconf and openresolv
    package.
  * Disable support for "Portable Services"
    This is still an experimental feature.
  * Disable pristine-tar in gbp.conf.
    It is currently not possible to import the systemd v239 tarball using
    pristine-tar due to #902115.
  * Bump Build-Depends on meson to (>= 0.44)
  * Stop setting the path for the kill binary, no longer necessary
  * Stop creating systemd-network and systemd-resolve system user
    systemd-networkd.service and systemd-resolved.service now use
    DynamicUser=yes.

  [ Dimitri John Ledkov ]
  * Run all upstream tests, and then report all that failed.

 -- Michael Biebl <biebl@debian.org>  Sat, 23 Jun 2018 00:18:08 +0200

systemd (238-5) unstable; urgency=medium

  [ Evgeny Vereshchagin ]
  * upstream autopkgtest: Copy journal subdirectories.
    Otherwise logs are missing on failures.

  [ Martin Pitt ]
  * debian/tests/boot-and-services: Ignore cpi.service failure.
    This is apparently a regression in Ubuntu 18.04, not in systemd, so
    ignore it.

  [ Michael Biebl ]
  * sd-bus: Do not try to close already closed fd (Closes: #896781)
  * Use dh_missing to act on uninstalled files.
    The usage of dh_install --fail-missing has been deprecated.
  * meson: Avoid warning about comparison of bool and string.
    The result of this is undefined and will become a hard error in a future
    Meson release.
  * login: Respect --no-wall when cancelling a shutdown request
    (Closes: #897938)
  * Add dependencies of libsystemd-shared to Pre-Depends.
    This is necessary so systemctl is functional at all times during a
    dist-upgrade. (Closes: #897986)
  * Drop dh_strip override, the dbgsym migration is done

  [ Felipe Sateler ]
  * Don't include libmount.h in a header file.
    Kernel and glibc headers both use MS_* constants, but are not in sync, so
    only one of them can be used at a time. Thus, only import them where
    needed. Works around #898743.

 -- Michael Biebl <biebl@debian.org>  Sat, 26 May 2018 10:31:29 +0200

systemd (238-4) unstable; urgency=medium

  [ Michael Biebl ]
  * udev/net-id: Fix check for address to keep interface names stable
  * debian/copyright: Move global wildcard section to the top

  [ Martin Pitt ]
  * Fix daemon reload failures

  [ Laurent Bigonville ]
  * Fix /sys/fs/cgroup mount when using SELinux.
    Since v236, all cgroups except /sys/fs/cgroup/systemd and
    /sys/fs/cgroup/unified are not mounted when SELinux is enabled (even in
    permissive mode). Disabling SELinux completely restores these cgroups.
    This patch fixes that issue by no longer making the assumption that those
    cgroups are mounted by initrd/dracut before systemd is started.

 -- Michael Biebl <biebl@debian.org>  Sun, 01 Apr 2018 13:02:57 +0200

systemd (238-3) unstable; urgency=medium

  [ Martin Pitt ]
  * Enable systemd-sysusers unit and provide correct Debian static u/gids.
    Add a helper script debian/extra/make-sysusers-basic which generates a
    sysusers.d(5) file from Debian's static master passwd/group files.
    systemd 238 now supports  specifying different uid and gid and a
    non-default login shell, so this is possible now. (Closes: #888126)
  * udev README.Debian: Include initrd rebuild and some clarifications in
    migration.
    While initrd update is already being mentioned in the introductory
    section, it is easy to miss when going through the migration steps, so
    explicitly mention it again. Also add a warning about keeping a fallback
    on misconfigurations, and the possibility to migrate one interface at a
    time.
    Thanks to Karl O. Pinc for the suggestions! (Closes: #881769)

  [ Michael Biebl ]
  * basic/macros: Rename noreturn into _noreturn_.
    "noreturn" is reserved and can be used in other header files we include.
    (Closes: #893426)
  * units: Fix SuccessAction that belongs to [Unit] section not [Service]
    section (Closes: #893282)

 -- Michael Biebl <biebl@debian.org>  Tue, 20 Mar 2018 23:22:57 +0100

systemd (238-2) unstable; urgency=medium

  [ Alf Gaida ]
  * core: do not free stack-allocated strings.
    Fixes a crash in systemd when the cpuacct cgroup controller is not
    available. (Closes: #892360)

 -- Michael Biebl <biebl@debian.org>  Sat, 10 Mar 2018 01:12:47 +0100

systemd (238-1) unstable; urgency=medium

  [ Michael Biebl ]
  * New upstream version 238
    - Fixes systemd-tmpfiles to correctly handle symlinks present in
      non-terminal path components. (CVE-2018-6954, Closes: #890779)
  * Rebase patches
  * Use compat symlinks as provided by upstream.
    As the upstream build system now creates those symlinks for us, we no
    longer have to create them manually.
  * Update symbols file for libsystemd0
  * test-cgroup-util: bail out when running under a buildd environment

  [ Dimitri John Ledkov ]
  * systemd-sysv-install: Fix name initialisation.
    Only initialise NAME after --root optional argument has been parsed,
    otherwise NAME is initialized to e.g. `enable`, instead of to the
    `unit-name`, resulting in failures. (LP: #1752882)

 -- Michael Biebl <biebl@debian.org>  Wed, 07 Mar 2018 23:21:53 +0100

systemd (237-4) unstable; urgency=medium

  [ Gunnar Hjalmarsson ]
  * Fix PO template creation.
    Cherry-pick upstream patches to build a correct systemd.pot including
    the polkit policy files even without policykit-1 being installed.
    (LP: #1707898)

  [ Michael Biebl ]
  * Drop mask for fuse SysV init script.
    The fuse package has removed its SysV init script a long time ago, so
    the mask is no longer needed.
  * Replace two Debian specific patches which cherry-picks from upstream
    master

 -- Michael Biebl <biebl@debian.org>  Wed, 28 Feb 2018 19:18:34 +0100

systemd (237-3) unstable; urgency=medium

  [ Martin Pitt ]
  * debian/tests/boot-smoke: More robust journal checking.
    Also fail the test if calling journalctl fails, and avoid calling it
    twice. See https://github.com/systemd/systemd/pull/8032
  * Simplify PO template creation.
    Use the existing upstream build system instead of a manual call to
    `intltool-update` and `xgettext` to build systemd.pot. Remove the now
    obsolete intltool build dependency, but still explicitly keep gettext.
    (LP: #1707898)
  * Make systemd-sysv-install robust against existing $ROOT.
    Always initialize `$ROOT`, to avoid the script getting confused by an
    existing outside env variable. Also fix the `--root` option to actually
    work, the previous approach was conceptually broken due to how shell
    quoting works. Make the work with `set -u`. (Closes: #890436)

  [ Felipe Sateler ]
  * Backport upstream patch fixing a wrong assert() call (Closes: #890423)

 -- Michael Biebl <biebl@debian.org>  Wed, 14 Feb 2018 23:07:17 +0100

systemd (237-2) unstable; urgency=medium

  * Drop debian/extra/rules/70-debian-uaccess.rules.
    Up-to-date udev rules for U2F devices are shipped in libu2f-udev nowadays.
    (Closes: #889665)
  * service: relax PID file symlink chain checks a bit.
    Let's read the PID file after all if there's a potentially unsafe symlink
    chain in place. But if we do, then refuse taking the PID if its outside of
    the cgroup. (Closes: #889144)

 -- Michael Biebl <biebl@debian.org>  Fri, 09 Feb 2018 23:35:31 +0100

systemd (237-1) unstable; urgency=medium

  * New upstream version 237
  * Rebase patches
  * Update symbols file for libsystemd0
  * Update Vcs-* to point to https://salsa.debian.org
  * Bump Standards-Version to 4.1.3
  * Set Rules-Requires-Root to no

 -- Michael Biebl <biebl@debian.org>  Tue, 30 Jan 2018 01:55:24 +0100

systemd (236-4) unstable; urgency=medium

  [ Felipe Sateler ]
  * Allow systemd-timesyncd to start when libnss-systemd is not installed.
    Pick upstream patch requiring the existence of the systemd-timesync user
    only when running as root, which is not the case for the system unit.
    (Closes: #887343)

  [ Nicolas Braud-Santoni ]
  * debian/copyright: Refer to the CC0 license file (Closes: #882629)

  [ Michael Biebl ]
  * Add Build-Depends on python3-evdev <!nocheck>
    This is used by hwdb/parse_hwdb.py to perform additional validation on
    hwdb files.

 -- Michael Biebl <biebl@debian.org>  Sun, 28 Jan 2018 22:29:32 +0100

systemd (236-3) unstable; urgency=medium

  * Revert "core/execute: RuntimeDirectory= or friends requires mount
    namespace"
    This was making mounts from SSH sessions invisible to the system.
    (Closes: #885325)

 -- Michael Biebl <biebl@debian.org>  Thu, 11 Jan 2018 16:46:04 +0100

systemd (236-2) unstable; urgency=medium

  * Downgrade priority of libudev1 to optional.
    This makes it compliant with recent versions of debian-policy which
    recommends to use priority optional for library packages.
  * Clarify NEWS entry about removal of system users.
    Mention in the recent NEWS entry that the associated system groups
    should be removed as well. (Closes: #885061)
  * cryptsetup-generator: Don't mistake NULL input as OOM.
    Fixes systemd-cryptsetup-generator failing to run during boot.
    (Closes: #885201)
  * analyze: Use normal bus connection for "plot" verb.
    Fixes "systemd-analyze plot" failing to run as root. (Closes: #884506)
  * Stop re-enabling systemd services on every upgrade.
    This was done so changes to the [Install] section would be applied on
    upgrades. Forcefully re-enabling a service might overwrite local
    modifications though and thus far, none of the affected services did
    actually change its [Install] section. So remove this code from the
    maintainer scripts as it was apparently doing more harm then good.
    (Closes: #869354)

 -- Michael Biebl <biebl@debian.org>  Tue, 02 Jan 2018 00:35:14 +0100

systemd (236-1) unstable; urgency=medium

  [ Martin Pitt ]
  * debian/tests/upstream: Only show ≥ warning in journal dumps.
    Showing the entire debug log is too hard to scan visually, and most of
    the time the warnings and errors are sufficient to explain a failure.
    Put the journal files into the artifacts though, in case the debug
    information is necessary.

  [ Michael Biebl ]
  * New upstream version 236
    - nspawn: Adjust path to static resolv.conf to support split usr.
      (Closes: #881310)
    - networkd: Don't stop networkd if CONFIG_FIB_RULES=n in kernel.
      (Closes: #881823)
    - core: Fix segfault in compile_bind_mounts() when BindPaths= or
      BindReadOnlyPaths= is set. (Closes: #883380)
    - meson: Link NSS modules with -z nodelete to fix memory leak in
      nss-systemd. (Closes: #883407)
    - logind: Make sure we don't acces m->action_what if it's not initialized.
      (Closes: #882270)
    - systemctl: Ignore shutdown's "-t" argument. (Closes: #882245)
    - core: Be more defensive if we can't determine per-connection socket
      peer. (Closes: #879603)
    - bpf-firewall: Actually invoke BPF_PROG_ATTACH to check whether
      cgroup/bpf is available. (Closes: #878965)
  * Rebase patches
  * Update symbols file for libsystemd0
  * Bump Standards-Version to 4.1.2
  * Clean up old /var/lib/systemd/clock on upgrade.
    The clock file used by systemd-timesyncd is now stored in
    StateDirectory=systemd/timesync. (Closes: #883605)
  * Stop creating systemd-timesync system user.
    DynamicUser=yes has been enabled for systemd-timesyncd.service so
    allocating a system user statically is no longer necessary.
  * Document removal of systemd-{timesync,journal-gateway,journal-upload} user.
    We no longer create those system users as the corresponding services now
    use DynamicUser=yes. Removing those system users automatically is tricky,
    as the relevant services might be running during upgrade. Add a NEWS
    entry instead which documents this change.
  * Revert "udev-rules: Permission changes for /dev/dri/renderD*"
    This would introduce a new system group "render". As the name is rather
    generic, this needs further discussion first, so revert this change for
    now.

 -- Michael Biebl <biebl@debian.org>  Sun, 17 Dec 2017 21:45:51 +0100

systemd (235-3) unstable; urgency=medium

  [ Michael Biebl ]
  * Switch from XC-Package-Type to Package-Type. As of dpkg-dev 1.15.7
    Package-Type is recognized as an official field name.
  * Install modprobe configuration file to /lib/modprobe.d.
    Otherwise it is not read by kmod. (Closes: #879191)

  [ Felipe Sateler ]
  * Backport upstream (partial) fix for combined DynamicUser= + User=
    UID was not allowed to be different to GID, which is normally the case in
    debian, due to the group users being allocated the GID 100 without an
    equivalent UID 100 being allocated.
  * Backport upstream patches to fully make DynamicUser=yes + static,
    pre-existing User= work.

  [ Martin Pitt ]
  * Add missing python3-minimal dependency to systemd-tests
  * Drop long-obsolete systemd-bus-proxy system user
    systemd-bus-proxy hasn't been shipped since before stretch and never
    created any files. Thus clean up the obsolete system user on upgrades.
    (Closes: #878182)
  * Drop static systemd-journal-gateway system user
    systemd-journal-gatewayd.service now uses DynamicUser=, so we don't need
    to create this statically any more. Don't remove the user on upgrades
    though, as there is likely still be a running process. (Closes: #878183)
  * Use DynamicUser= for systemd-journal-upload.service.
  * Add Recommends: libnss-systemd to systemd-sysv.
    This is useful to actually be able to resolve dynamically created system
    users with DynamicUser=true. This concept is going to be used much more
    in future versions and (hopefully) third-party .services, so pulling it
    into the default installation seems prudent now.
  * resolved: Fix loop on packets with pseudo dns types.
    (CVE-2017-15908, Closes: #880026, LP: #1725351)
  * bpf-firewall: Properly handle kernels without BPF cgroup but with TRIE maps.
    Fixes "Detaching egress BPF: Invalid argument" log spam. (Closes: #878965)
  * Fix MemoryDenyWriteExecution= bypass with pkey_mprotect() (LP: #1725348)

 -- Martin Pitt <mpitt@debian.org>  Wed, 15 Nov 2017 09:34:00 +0100

systemd (235-2) unstable; urgency=medium

  * Revert "tests: when running a manager object in a test, migrate to private
    cgroup subroot first"
    This was causing test suite failures when running inside a chroot.

 -- Michael Biebl <biebl@debian.org>  Wed, 11 Oct 2017 00:46:07 +0200

systemd (235-1) unstable; urgency=medium

  [ Michael Biebl ]
  * New upstream version 235
    - cryptsetup-generator: use remote-cryptsetup.target when _netdev is
      present (Closes: #852534)
    - tmpfiles: change btmp mode 0600 → 0660 (Closes: #870638)
    - networkd: For IPv6 addresses do not treat IFA_F_DEPRECATED as not ready
      (Closes: #869995)
    - exec-util,conf-files: skip non-executable files in execute_directories()
      (Closes: #867902)
    - man: update udevadm -y/--sysname-match documentation (Closes: #865081)
    - tmpfiles: silently ignore any path that passes through autofs
      (Closes: #805553)
    - shared: end string with % if one was found at the end of a expandible
      string (Closes: #865450)
  * Refresh patches
  * Bump Build-Depends on libmount-dev to (>= 2.30)
  * Install new modprobe.d config file
  * Bump Standards-Version to 4.1.1

  [ Martin Pitt ]
  * Merge logind-kill-off autopkgtest into logind test.
    This was horribly inefficient as a separate test (from commit
    6bd0dab41e), as that cost two VM resets plus accompanying boots; and
    this does not change any state thus does not require this kind of
    isolation.

 -- Michael Biebl <biebl@debian.org>  Tue, 10 Oct 2017 18:29:28 +0200

systemd (234-3) unstable; urgency=medium

  [ Martin Pitt ]
  * Various fixes for the upstream autopkgtest.

  [ Felipe Sateler ]
  * Add fdisk to the dependencies of the upstream autopkgtest.
    The upstream autopkgtest uses sfdisk, which is now in the non-essential
    fdisk package. (Closes: #872119)
  * Disable nss-systemd on udeb builds
  * Correctly disable resolved on udeb builds
  * Help fix collisions in libsystemd-shared symbols by versioning them.
    Backport upstream patch to version the symbols provided in the private
    library, so that they cannot confuse unversioned pam modules or libraries
    linked into them. (Closes: #873708)

  [ Dimitri John Ledkov ]
  * Cherrypick upstream networkd-test.py assertion/check fixes.
    This resolves ADT test suite failures, when running tests under lxc/lxd
    providers.
  * Cherrypick arm* seccomp fixes.
    This should resolve ADT test failures, on arm64, when running as root.
  * Disable KillUserProcesses, yet again, with meson this time.
  * initramfs-tools: trigger udevadm add actions with subsystems first.
    This updates the initramfs-tools init-top udev script to trigger udevadm
    actions with type specified. This mimics the systemd-udev-trigger.service.
    Without type specified only devices are triggered, but triggering
    subsystems may also be required and should happen before triggering the
    devices. This is the case for example on s390x with zdev generated udev
    rules. (LP: #1713536)

  [ Michael Biebl ]
  * (Re)add --quiet flag to addgroup calls.
    This is now safe with adduser having been fixed to no longer suppress
    fatal error messages if --quiet is used. (Closes: #837871)
  * Switch back to default GCC (Closes: #873661)
  * Drop systemd-timesyncd.service.d/disable-with-time-daemon.conf.
    All major NTP implementations ship a native service file nowadays with a
    Conflicts=systemd-timesyncd.service so this drop-in is no longer
    necessary. (Closes: #873185)

 -- Michael Biebl <biebl@debian.org>  Mon, 04 Sep 2017 00:17:00 +0200

systemd (234-2.3) unstable; urgency=high

  * Non-maintainer upload.
  * Also switch to g++-6 temporarily (needed for some tests):
    - Add g++-6 to Build-Depends
    - Export CXX = g++-6

 -- Cyril Brulebois <kibi@debian.org>  Thu, 24 Aug 2017 02:40:53 +0200

systemd (234-2.2) unstable; urgency=high

  * Non-maintainer upload.
  * Switch to gcc-6 on all architectures, working around an FTBFS on mips64el,
    apparently due to a gcc-7 bug (See: #871514):
    - Add gcc-6 to Build-Depends in debian/control
    - Export CC = gcc-6 in debian/rules

 -- Cyril Brulebois <kibi@debian.org>  Wed, 23 Aug 2017 22:53:09 +0000

systemd (234-2.1) unstable; urgency=high

  * Non-maintainer upload.
  * Fix missing 60-input-id.rules in udev-udeb, which breaks the graphical
    version of the Debian Installer, as no key presses or mouse events get
    processed (Closes: #872598).

 -- Cyril Brulebois <kibi@debian.org>  Wed, 23 Aug 2017 20:41:33 +0200

systemd (234-2) unstable; urgency=medium

  [ Martin Pitt ]
  * udev README.Debian: Fix name of example *.link file

  [ Felipe Sateler ]
  * test-condition: Don't assume that all non-root users are normal users.
    Automated builders may run under a dedicated system user, and this test
    would fail that.

  [ Michael Biebl ]
  * Revert "units: Tell login to preserve environment"
    Environment=LANG= LANGUAGE= LC_CTYPE= ... as used in the getty units is
    not unsetting the variables but instead sets it to an empty var. Passing
    that environment to login messes up the system locale settings and
    breaks programs like gpg-agent.
    (Closes: #868695)

 -- Michael Biebl <biebl@debian.org>  Thu, 20 Jul 2017 15:13:42 +0200

systemd (234-1) unstable; urgency=medium

  [ Michael Biebl ]
  * New upstream version 234
    - tmpfiles: Create /var/log/lastlog if it does not exist.
      (Closes: #866313)
    - network: Bridge vlan without PVID. (Closes: #859941)
  * Rebase patches
  * Switch build system from autotools to meson.
    Update the Build-Depends accordingly.
  * Update fsckd patch for meson
  * udev autopkgtest: no longer install test-udev binary manually.
    This is now done by the upstream build system.
  * Update symbols file for libsystemd0
  * Update lintian override for systemd-tests.
    Upstream now installs manual and unsafe tests in subdirectories of
    /usr/lib/systemd/tests/, so ignore those as well.
  * Bump Standards-Version to 4.0.0
  * Change priority of libnss-* packages from extra to optional.
  * Use UTF-8 locale when building the package.
    Otherwise meson will be pretty unhappy when trying to process files with
    unicode characters. Use C.UTF-8 as this locale is pretty much guaranteed
    to be available everywhere.
  * Mark test-timesync as manual.
    The test tries to setup inotify watches for /run/systemd/netif/links
    which fails in a buildd environment where systemd is not active.
  * Do not link udev against libsystemd-shared.
    We ship udev in a separate binary package, so can't use
    libsystemd-shared, which is part of the systemd binary package.
  * Avoid requiring a "kvm" system group.
    This group is not universally available and as a result generates a
    warning during boot. As kvm is only really useful if the qemu package is
    installed and this package already takes care of setting up the proper
    permissions for /dev/kvm, drop this rule from 50-udev-default.rules.

  [ Martin Pitt ]
  * udev README.Debian: Update transitional rules and mention *.link files.
    - 01-mac-for-usb.link got replaced with 73-usb-net-by-mac.rules
    - /etc/systemd/network/50-virtio-kernel-names.link is an upgrade
      transition for VMs with virtio
    - Describe *.link files as a simpler/less error prone (but also less
      flexible) way of customizing interface names. (Closes: #868002)

 -- Michael Biebl <biebl@debian.org>  Thu, 13 Jul 2017 17:38:28 +0200

systemd (233-10) unstable; urgency=medium

  [ Martin Pitt ]
  * Adjust var-lib-machines.mount target.
    Upstream PR #6095 changed the location to
    {remote-fs,machines}.target.wants, so just install all available ones.

  [ Dimitri John Ledkov ]
  * Fix out-of-bounds write in systemd-resolved.
    CVE-2017-9445 (Closes: #866147, LP: #1695546)

  [ Michael Biebl ]
  * Be truly quiet in systemctl -q is-enabled (Closes: #866579)
  * Improve RLIMIT_NOFILE handling.
    Use /proc/sys/fs/nr_open to find the current limit of open files
    compiled into the kernel instead of using a hard-coded value of 65536
    for RLIMIT_NOFILE. (Closes: #865449)

  [ Nicolas Braud-Santoni ]
  * debian/extra/rules: Use updated U2F ruleset.
    This ruleset comes from Yubico's libu2f-host. (Closes: #824532)

 -- Michael Biebl <biebl@debian.org>  Mon, 03 Jul 2017 18:51:58 +0200

systemd (233-9) unstable; urgency=medium

  * hwdb: Use path_join() to generate the hwdb_bin path.
    This ensures /lib/udev/hwdb.bin gets the correct SELinux context. Having
    double slashes in the path makes selabel_lookup_raw() return the wrong
    context. (Closes: #851933)
  * Drop no longer needed Breaks against usb-modeswitch
  * Drop Breaks for packages shipping rcS init scripts.
    This transition was completed in stretch.

 -- Michael Biebl <biebl@debian.org>  Mon, 19 Jun 2017 15:10:14 +0200

systemd (233-8) experimental; urgency=medium

  * Bump debhelper compatibility level to 10
  * Drop versioned Build-Depends on dpkg-dev.
    It's no longer necessary as even Jessie ships a new enough version.
  * timesyncd: don't use compiled-in list if FallbackNTP has been configured
    explicitly (Closes: #861769)
  * resolved: fix null pointer p->question dereferencing.
    This fixes a bug which allowed a remote DoS (daemon crash) via a crafted
    DNS response with an empty question section.
    Fixes: CVE-2017-9217 (Closes: #863277)

 -- Michael Biebl <biebl@debian.org>  Mon, 29 May 2017 14:12:08 +0200

systemd (233-7) experimental; urgency=medium

  [ Michael Biebl ]
  * basic/journal-importer: Fix unaligned access in get_data_size()
    (Closes: #862062)
  * ima: Ensure policy exists before asking the kernel to load it
    (Closes: #863111)
  * Add Depends: procps to systemd.
    It's required by /usr/lib/systemd/user/systemd-exit.service which calls
    /bin/kill to stop the systemd --user instance. (Closes: #862292)
  * service: Serialize information about currently executing command
    (Closes: #861157)
  * seccomp: Add clone syscall definitions for mips (Closes: #861171)

  [ Dimitri John Ledkov ]
  * ubuntu: disable dnssec on any ubuntu releases (LP: #1690605)

  [ Felipe Sateler ]
  * Specify nobody user and group.
    Otherwise nss-systemd will translate to group 'nobody', which doesn't
    exist on debian systems.

 -- Michael Biebl <biebl@debian.org>  Wed, 24 May 2017 12:26:18 +0200

systemd (233-6) experimental; urgency=medium

  [ Felipe Sateler ]
  * Backport upstream PR #5531.
    This delays opening the mdns and llmnr sockets until a network has enabled
    them. This silences annoying messages when networkd receives such packets
    without expecting them: Got mDNS UDP packet on unknown scope.

  [ Martin Pitt ]
  * resolved: Disable DNSSEC by default on stretch and zesty.
    Both Debian stretch and Ubuntu zesty are close to releasing, switch to
    DNSSEC=off by default for those. Users can still turn it back on with
    DNSSEC=allow-downgrade (or even "yes").

  [ Michael Biebl ]
  * Add Conflicts against hal.
    Since v183, udev no longer supports RUN+="socket:". This feature is
    still used by hal, but now generates vast amounts of errors in the
    journal. Thus force the removal of hal by adding a Conflicts to the udev
    package. This is safe, as hal is long dead and no longer useful.
  * Drop systemd-ui Suggests
    systemd-ui is unmaintained upstream and not particularly useful anymore.
  * journal: fix up syslog facility when forwarding native messages.
    Native journal messages (_TRANSPORT=journal) typically don't have a
    syslog facility attached to it. As a result when forwarding the
    messages to syslog they ended up with facility 0 (LOG_KERN).
    Apply syslog_fixup_facility() so we use LOG_USER instead.
    (Closes: #837893)
  * Split upstream tests into systemd-tests binary package (Closes: #859152)
  * Get PACKAGE_VERSION from config.h.
    This also works with meson and is not autotools specific.

  [ Sjoerd Simons ]
  * init-functions Only call daemon-reload when planning to redirect
    systemctl daemon-reload is a quite a heavy operation, it will re-parse
    all configuration and re-run all generators. This should only be done
    when strictly needed. (Closes: #861158)

 -- Michael Biebl <biebl@debian.org>  Fri, 28 Apr 2017 21:47:14 +0200

systemd (233-5) experimental; urgency=medium

  * Do not throw a warning in emergency and rescue mode if plymouth is not
    installed.
    Ideally, plymouth should only be referenced via dependencies, not
    ExecStartPre. This at least avoids the confusing error message on
    minimal installations that do not carry plymouth.
  * rules: Allow SPARC vdisk devices when identifying CD drives
    (Closes: #858014)

 -- Michael Biebl <biebl@debian.org>  Tue, 21 Mar 2017 21:00:08 +0100

systemd (233-4) experimental; urgency=medium

  [ Martin Pitt ]
  * udev autopkgtest: Drop obsolete sys.tar.xz fallback.
    This was only necessary for supporting 232 as well.
  * root-unittest: Drop obsolete FIXME comment.
  * Add libpolkit-gobject-1-dev build dep for polkit version detection.
  * Move systemd.link(5) to udev package.
    .link files are being handled by udev, so it should ship the
    corresponding manpage. Bump Breaks/Replaces accordingly. (Closes: #857270)

  [ Michael Biebl ]
  * Restart journald on upgrades (Closes: #851438)
  * Avoid strict DM API versioning.
    Compiling against the dm-ioctl.h header as provided by the Linux kernel
    will embed the DM interface version number. Running an older kernel can
    lead to errors on shutdown when trying to detach DM devices.
    As a workaround, build against a local copy of dm-ioctl.h based on 3.13,
    which is the minimum required version to support DM_DEFERRED_REMOVE.
    (Closes: #856337)

 -- Michael Biebl <biebl@debian.org>  Thu, 16 Mar 2017 18:40:16 +0100

systemd (233-3) experimental; urgency=medium

  [ Michael Biebl ]
  * Install D-Bus policy files in /usr
  * Drop no longer needed maintainer scripts migration code and simplify
    various version checks
  * Fix location of installed tests
  * Override package-name-doesnt-match-sonames lintian warning for libnss-*
  * Don't ship any symlinks in /etc/systemd/system.
    Those should be created dynamically via "systemctl enable".

  [ Martin Pitt ]
  * root-unittests autopkgtest: Skip test-udev.
    It has its own autopkgtest and needs some special preparation. At some
    point that should be merged into root-unittests, but let's quickfix this
    to unbreak upstream CI.

 -- Michael Biebl <biebl@debian.org>  Fri, 03 Mar 2017 19:49:44 +0100

systemd (233-2) experimental; urgency=medium

  * test: skip instead of fail if crypto kmods are not available.
    The Debian buildds have module loading disabled, thus AF_ALG sockets are
    not available during build. Skip the tests that cover those (khash and
    id128) instead of failing them in this case.
    https://github.com/systemd/systemd/issues/5524

 -- Martin Pitt <mpitt@debian.org>  Fri, 03 Mar 2017 11:51:25 +0100

systemd (233-1) experimental; urgency=medium

  [ Martin Pitt ]
  * New upstream release 233:
    - udev: Remove /run/udev/control on stop to avoid sendsigs to kill
      udevd. (Closes: #791944)
    - nspawn: Handle container directory symlinks. (Closes: #805785)
    - Fix mount units to not become "active" when NFS mounts time out.
      (Closes: #835810)
    - hwdb: Rework path/priority comparison when loading files from /etc/
      vs. /lib. (Closes: #845442)
    - machinectl: Fix "list" command when failing to determine OS version.
      (Closes: #849316)
    - Support tilegx architecture. (Closes: #856306)
    - systemd-sleep(8): Point out inhibitor interface as better alternative
      for suspend integration. (Closes: #758279)
    - journalctl: Improve error message wording when specifying boot
      offset with ephemeral journal. (Closes: #839291)
  * Install new systemd-umount and /usr/lib/environment.d/
  * Use "make install-tests" for shipped unit tests
  * Switch back to gold linker on mips*
    Bug #851736 got fixed now.
  * debian/rules: Drop obsolete SETCAP path

  [ Michael Biebl ]
  * Drop upstart jobs for udev
  * Drop /sbin/udevadm compat symlink from udev-udeb and initramfs
  * Drop Breaks and Replaces from pre-jessie

 -- Martin Pitt <mpitt@debian.org>  Thu, 02 Mar 2017 17:10:09 +0100

systemd (232-19) unstable; urgency=medium

  [ Martin Pitt ]
  * debian/README.source: Update patch and changelog handling to current
    reality.
  * root-unittests autopkgtest: Blacklist test-journal-importer.
    This got added in a recent PR, but running this requires using "make
    install-tests" which hasn't landed yet.
  * fsckd: Fix format specifiers on 32 bit architectures.
  * resolved: Fix NSEC proofs for missing TLDs (Closes: #855479)
  * boot-and-services autopkgtest: Skip CgroupsTest on unified hierarchy.
  * boot-smoke autopkgtest: Run in containers, too.
  * logind autopkgtest: Adjust to work in containers.

  [ Dimitri John Ledkov ]
  * Fix resolved failing to follow CNAMES for DNS stub replies (LP: #1647031)
  * Fix emitting change signals with a sessions property in logind
    (LP: #1661568)

  [ Michael Biebl ]
  * If an automount unit is masked, don't react to activation anymore.
    Otherwise we'll hit an assert sooner or later. (Closes: #856035)

  [ Felipe Sateler ]
  * resolved: add the new KSK to the built-in resolved trust anchor.
    The old root key will be discarded in early 2018, so get this into
    stretch.
  * Backport some zsh completion fixes from upstream (Closes: #847203)

 -- Martin Pitt <mpitt@debian.org>  Thu, 02 Mar 2017 09:21:12 +0100

systemd (232-18) unstable; urgency=medium

  * udev autopkgtest: Adjust to script-based test /sys creation.
    PR #5250 changes from the static sys.tar.xz to creating the test /sys
    directory with a script. Get along with both cases until 233 gets
    released and packaged.
  * systemd-resolved.service.d/resolvconf.conf: Don't fail if resolvconf is
    not installed. ReadWritePaths= fails by default if the referenced
    directory does not exist. This happens if resolvconf is not installed, so
    use '-' to ignore the absence. (Closes: #854814)
  * Fix two more seccomp issues.
  * Permit seeing process list of units whose unit files are missing.
  * Fix systemctl --user enable/disable without $XDG_RUNTIME_DIR being set.
    (Closes: #855050)

 -- Martin Pitt <mpitt@debian.org>  Mon, 13 Feb 2017 17:36:12 +0100

systemd (232-17) unstable; urgency=medium

  * Add libcap2-bin build dependency for tests. This will make
    test_exec_capabilityboundingset() actually run. (Closes: #854394)
  * Add iproute2 build dependency for tests. This will make
    test_exec_privatenetwork() actually run; it skips if "ip" is not present.
    (Closes: #854396)
  * autopkgtest: Run all upstream unit tests as root.
    Ship all upstream unit tests in libsystemd-dev, and run them all as root
    in autopkgtest. (Closes: #854392) This also fixes the FTBFS on non-seccomp
    architectures.
  * systemd-resolved.service.d/resolvconf.conf: Allow writing to
    /run/resolvconf. Upstream PR #5283 will introduce permission restrictions
    for systemd-resolved.service, including the lockdown to writing
    /run/systemd/. This will then cause the resolvconf call in our drop-in to
    fail as that needs to write to /run/resolvconf/. Add this to
    ReadWritePaths=. (This is a no-op with the current unrestricted unit).

 -- Martin Pitt <mpitt@debian.org>  Fri, 10 Feb 2017 11:52:46 +0100

systemd (232-16) unstable; urgency=medium

  [ Martin Pitt ]
  * Add autopkgtest for test-seccomp
  * udev: Fix by-id symlinks for devices whose IDs contain whitespace
    (Closes: #851164, LP: #1647485)
  * Add lintian overrides for binary-or-shlib-defines-rpath on shipped test
    programs. This is apparently a new lintian warning on which uploads get
    rejected.  These are only test programs, not in $PATH, and they need to
    link against systemd's internal library.

  [ Michael Biebl ]
  * Fix seccomp filtering. (Closes: #852811)
  * Do not crash on daemon-reexec when /run is full (Closes: #850074)

 -- Martin Pitt <mpitt@debian.org>  Thu, 09 Feb 2017 16:22:43 +0100

systemd (232-15) unstable; urgency=medium

  * Add missing Build-Depends on tzdata.
    It is required to successfully run the test suite. (Closes: #852883)
  * Bump systemd Breaks to ensure it is upgraded in lockstep with udev.
    The sandboxing features used by systemd-udevd.service require systemd
    (>= 232-11). (Closes: #853078)
  * Bump priority of libpam-systemd to standard.
    This reflects the changes that have been made in the archive a while
    ago. See #803184

 -- Michael Biebl <biebl@debian.org>  Wed, 01 Feb 2017 22:45:35 +0100

systemd (232-14) unstable; urgency=medium

  * Deal with NULL pointers more gracefully in unit_free() (Closes: #852202)
  * Fix issues in journald during startup

 -- Michael Biebl <biebl@debian.org>  Mon, 23 Jan 2017 14:52:46 +0100

systemd (232-13) unstable; urgency=medium

  * Re-add versioned Conflicts/Replaces against upstart.
    In Debian the upstart package was never split into upstart and
    upstart-sysv, so we need to keep that for switching from upstart to
    systemd-sysv. (Closes: #852156)
  * Update Vcs-* according to the latest recommendation
  * Update Homepage and the URLs in debian/copyright to use https

 -- Michael Biebl <biebl@debian.org>  Sun, 22 Jan 2017 08:19:28 +0100

systemd (232-12) unstable; urgency=medium

  * Fix build if seccomp support is disabled
  * Enable seccomp support on ppc64

 -- Michael Biebl <biebl@debian.org>  Wed, 18 Jan 2017 19:43:51 +0100

systemd (232-11) unstable; urgency=medium

  [ Martin Pitt ]
  * Fix RestrictAddressFamilies=
    Backport upstream fix for setting up seccomp filters to fix
    RestrictAddressFamilies= on non-amd64 architectures. Drop the hack from
    debian/rules to remove this property from unit files.
    See #843160
  * Use local machine-id for running tests during package build.
    Since "init" and thus "systemd" are not part of debootstrap any more,
    some buildd chroots don't have an /etc/machine-id any more. Port the old
    Add-env-variable-for-machine-ID-path.patch to the current code, use a
    local machine-id again, and always make test suite failures fatal.
    (Closes: #851445)

  [ Michael Biebl ]
  * gpt-auto-generator: support LUKS encrypted root partitions
    (Closes: #851475)
  * Switch to bfd linker on mips*
    The gold linker is currently producing broken libraries on mips*
    resulting in segfaults for users of libsystemd. Switch to bfd until
    binutils has been fixed. (Closes: #851412)
  * Revert "core: turn on specifier expansion for more unit file settings"
    The expansion of the % character broke the fstab-generator and
    specifying the tmpfs size as percentage of physical RAM resulted in the
    size being set to 4k. (Closes: #851492)
  * Drop obsolete Conflicts, Breaks and Replaces
  * Require systemd-shim version which supports v232.
    See #844785

  [ Ondřej Nový ]
  * Redirect try-restart in init-functions hook (Closes: #851688)

 -- Michael Biebl <biebl@debian.org>  Wed, 18 Jan 2017 12:38:54 +0100

systemd (232-10) unstable; urgency=medium

  * Add NULL sentinel to strjoin.
    We haven't cherry-picked upstream commit 605405c6c which introduced a
    strjoin macro that adds the NULL sentinel automatically so we need to do
    it manually. (Closes: #851210)

 -- Michael Biebl <biebl@debian.org>  Fri, 13 Jan 2017 05:08:55 +0100

systemd (232-9) unstable; urgency=medium

  * Use --disable-wheel-group configure switch.
    Instead of mangling the tmpfiles via sed to remove the wheel group, use
    the configure switch which was added upstream in v230.
    See https://github.com/systemd/systemd/issues/2492
  * Update debian/copyright.
    Bob Jenkins released the lookup3.[ch] files as public domain which means
    there is no copyright holder.
  * Drop fallback for older reportbug versions when attaching files
  * debian/extra/init-functions.d/40-systemd: Stop checking for init env var.
    This env variable is no longer set when systemd executes a service so
    it's pointless to check for it.
  * debian/extra/init-functions.d/40-systemd: Stop setting
    _SYSTEMCTL_SKIP_REDIRECT=true.
    It seems we don't actually need it to detect recursive loops (PPID is
    sufficient) and by exporting it we leak _SYSTEMCTL_SKIP_REDIRECT into
    the runtime environment of the service. (Closes: #802018)
  * debian/extra/init-functions.d/40-systemd: Rename _SYSTEMCTL_SKIP_REDIRECT.
    Rename _SYSTEMCTL_SKIP_REDIRECT to SYSTEMCTL_SKIP_REDIRECT to be more
    consistent with other environment variables which are used internally by
    systemd, like SYSTEMCTL_SKIP_SYSV.
  * Various specifier resolution fixes.
    Turn on specifier expansion for more unit file settings.
    See https://github.com/systemd/systemd/pull/4835 (Closes: #781730)

 -- Michael Biebl <biebl@debian.org>  Thu, 12 Jan 2017 16:59:22 +0100

systemd (232-8) unstable; urgency=medium

  [ Martin Pitt ]
  * Drop systemd dependency from libnss-myhostname again.
    This NSS module is completely independent from systemd, unlike the other
    three.
  * Install 71-seat.rules into the initrd.
    This helps plymouth to detect applicable devices. (Closes: #756109)
  * networkd: Fix crash when setting routes.
  * resolved: Drop removal of resolvconf entry on stop.
    This leads to timeouts on shutdown via the resolvconf hooks and does not
    actually help much -- /etc/resolv.conf would then just be empty instead of
    having a nonexisting 127.0.0.53 nameserver, so manually stopping resolved
    in a running system is broken either way. (LP: #1648068)
  * Keep RestrictAddressFamilies on amd64.
    This option and libseccomp currently work on amd64 at least, so let's make
    sure it does not break there as well, and benefit from the additional
    protection at least on this architecture.
  * Explicitly set D-Bus policy dir.
    This is about to change upstream in
    https://github.com/systemd/systemd/pull/4892, but as explained in commit
    2edb1e16fb12f4 we need to keep the policies in /etc/ until stretch+1.

  [ Michael Biebl ]
  * doc: Clarify NoNewPrivileges in systemd.exec(5). (Closes: #756604)
  * core: Rework logic to determine when we decide to add automatic deps for
    mounts.  This adds a concept of "extrinsic" mounts. If mounts are
    extrinsic we consider them managed by something else and do not add
    automatic ordering against umount.target, local-fs.target,
    remote-fs.target. (Closes: #818978)
  * rules: Add persistent links for nbd devices. (Closes: #837999)

 -- Michael Biebl <biebl@debian.org>  Sat, 17 Dec 2016 01:54:18 +0100

systemd (232-7) unstable; urgency=medium

  [ Michael Biebl ]
  * Mark liblz4-tool build dependency as <!nocheck>
  * udev: Try mount -n -o move first
    initramfs-tools is not actually using util-linux mount (yet), so making
    mount -n --move the first alternative would trigger an error message if
    users have built their initramfs without busybox support.

  [ Alexander Kurtz ]
  * debian/extra/kernel-install.d/85-initrd.install: Remove an unnecessary
    variable. (Closes: #845977)

  [ Martin Pitt ]
  * Drop systemd-networkd's "After=dbus.service" ordering, so that it can
    start during early boot (for cloud-init.service). It will auto-connect to
    D-Bus once it becomes available later, and transient (from DHCP) hostname
    and timezone setting do not currently work anyway. (LP: #1636912)
  * Run hwdb/parse_hwdb.py during package build.
  * Package libnss-systemd
  * Make libnss-* depend on the same systemd package version.

 -- Martin Pitt <mpitt@debian.org>  Wed, 30 Nov 2016 14:38:36 +0100

systemd (232-6) unstable; urgency=medium

  * Add policykit-1 test dependency for networkd-test.py.
  * debian/rules: Don't destroy unit symlinks with sed -i.
    Commit 21711e74 introduced a "sed -i" to remove RestrictAddressFamilies=
    from units. This also caused unit symlinks to get turned into real files,
    causing D-Bus activated services like timedated to fail ("two units with
    the same D-Bus name").
  * Fall back to "mount -o move" in udev initramfs script
    klibc's mount does not understand --move, so for the time being we need to
    support both variants. (Closes: #845161)
  * debian/README.Debian: Document how to generate a shutdown log.
    Thanks 積丹尼 Dan Jacobson. (Closes: #826297)

 -- Martin Pitt <mpitt@debian.org>  Mon, 21 Nov 2016 10:39:57 +0100

systemd (232-5) unstable; urgency=medium

  * Add missing liblz4-tool build dependency.
    Fixes test-compress failure during package build.
  * systemd: Ship /var/lib.
    This will soon contain a polkit pkla file.

 -- Martin Pitt <mpitt@debian.org>  Sun, 20 Nov 2016 12:22:52 +0100

systemd (232-4) unstable; urgency=medium

  [ Martin Pitt ]
  * debian/tests/unit-config: Query pkg-config for system unit dir.
    This fixes confusion on merged-/usr systems where both /usr/lib/systemd and
    /lib/systemd exist. It's actually useful to verify that systemd.pc says the
    truth.
  * debian/tests/upstream: Fix clobbering of merged-/usr symlinks
  * debian/tests/systemd-fsckd: Create /etc/default/grub.d if necessary
  * debian/rules: Drop check for linking to libs in /usr.
    This was just an approximation, as booting without an initrd could still be
    broken by library updates (e. g. #828991). With merged /usr now being the
    default this is now completely moot.
  * Move kernel-install initrd script to a later prefix.
    60- does not leave much room for scripts that want to run before initrd
    building (which is usually one of the latest things to do), so bump to 85.
    Thanks to Sjoerd Simons for the suggestion.
  * Disable 99-default.link instead of the udev rule for disabling persistent
    interface names.
    Disabling 80-net-setup-link.rules will also cause ID_NET_DRIVER to not be
    set any more, which breaks 80-container-ve.network and matching on driver
    name in general. So disable the actual default link policy instead. Still
    keep testing for 80-net-setup-link.rules in the upgrade fix and
    73-usb-net-by-mac.rules to keep the desired behaviour on systems which
    already disabled ifnames via that udev rule.
    See https://lists.freedesktop.org/archives/systemd-devel/2016-November/037805.html
  * debian/tests/boot-and-services: Always run seccomp test
    seccomp is now available on all architectures on which Debian and Ubuntu
    run tests, so stop making this test silently skip if seccomp is disabled.
  * Bump libseccomp build dependency as per configure.ac.
  * Replace "Drop RestrictAddressFamilies=" patch with sed call.
    With that it will also apply to upstream builds/CI, and it is structurally
    simpler.
  * Rebuild against libseccomp with fixed shlibs. (Closes: #844497)

  [ Michael Biebl ]
  * fstab-generator: add x-systemd.mount-timeout option. (Closes: #843989)
  * build-sys: do not install ctrl-alt-del.target symlink twice.
    (Closes: #844039)
  * Enable lz4 support.
    While the compression rate is not as good as XZ, it is much faster, so a
    better default for the journal and especially systemd-coredump.
    (Closes: #832010)

  [ Felipe Sateler ]
  * Enable machines.target by default. (Closes: #806787)

  [ Evgeny Vereshchagin ]
  * debian/tests/upstream: Print all journal files.
    We don't print all journal files. This is misleading a bit:
    https://github.com/systemd/systemd/pull/4331#issuecomment-252830790
    https://github.com/systemd/systemd/pull/4395#discussion_r87948836

  [ Luca Boccassi ]
  * Use mount --move in initramfs-tools udev script.
    Due to recent changes in busybox and initramfs-tools the mount
    utility is no longer the one from busybox but from util-linux.
    The latter does not support mount -o move.
    The former supports both -o move and --move, so use it instead to be
    compatible with both.
    See this discussion for more details:
    https://bugs.debian.org/823856 (Closes: #844775)

 -- Michael Biebl <biebl@debian.org>  Sun, 20 Nov 2016 03:34:58 +0100

systemd (232-3) unstable; urgency=medium

  [ Felipe Sateler ]
  * Make systemd-delta less confused on merged-usr systems. (Closes: #843070)
  * Fix wrong paths for /bin/mount when compiled on merged-usr system.
    Then the build system finds /usr/bin/mount which won't exist on a
    split-/usr system. Set the paths explicitly in debian/rules and drop
    Use-different-default-paths-for-various-binaries.patch. (Closes: #843433)

  [ Martin Pitt ]
  * debian/tests/logind: Split out "pid in logind session" test
  * debian/tests/logind: Adjust "in logind session" test for unified cgroup
    hierarchy
  * debian/tests/boot-and-services: Check common properties of CLI programs.
    Verify that CLI programs have a sane behaviour and exit code when being
    called with --help, --version, or an invalid option.
  * nspawn: Fix exit code for --help and --version (Closes: #843544)
  * core: Revert using the unified hierarchy for the systemd cgroup.
    Too many things don't get along with it yet, like docker, LXC, or runc.
    (Closes: #843509)

 -- Martin Pitt <mpitt@debian.org>  Wed, 09 Nov 2016 09:34:45 +0100

systemd (232-2) unstable; urgency=medium

  * Drop RestrictAddressFamilies from service files.
    RestrictAddressFamilies= is broken on 32bit architectures and causes
    various services to fail with a timeout, including
    systemd-udevd.service.
    While this might actually be a libseccomp issue, remove this option for
    now until a proper solution is found. (Closes: #843160)

 -- Michael Biebl <biebl@debian.org>  Sat, 05 Nov 2016 22:43:27 +0100

systemd (232-1) unstable; urgency=medium

  [ Martin Pitt ]
  * New upstream release 232:
    - Fix "systemctl start" when ReadWriteDirectories is a symlink
      (Closes: ##792187)
    - Fix "journalctl --setup-keys" output (Closes: #839097)
    - Run run sysctl service if /proc/sys/net is writable, for containers
      (Closes: #840529)
    - resolved: Add d.f.ip6.arpa to the DNSSEC default negative trust anchors
      (Closes: #834453)
  * debian/tests/logind: Copy the current on-disk unit instead of the
    on-memory one.
  * Build sd-boot on arm64. gnu-efi is available on arm64 now.
    (Closes: #842617)
  * Link test-seccomp against seccomp libs to fix FTBFS
  * debian/rules: Remove nss-systemd (until we package it)
  * Install new systemd-mount

  [ Michael Biebl ]
  * Install new journal-upload.conf man pages in systemd-journal-remote

 -- Martin Pitt <mpitt@debian.org>  Fri, 04 Nov 2016 07:18:10 +0200

systemd (231-10) unstable; urgency=medium

  [ Martin Pitt ]
  * systemctl: Add --wait option to wait until started units terminate again.
  * nss-resolve: return NOTFOUND instead of UNAVAIL on resolution errors.
    This makes it possible to configure a fallback to "dns" without breaking
    DNSSEC, with "resolve [!UNAVAIL=return] dns".
  * libnss-resolve.postinst: Skip dns fallback if resolve is present.
    Only fall back to "dns" if nss-resolve is not installed (for the
    architecture of the calling program). Once it is, we never want to fall
    back to "dns" as that breaks enforcing DNSSEC verification and also
    pointlessly retries NXDOMAIN failures. (LP: #1624071)
  * unit: sent change signal before removing the unit if necessary
    (LP: #1632964)
  * networkd: Fix assertion crash on adding VTI with IPv6 addresses
    (LP: #1633274)
  * debian/tests/upstream: Stop specifying initrd, it is autodetected now.
  * debian/tests/upstream: Add gcc/libc-dev/make test dependencies,
    so that the tests can build helper binaries.

  [ Felipe Sateler ]
  * Explicitly disable installing the upstream-provided PAM configuration.
  * Register interest in the status of dracut and initramfs-tools in reportbug
    template

  [ Michael Biebl ]
  * Stop creating systemd-update-utmp-runlevel.service symlinks manually

 -- Martin Pitt <mpitt@debian.org>  Wed, 26 Oct 2016 13:24:37 +0200

systemd (231-9) unstable; urgency=medium

  * pid1: process zero-length notification messages again.
    Just remove the assertion, the "n" value was not used anyway. This fixes
    a local DoS due to unprocessed/unclosed fds which got introduced by the
    previous fix. (Closes: #839171) (LP: #1628687)
  * pid1: Robustify manager_dispatch_notify_fd()
  * test/networkd-test.py: Add missing writeConfig() helper function.

 -- Martin Pitt <mpitt@debian.org>  Thu, 29 Sep 2016 23:39:24 +0200

systemd (231-8) unstable; urgency=medium

  [ Martin Pitt ]
  * Replace remaining systemctl --failed with --state=failed
    "--failed" is deprecated in favor of --state.
  * debian/shlibs.local.in: More precisely define version of internal shared
    lib.
  * debian/tests/upstream: Drop blacklisting
    These tests now work fine without qemu.
  * debian/tests/storage: Avoid rmmod scsi_debug (LP: #1626737)
  * upstream build system: Install libudev, libsystemd, and nss modules to
    ${rootlibdir}. Drop downstream workaround from debian/rules.
  * Ubuntu: Disable resolved's DNSSEC for the final 16.10 release.
    Resolved's DNSSEC support is still not mature enough, and upstream
    recommends to disable it in stable distro releases still.
  * Fix abort/DoS on zero-length notify message triggers (LP: #1628687)
  * resolved: don't query domain-limited DNS servers for other domains
    (LP: #1588230)

  [ Antonio Ospite ]
  * Update systemd-user pam config to require pam_limits.so.
    (Closes: #838191)

 -- Martin Pitt <mpitt@debian.org>  Thu, 29 Sep 2016 13:40:21 +0200

systemd (231-7) unstable; urgency=medium

  [ Michael Biebl ]
  * fsckd: Do not exit on idle timeout if there are still clients connected
    (Closes: #788050, LP: #1547844)

  [ Martin Pitt ]
  * 73-usb-net-by-mac.rules: Split kernel command line import line.
    Reportedly this makes the rule actually work on some platforms. Thanks Alp
    Toker! (LP: #1593379)
  * debian/tests/boot-smoke: Only run 5 iterations
  * systemd.postinst: Drop obsolete setcap call for systemd-detect-virt.
    Drop corresponding libcap2-bin dependency.
  * debian/tests/systemd-fsckd: Robustify check for "unit was running"
    (LP: #1624406)
  * debian/extra/set-cpufreq: Use powersave with intel_pstate.
    This is what we did on xenial, and apparently powersave is still actually
    better than performance. Thanks to Doug Smythies for the measurements!
    (LP: #1579278)
  * Ubuntu: Move ondemand.service from static to runtime enablement.
    This makes it easier to keep performance, by disabling ondemand.service.
    Side issue in LP: #1579278
  * Revert "networkd: remove route if carrier is lost"
    This causes networkd to drop addresses from unmanaged interfaces in some
    cases. (Closes: #837759)
  * debian/tests/storage: Avoid stderr output of stopping systemd-cryptsetup@.service
  * libnss-*.prerm: Remove possible [key=value] options from NSS modules as well.
    (LP: #1625584)

 -- Martin Pitt <mpitt@debian.org>  Tue, 20 Sep 2016 15:03:06 +0200

systemd (231-6) unstable; urgency=medium

  [ Martin Pitt ]
  * Add alternative iptables-dev build dependencies
    libiptc-dev is very new and not yet present in stable Debian/Ubuntu releases.
    Add it as a fallback build dependency for backports and upstream tests.
  * Detect if seccomp is enabled but seccomp filtering is disabled
    (Closes: #832713)
  * resolved: recognize DNS names with more than one trailing dot as invalid
    (LP: #1600000)
  * debian/tests/smoke: Store udev db dump artifact on failure
  * networkd: limit the number of routes to the kernel limit
  * systemctl: consider service running only when it is in active or reloading state
  * networkd: remove route if carrier is lost
  * Add Ref()/Unref() bus calls for units

  [ Felipe Sateler ]
  * git-cherry-pick: always recreate the patch-queue branch.

  [ Dimitri John Ledkov ]
  * Use idiomatic variables from dpkg include.

 -- Martin Pitt <mpitt@debian.org>  Sun, 11 Sep 2016 15:00:55 +0200

systemd (231-5) unstable; urgency=medium

  [ Iain Lane ]
  * Let graphical-session-pre.target be manually started (LP: #1615341)

  [ Felipe Sateler ]
  * Add basic version of git-cherry-pick
  * Replace Revert-units-add-a-basic-SystemCallFilter-3471.patch with upstream
    patch
  * sysv-generator: better error reporting. (Closes: #830257)

  [ Martin Pitt ]
  * 73-usb-net-by-mac.rules: Test for disabling 80-net-setup-link.rules more
    efficiently. Stop calling readlink at all and just test if
    /etc/udev/rules.d/80-net-setup-link.rules exists -- a common way to
    disable an udev rule is to just "touch" it in /etc/udev/rule.d/ (i. e.
    empty file), and if the rule is customized we cannot really predict anyway
    if the user wants MAC-based USB net names or not. (LP: #1615021)
  * Ship kernel-install (Closes: #744301)
  * Add debian/extra/kernel-install.d/60-initrd.install.
    This kernel-install drop-in copies the initrd of the selected kernel to
    the EFI partition.
  * bootctl: Automatically detect ESP partition.
    This makes bootctl work with Debian's /boot/efi/ mountpoint without having
    to explicitly specify --path.
    Patches cherry-picked from upstream master.
  * systemd.NEWS: Point out that alternatively rcS scripts can be moved to
    rc[2-5]. Thanks to Petter Reinholdtsen for the suggestion!

  [ Michael Biebl ]
  * Enable iptables support (Closes: #787480)
  * Revert "logind: really handle *KeyIgnoreInhibited options in logind.conf"
    The special 'key handling' inhibitors should always work regardless of
    any *IgnoreInhibited settings – otherwise they're nearly useless.
    Update man pages to clarify that *KeyIgnoreInhibited only apply to a
    subset of locks (Closes: #834148)

 -- Martin Pitt <mpitt@debian.org>  Fri, 26 Aug 2016 10:58:07 +0200

systemd (231-4) unstable; urgency=medium

  * Revert "pid1: reconnect to the console before being re-executed"
    This unbreaks consoles after "daemon-reexec". (Closes: #834367)

 -- Martin Pitt <mpitt@debian.org>  Thu, 18 Aug 2016 07:03:13 +0200

systemd (231-3) unstable; urgency=medium

  * resolved resolvconf integration: Run resolvconf without privilege
    restrictions. On some architectures (at least ppc64el), running resolvconf
    does not work with MemoryDenyWriteExecute=yes. (LP: #1609740)
  * Revert unit usage of MemoryDenyWriteExecute=yes. This is implemented
    through seccomp as well. (Closes: #832713)

 -- Martin Pitt <mpitt@debian.org>  Mon, 15 Aug 2016 09:58:09 +0200

systemd (231-2) unstable; urgency=medium

  [ Martin Pitt ]
  * debian/rules: Fix UPSTREAM_VERSION for upstream master builds
  * Limit "link against /usr" check to some critical binaries only and add
    generators
  * debian/rules: Put back cleanup of *.busname (Closes: #833487)
  * debian/tests/localed-x11-keymap: Robustify cleanup
  * debian/tests/localed-x11-keymap: Check that localed works without
    /etc/default/keyboard. This reproduces #833849.
  * Revert "units: add a basic SystemCallFilter (#3471)"
    This causes fatal failures on kernels that don't have seccomp enabled.
    This can be reactivated once
    https://github.com/systemd/systemd/issues/3882 is fixed.
    (Closes: #832713, #832893)

  [ Simon McVittie ]
  * localed: tolerate absence of /etc/default/keyboard.
    The debian-specific patch to read Debian config files was not tolerating
    the absence of /etc/default/keyboard. This causes systemd-localed to
    fail to start on systems where that file isn't populated (like embedded
    systems without keyboards). (Closes: #833849)

 -- Martin Pitt <mpitt@debian.org>  Sun, 14 Aug 2016 10:54:57 +0200

systemd (231-1) unstable; urgency=low

  [ Martin Pitt ]
  * New upstream release 231:
    - Fix "Failed to create directory /str/sys/fs/selinux: Read-only file
      system" warning. (Closes: #830693)
  * systemd.postinst: Remove systemd-networkd-resolvconf-update.path removal
    leftover. (Closes: #830778)
  * Drop support for rcS.d SysV init scripts.
    These are prone to cause dependency loops, and almost all packages with
    rcS scripts now ship a native systemd service.
  * networkd: Handle router advertisements in userspace again.
    Drop Revert-Revert-networkd-ndisc-revert-to-letting-the-k.patch.
    Bug #814566/#815586 got fixed in 230, and #815884 and #815884 and #815793
    are unreproducible and need more reporter feedback.
  * debian/gbp.conf: Enable dch options "full" and "multimaint-merge"
  * systemd-sysv: Add Conflicts: systemd-shim.
    To avoid shim trying to claim the D-Bus interfaces.
  * Add graphical-session.target user unit.
  * Add graphical-session-pre.target user unit
  * Add debian/extra/units-ubuntu/user@.service.d/timeout.conf.
    This avoids long hangs during shutdown if user services fail/hang due to
    X.org going away too early. This is mostly a workaround, so only install
    for Ubuntu for now.
  * Dynamically add upstream version to debian/shlibs.local
  * Set Debian/Ubuntu downstream support URL in journal catalogs
    (Closes: #769187)

  [ Michael Biebl ]
  * Restrict Conflicts: openrc to << 0.20.4-2.1.
    Newer versions of openrc no longer ship conflicting implementations of
    update-rc.d/invoke-rc.d.
  * Add Depends: dbus to systemd-container.
    This is required for systemd-machined and systemd-nspawn to work
    properly. (Closes: #830575)
  * Drop insserv.conf generator.
    We no longer parse /etc/insserv.conf and /etc/insserv.conf.d/* and
    augment services with that dependency information via runtime drop-in
    files. Services which want to provide certain system facilities need to
    pull in the corresponding targets themselves. Either directly in the
    native service unit or by shipping a drop-in snippet for SysV init
    scripts. (Closes: #825858)
  * getty-static.service: Only start if we have a working VC subsystem.
    Use ConditionPathExists=/dev/tty0, the same check as in getty@.service,
    to determine whether we have a functional VC subsystem and we should
    start any gettys. (Closes: #824779)
  * Stop mentioning snapshot and restore in the package description.
    Support for the .snapshot unit type has been removed upstream.
  * Drop sigpwr-container-shutdown.service.
    This is no longer necessary as lxc-stop has been fixed to use SIGRTMIN+3
    to shut down systemd based LXC containers.
    https://github.com/lxc/lxc/pull/1086
    https://www.freedesktop.org/wiki/Software/systemd/ContainerInterface/

  [ Felipe Sateler ]
  * Add versioned breaks for packages shipping rcS init scripts

 -- Martin Pitt <mpitt@debian.org>  Tue, 26 Jul 2016 12:17:14 +0200

systemd (230-7) unstable; urgency=medium

  * Tell dh_shlibdeps to look in the systemd package for libraries. Otherwise
    dpkg-shlibdeps fails to find libsystemd-shared as we no longer create a
    shlibs file for it.
  * Add Build-Depends-Package to libudev1.symbols and libsystemd0.symbols.
    This ensures proper dependencies when a package has a Build-Depends on a
    higher version of libudev-dev or libsystemd-dev then what it gets from the
    used symbols.

 -- Michael Biebl <biebl@debian.org>  Fri, 08 Jul 2016 13:04:33 +0200

systemd (230-6) unstable; urgency=medium

  [ Martin Pitt ]
  * debian/tests/boot-smoke: Stop running in containers again, too unreliable
    on Ubuntu s390x right now.

  [ Michael Biebl ]
  * Bump Build-Depends on debhelper to (>= 9.20160114), required for
    --dbgsym-migration support.
  * Install test-udev binary into $libdir/udev/ not $libdir. Only libraries
    should be installed directly into $libdir.
  * Exclude libsystemd-shared from dh_makeshlibs.

  [ Felipe Sateler ]
  * Do not install libsystemd-shared.so symlink
  * {machine,system}ctl: always pass &changes and &n_changes (Closes: #830144)

  [ Michael Prokop ]
  * debian/tests/logind: Ensure correct version of logind is running.

 -- Michael Biebl <biebl@debian.org>  Thu, 07 Jul 2016 15:22:16 +0200

systemd (230-5) unstable; urgency=medium

  [ Martin Pitt ]
  * Sync test/networkd-test.py with current upstream master, and remove our
    debian/tests/networkd copy. Directly run test/networkd-test.py in
    autopkgtest.
  * debian/extra/rules/73-usb-net-by-mac.rules: Disable when
    /etc/udev/rules.d/80-net-setup-link.rules is a symlink to /dev/null, to be
    consistent with the documented way to disable ifnames. (Closes: #824491,
    LP: #1593379)
  * debian/rules: Ignore libcap-ng.so in the "does anything link against /usr"
    check, to work around libaudit1 recently gaining a new dependency against
    that library (#828991). We have no influence on that ourselves. This fixes
    the FTBFS in the meantime.

  [ Felipe Sateler ]
  * Convert common code into a private shared library. This saves about 9 MB
    of installed size in the systemd package, and some more in systemd-*.

 -- Martin Pitt <mpitt@debian.org>  Fri, 01 Jul 2016 09:15:12 +0200

systemd (230-4) unstable; urgency=medium

  [ Martin Pitt ]
  * tmp.mount: Add nosuid and nodev mount options. This restores compatibility
    with the original SysV int RAMTMP defaults. (Closes: #826377)
  * debian/tests/upstream: Some tests fail on platforms without QEMU at the
    moment due to upstream PR#3587; blacklist these for now if QEMU is not
    available.
  * debian/rules: Don't run the "anything links against /usr" check for
    upstream tests, as those run on Ubuntu 16.04 LTS which does not yet have
    libidn moved to /lib.
  * debian/tests/upstream: Clean up old journals before running a test, to
    avoid printing a wrong one on failure.
  * debian/tests/upstream: Do not run the QEMU tests on i386. Nested QEMU on
    i386 causes testbed hangs on Ubuntu's cloud infrastructure, which is the
    only place where these actually run.
  * resolved: Fix SERVFAIL handling and introduce a new "Cache=" option to
    disable local caching.
  * resolved: Support IPv6 zone indices in resolv.conf. (LP: #1587489)
  * resolved: Update resolv.conf when calling SetLinkDNS().
  * debian/tests/storage: Sync and settle udev after luksFormat, to reduce the
    chance of seeing some half-written signatures.
  * debian/tests/networkd: Stop skipping the two DHCP6 tests, this regression
    seems to have been fixed now.
  * resolved: respond to local resolver requests on 127.0.0.53:53. This
    provides compatibility with clients that don't use NSS but do DNS queries
    directly, such as Chrome.
  * resolved: Don't add route-only domains to /etc/resolv.conf.
  * systemd-resolve: Add --flush-caches and --status commands.
  * Add debian/extra/units/systemd-resolved.service.d/resolvconf.conf to tell
    resolvconf about resolved's builtin DNS server on 127.0.0.53. With that,
    DNS servers picked up via networkd are respected when using resolvconf,
    and software like Chrome that does not do NSS (libnss-resolve) still gets
    proper DNS resolution. Drop the brittle and ugly
    systemd-networkd-resolvconf-update.{path,service} hack instead.
  * debian/tests/boot-smoke: Run in containers as well.

  [ Laurent Bigonville ]
  * Build with IDN support. (Closes: #814528)

 -- Martin Pitt <mpitt@debian.org>  Wed, 29 Jun 2016 15:23:32 +0200

systemd (230-3) unstable; urgency=medium

  [ Martin Pitt ]
  * debian/tests/boot-and-services: Adjust test_tmp_mount() for fixed
    systemctl exit code for "unit not found" in upstream commit ca473d57.
  * debian/tests/boot-and-services, test_no_failed(): Show journal of failed
    units.
  * debian/extra/init-functions.d/40-systemd: Adjust to changed systemctl
    show behaviour in 231: now this fails for nonexisting units instead of
    succeeding with "not-found". Make the code compatible to both for now.
  * Fix networkd integration with resolvconf for domain-limited DNS servers,
    so that these don't appear as global nameservers in resolv.conf. Thanks
    Andy Whitcroft for the initial fix! Add corresponding test case to
    debian/tests/networkd. (LP: #1587762)
  * resolved: Fix comments in resolve.conf for search domain overflows.
    (LP: #1588229)
  * On Ubuntu, provide an "ondemand.service" that replaces
    /etc/init.d/ondemand. The latter does not exist any more when
    "initscripts" falls out of the default installation. (LP: #1584124) This
    now does not do a fixed one-minute wait but uses "Type=idle" instead. This
    also becomes a no-op when the CPU supports "intel_pstate" (≤ 5 years old),
    as on these the ondemand/powersave schedulers are actually detrimental.
    (LP: #1579278)
  * debian/systemd-container.install: Drop *.busname installation, they are
    going away upstream.
  * debian/extra/init-functions.d/40-systemd: Do not call systemctl
    daemon-reload if the script is called as user (like reportbug does). Also
    make sure that daemon-reload will not invoke polkit.
  * Install test-udeb from .libs, to avoid installing the automake shell
    wrapper.
  * Fix transaction restarting in resolved to avoid async processing of
    free'd transactions.
    (Closes: #817210, LP: #1587727, #1587740, #1587762, #1587740)
  * Add "upstream" autopkgtest that runs the test/TEST* upstream integration
    tests in QEMU and nspawn.
  * Build systemd-sysusers binary, for using in rkt. Do not ship the
    corresponding unit and sysusers.d/ files yet, as these need some
    Debianization and an autopkgtest. (Closes: #823322)
  * debian/tests/systemd-fsckd: Adjust was_running() to also work for version
    230.

  [ Michael Biebl ]
  * Add "systemctl daemon-reload" to lsb init-functions hook if the LoadState
    of a service is "not-found". This will run systemd-sysv-generator, so SysV
    init scripts that aren't installed by the package manager should be picked
    up automatically. (Closes: #825913)
  * automount: handle expire_tokens when the mount unit changes its state.
    (Closes: #826512)
  * debian/systemd.preinst: Correctly determine whether a service is enabled.
    Testing for the return code alone is not sufficient as we need to
    differentiate between "generated" and "enabled" services.
    (Closes: #825981)

  [ Felipe Sateler ]
  * Drop configure option --disable-compat-libs. It no longer exists.
  * Add policykit-1 to Suggests. It is used to allow unprivileged users to
    execute certain commands. (Closes: #827756)

 -- Martin Pitt <mpitt@debian.org>  Tue, 21 Jun 2016 23:51:07 +0200

systemd (230-2) unstable; urgency=medium

  [ Martin Pitt ]
  * Don't add a Breaks: against usb-modeswitch when building on Ubuntu; there
    it does not use hotplug.functions and is a lower version.
  * boot-and-services autopkgtest: Add missing xserver-xorg and
    lightdm-greeter test dependencies, so that lightdm can start.
    (See LP #1581106)
  * Re-disable logind's KillUserProcesses option by default. (Closes: #825394)

  [ Michael Biebl ]
  * Drop --disable-silent-rules from debian/rules. This is now handled by dh
    directly depending on whether the DH_QUIET environment variable is set.

 -- Martin Pitt <mpitt@debian.org>  Tue, 31 May 2016 12:02:14 +0200

systemd (230-1) unstable; urgency=medium

  [ Martin Pitt ]
  * New upstream release 230.
    - Fix rare assertion failure in hashmaps. (Closes: #816612)
    - Fix leaking scope units. (Closes: #805477)
    - Fix wrong socket ownership after daemon-reload. (LP: #1577001)
    - udev: Fix touch screen detection. (LP: #1530384)
  * Drop cmdline-upstart-boot autopkgtest. It was still needed up to Ubuntu
    16.04 LTS, but upstart-sysv is not supported any more in Debian and Ubuntu
    now.
  * udev: Drop hotplug.functions, now that the last remaining user of this got
    fixed. Add appropriate versioned Breaks:.
  * debian/extra/rules/70-debian-uaccess.rules: Add some more FIDO u2f devices
    from different vendors. Thanks Atoyama Tokanawa.
  * Remove "bootchart" autopkgtest, this upstream version does not ship
    bootchart any more. It will be packaged separately.

  [ Michael Biebl ]
  * Drop obsolete --disable-bootchart configure switch from udeb build.
  * Remove obsolete /etc/systemd/bootchart.conf conffile on upgrades.

 -- Martin Pitt <mpitt@debian.org>  Mon, 23 May 2016 09:42:51 +0200

systemd (229-6) unstable; urgency=medium

  * systemd-container: Prefer renamed "btrfs-progs" package name over
    "btrfs-tools". (Closes: #822629)
  * systemd-container: Recommend libnss-mymachines. (Closes: #822615)
  * Drop systemd-dbg, in favor of debhelpers' automatic -dbgsym packages.
  * Drop Add-targets-for-compatibility-with-Debian-insserv-sy.patch; we don't
    need $x-display-manager any more as most/all DMs ship native services, and
    $mail-transport-agent is not widely used (not even by our default MTA
    exim4).
  * Unify our two patches for Debian specific configuration files.
  * Drop udev-re-enable-mount-propagation-for-udevd.patch, i. e. run udevd in
    its own slave mount name space again. laptop-mode-tools 1.68 fixed the
    original bug (#762018), thus add a Breaks: to earlier versions.
  * Ship fbdev-blacklist.conf in /lib/modprobe.d/ instead of /etc/modprobe.d/;
    remove the conffile on upgrades.
  * Replace util-Add-hidden-suffixes-for-ucf.patch with patch that got
    committed upstream.
  * Replace Stop-syslog.socket-when-entering-emergency-mode.patch with patch
    that got committed upstream.
  * debian/udev.README.Debian: Adjust documentation of MAC based naming for
    USB network cards to the udev rule, where this was moved to in 229-5.
  * debian/extra/init-functions.d/40-systemd: Invoke status command with
    --no-pager, to avoid blocking scripts that call an init.d script with
    "status" with an unexpected pager process. (Closes: #765175, LP: #1576409)
  * Add debian/extra/rules/70-debian-uaccess.rules: Make FIDO U2F dongles
    accessible to the user session. This avoids having to install libu2f-host0
    (which isn't discoverable at all) to make those devices work.
    (LP: #1387908)
  * libnss-resolve: Enable systemd-resolved.service on package installation,
    as this package makes little sense without resolved.
  * Add a DHCP exit hook for pushing received NTP servers into timesyncd.
    (LP: #1578663)
  * debian/udev.postinst: Fix migration check from the old persistent-net
    generator to not apply to chroots. (Closes: #813141)
  * Revert "enable TasksMax= for all services by default, and set it to 512".
    Introducing a default limit on number of threads broke a lot of software
    which regularly needs more, such as MySQL and RabbitMQ, or services that
    spawn off an indefinite number of subtasks that are not in a scope, like
    LXC or cron. 512 is way too much for most "simple" services, and it's way
    too little for the ones mentioned above. Effective (and much stricter)
    limits should instead be put into units individually.
    (Closes: #823530, LP: #1578080)
  * Split out udev rule to name USB network interfaces by MAC address into
    73-usb-net-by-mac.rules, so that it's easier to disable. (Closes: #824025)
  * 73-usb-net-by-mac.rules: Disable when net.ifnames=0 is specified on the
    kernel command line, to be consistent with disabling the *.link files.
  * 73-special-net-names.rule: Name the IBM integrated management module
    virtual USB network card "ibmimm". Thanks Marco d'Itri!

 -- Martin Pitt <mpitt@debian.org>  Thu, 12 May 2016 09:40:19 +0200

systemd (229-5) unstable; urgency=medium

  * debian/tests/unit-config: Call "daemon-reload" to clean up generated units
    in between tests.
  * debian/tests/unit-config: Check that enable/disable commands are
    idempotent.
  * debian/tests/unit-config: Detect if system units are in /usr/, so that the
    test works on systems with merged /usr.
  * debian/tests/unit-config: Use systemd-sysv-install instead of update-rc.d
    directly, so that the test works under Fedora too.
  * debian/tests/unit-config: Check disabling of a "systemctl link"ed unit,
    and check "systemctl enable" on a unit with full path which is not in the
    standard directories.
  * Rename debian/extra/rules/73-idrac.rules to 73-special-net-names.rules, as
    it is going to get rules for other devices. Also install it into the
    initramfs.
  * debian/extra/rules/73-special-net-names.rules: Add DEVPATH number based
    naming schema for ibmveth devices. (LP: #1561096)
  * Don't set SYSTEMD_READY=0 on DM_UDEV_DISABLE_OTHER_RULES_FLAG=1 devmapper
    devices with "change" events, as this causes spurious unmounting with
    multipath devices. (LP: #1565969)
  * Fix bogus "No [Install] section" warning when enabling a unit with full
    path. (LP: #1563590)
  * debian/tests/cmdline-upstart-boot: In test_rsyslog(), check for messages
    from dbus instead of NetworkManager. NM 1.2 does not seem to log to syslog
    by default any more.
  * Bump Standards-Version to 3.9.8 (no changes necessary).
  * debian/tests/boot-smoke: Add some extra debugging if there are pending
    jobs after 10s, to figure out why lightdm is sometimes "restarting".
    (for LP #1571673)
  * debian/tests/boot-smoke: Configure dummy X.org driver (like in the
    boot-and-services test), to avoid lightdm randomly fail. (LP: #1571673)
  * Move Debian specific patches into debian/patches/debian (which translates
    to "Gbp-Pq: Topic debian" with pq). This keeps upstream vs. Debian
    patches separated without the comments in debian/patches/series (which
    always get removed by "pq export").
  * Don't ship an empty /etc/X11/xinit/xinitrc.d/ directory, this isn't
    supported in Debian. (Closes: #822198)
  * udev: Mark nbd as inactive until connected. (Closes: #812485)
  * On shutdown, unmount /tmp before disabling swap. (Closes: #788303)
  * debian/systemd-coredump.postinst: Do daemon-reload before starting
    systemd-coredump, as the unit file may have changed on upgrades.
    (Closes: #820325)
  * Set MAC based name for USB network interfaces only for universally
    administered (i. e. stable) MACs, not for locally administered (i. e.
    randomly generated) ones. Drop /lib/systemd/network/90-mac-for-usb.link
    (as link files don't currently support globs for MACAddress=) and replace
    with an udev rule in /lib/udev/rules.d/73-special-net-names.rules.
    (Closes: #812575, LP: #1574483)

 -- Martin Pitt <mpitt@debian.org>  Mon, 25 Apr 2016 11:08:11 +0200

systemd (229-4) unstable; urgency=medium

  * Fix assertion crash when processing a (broken) device without a sysfs
    path. (Closes: #819290, LP: #1560695)
  * Fix crash when shutdown is issued from a non-tty. (LP: #1553040)
  * networkd: Stay running while any non-loopback interface is up.
    (Closes: #819414)
  * Fix reading uint32 D-Bus properties on big-endian.
  * Fix crash if an udev device has many tags or devlinks. (LP: #1564976)
  * systemctl, loginctl, etc.: Don't start polkit agent when running as root.
    (LP: #1565617)
  * keymap: Add Add HP ZBook (LP: #1535219) and HP ProBook 440 G3.
  * systemd.resource-control.5: Fix links to cgroup documentation on
    kernel.org. (Closes: #819970)
  * Install test-udev into libudev-dev, so that we have it available for
    autopkgtests.
  * Add "udev" autopkgtest for running the upstream test/udev-test.pl.

 -- Martin Pitt <mpitt@debian.org>  Thu, 07 Apr 2016 08:11:10 +0200

systemd (229-3) unstable; urgency=medium

  [ Martin Pitt ]
  * debian/tests/timedated: Add tests for "timedatectl set-local-rtc".
  * Be more tolerant in parsing /etc/adjtime.
  * debian/systemd.postinst: Don't fail package installation if systemctl
    daemon-reload trigger fails. This does not fix the root cause of the
    reload failures, but at least causes fewer packages to be in a broken
    state after upgrade, so that a reboot or apt-get -f install have a much
    higher chance in succeeding. (For bugs like LP #1502097 or LP #1447654)
  * debian/tests/networkd: Skip test_hogplug_dhcp_ip6 when running against
    upstream as well.
  * debian/tests/boot-and-services: Wait for units to stop with a "systemctl
    is-active" loop instead of static sleeps.
  * debian/tests/networkd: Skip DHCPv6 tests for downstream packages too. This
    is an actual regression in networkd-229, to be investigated. But this
    shouldn't hold up reverse dependencies.
  * Fix assertion in add_random(). (LP: #1554861)
  * debian/tests/boot-and-services: Don't assert on "Stopped Container c1"
    message in NspawnTests.test_service(), this is sometimes not present. Just
    check that the unit did not fail.
  * Add "adduser" dependency to systemd-coredump, to quiesce lintian.
  * Bump Standards-Version to 3.9.7 (no changes necessary).
  * Fix timespec parsing by correctly initializing microseconds.
    (Closes: #818698, LP: #1559038)
  * networkd: Add fallback if FIONREAD is not supported. (Closes: #818488)
  * Cherry-pick various fixes from upstream master.
    - Fixes logout when changing the current target. (Closes: #805442)

  [ Evgeny Vereshchagin ]
  * debian/tests/boot-and-services: Search systemd-coredump's output by
    SYSLOG_IDENTIFIER.
  * Add missing "Recommends: btrfs-tools" to systemd-container.
  * Add systemd-coredump postinst/prerm to start/stop systemd-coredump.socket
    without a reboot. (Closes: #816767)

  [ Felipe Sateler ]
  * Set the paths of loadkeys and setfont via configure arguments, not a patch

 -- Martin Pitt <mpitt@debian.org>  Mon, 21 Mar 2016 14:11:44 +0100

systemd (229-2) unstable; urgency=medium

  * time-util: map ALARM clockids to non-ALARM clockids in now(), to work on
    architectures which don't support CLOCK_BOOTTIME_ALARM. Fixes FTBFS on
    many architectures.
  * debian/systemd.postinst: Add missing newline to /etc/adjtime migration.
    (See #699554)
  * debian/systemd.postinst: Only try to enable tmp.mount if we actually
    copied it to /etc. Don't try to enable a generated unit. (LP: #1545707)
  * debian/tests/boot-and-services: Increase timeouts of test_bash_crash from
    5 to 10 seconds, and sync the journal after every iteration.
  * debian/extra/checkout-upstream: Try again after one minute if git checkout
    fails, to avoid failures from transient network errors.
  * debian/tests/systemd-fsckd: Use grub.d/50-cloudimg-settings.cfg as a
    template for generating our custom one instead of 90-autopkgtest.cfg. The
    latter does not exist on non-x86 architectures and is not relevant for
    this test.
  * debian/tests/boot-and-services: Skip journal test for test_bash_crash when
    running against upstream, as this currently fails most of the time. To be
    investigated.
  * debian/tests/networkd: Skip test_coldplug_dhcp_ip6 when running against
    upstream, as this is brittle there. To be investigated.
  * debian/tests/bootchart: Skip test if bootchart is not available or
    testing in upstream mode. bootchart got removed from master and will be
    moved to a separate repository.
  * debian/tests/boot-and-services: Show verbose journal output on failure in
    nspawn test, and sync journal before.
  * Move systemd-coredump socket and service into systemd-coredump binary
    package.
  * Revert changing the default core dump ulimit and core_pattern. This
    completely breaks core dumps without systemd-coredump. It's also
    contradicting core(8). (Closes: #815020)
  * Fix addresses for type "sit" tunnels. (Closes: #816132)
  * networkd: Go back to letting the kernel handle IPv6 router advertisements,
    as networkd's own currently has too many regressions. Thanks to Stefan
    Lippers-Hollmann for investigating this! (Closes: #814566,
    #814667, #815586, #815884, #815793)

 -- Martin Pitt <mpitt@debian.org>  Sun, 28 Feb 2016 22:16:12 +0100

systemd (229-1) unstable; urgency=medium

  * New upstream release 229.
    - Fix systemctl behaviour in chroots. (Closes: #802780)
    - Fix SELinux context of /run/user/$UID. (Closes: #775651)
    - Add option to optionally turn of color output. (Closes: #783692)
    - Don't git-ignore src/journal-remote/browse.html. (Closes: #805514)
    - Do not warn about Wants depencencies on masked units. (LP: #1543282)
  * debian/systemd.install: Ship the new systemd-resolve.
  * libsystemd0.symbols: Add new symbols from this release.
  * systemd-coredump.postinst: Create systemd-coredump system user.
  * debian/tests/systemd-fsckd: Tame overly strict test for failed plymouth
    unit, which is a race condition with plymouthd auto-stopping.
    (LP: #1543144)
  * Drop timedated-don-t-rely-on-usr-being-mounted-in-the-ini.patch.
    initramfs-tools has mounted /usr since Jessie, and tzdata now creates
    /etc/localtime as a symlink too (see #803144).
  * Use-different-default-paths-for-various-binaries.patch: Drop path changes
    for setcap (which is already a build dep and not used at all) and sulogin
    (which is now in util-linux).
  * Remove obsolete udev maintainer script checks:
    - Drop check for kernel >= 2.6.32, which released in 2009.
    - Drop restarting of some daemons due to the devtmpfs migration, which
      happened before the above kernel even.
    - Drop support for forcing upgrades on kernels known not to work via
      /etc/udev/kernel-upgrade. Don't pretend that this would help, as users
      could end up with a non-bootable system. Always fail early in preinst
      when it's still possible to install a working kernel.
    - Drop postinst test for "running in containers" -- it's actually possible
      to run udev in containers if you mount /sys r/w and you know what you
      are doing. Also, the init.d script and systemd service do that check
      again.
    - Keep the kernel feature and chroot checks, as these are still useful.
      Simplify check_kernel_features() by eliminating some variables.
    - Drop debconf templates. Two of them are obsolete, and having
      CONFIG_SYSFS_DEPRECATED is now so implausible that this doesn't warrant
      the overhead and translator efforts.
  * Drop debian/tests/ifupdown-hotplug. The units moved into ifupdown, so the
    test should go there too (see #814312).
  * debian/tests/control: Reorder tests and add a comment which ones should
    not be run for an upstream build.
  * debian/tests/control: Rearrange tests and avoid removing test dependencies
    to minimize testbed resets.
  * Add debian/extra/checkout-upstream: Script to replace the current
     source with a checkout of an upstream pull request, branch, or commit,
     and remove debian/patches/. Call from debian/rules if $TEST_UPSTREAM is
     set. This will be used for upstream CI.
  * Enable seccomp support on powerpc, ppc64el, and s390x.

 -- Martin Pitt <mpitt@debian.org>  Thu, 11 Feb 2016 21:02:39 +0100

systemd (228-6) unstable; urgency=medium

  * Make-run-lock-tmpfs-an-API-fs.patch: Drop /run/lock from
    tmpfiles.d/legacy.conf to avoid the latter clobbering the permissions of
    /run/lock. Fixes fallout from cleanup in -5 that resulted /run/lock to
    have 0755 permissions instead of 1777. (LP: #1541775)

 -- Martin Pitt <mpitt@debian.org>  Thu, 04 Feb 2016 11:46:54 +0100

systemd (228-5) unstable; urgency=medium

  [ Martin Pitt ]
  * Drop systemd-vconsole-setup.service: It has never been installed/used in
    Debian and is not necessary for Ubuntu any more.
  * Drop halt-local.service. This has never been documented/used in Debian.
    (LP: #1532553)
  * debian/extra/initramfs-tools/scripts/init-bottom/udev: Prefer "nuke"
    again, it comes from klibc-utils. But fall back to "rm" if it does not
    exist.
  * systemd-timesyncd.service.d/disable-with-time-daemon.conf: Also don't run
    if /usr/sbin/VBoxService exists, as virtualbox-guest-utils already
    provides time synchronization with the host. (Closes: #812522)
  * Drop Michael Stapelberg from Uploaders:, he stopped maintenance long ago.
    Thanks Michael for your great work in the past!
  * Replace "sysv-rc" dependency with Conflicts: openrc, file-rc. The
    rationale from #739679 still applies, but with the moving of
    {invoke,update}-rc.d to init-system-helpers we don't actually need
    anything from sysv-rc any more other than the assumption that SysV init
    scripts are enabled in /etc/rc?.d/ for the SysV generator to work (and
    file-rc and openrc don't do that).
  * debian/tests/timedated: Verify /etc/localtime symlink. Skip verifying the
    /etc/timezone file (which is Debian specific) if $TEST_UPSTREAM is set.
  * debian/tests/localed-locale: Check /etc/locale.conf if $TEST_UPSTREAM is
    set.
  * debian/tests/localed-x11-keymap: Test /etc/X11/xorg.conf.d/00-keyboard.conf
    if $TEST_UPSTREAM is set.
  * debian/tests/boot-and-services: Check for reaching graphical.target
    instead of default.target, as the latter is a session systemd state only.
  * debian/tests/boot-and-services: Skip tests which are known to fail/not
    applicable with testing upstream builds.
  * Drop Fix-up-tmpfiles.d-permissions-properly.patch:
    - /run/lock is already created differently by
      Make-run-lock-tmpfs-an-API-fs.patch, and contradicts to that.
    - /run/lock/lockdev/ isn't being used anywhere and got dropped
      upstream; backport the patch (tmpfiles-drop-run-lock-lockdev.patch).
    - Move dropping of "group:wheel" (which has never existed in Debian) into
      debian/rules, to also catch occurrences in other parts of the file which
      the static patch would overlook.
  * Shorten persistent identifier for CCW network interfaces (on s390x only).
    (LP: #1526808)
  * debian/rules: If $TEST_UPSTREAM is set (when building/testing upstream
    master instead of distro packages), don't fail on non-installed new files
    or new library symbols.
  * Add systemd-sysv conflict to upstart-sysv, and version the upstart
    conflict. This works with both Debian's and Ubuntu's upstart packages.

  [ Michael Biebl ]
  * Drop support for the /etc/udev/disabled flag file. This was a workaround
    for udev failing to install with debootstrap because it didn't use
    invoke-rc.d and therefor was not compliant with policy-rc.d. See #520742
    for further details. This is no longer the case, so supporting that file
    only leads to confusion about its purpose.
  * Retrigger cleanup of org.freedesktop.machine1.conf and
    hwclock-save.service now that dpkg has been fixed to correctly pass the
    old version to postinst on upgrade. (Closes: #802545)
  * Only ship *.link files as part of the udev package. The *.network files
    are solely used by systemd-networkd and should therefor be shipped by the
    systemd package. (Closes: #808237)
  * Cherry-pick a few fixes from upstream:
    - Fix unaligned access in initialize_srand(). (Closes: #812928)
    - Don't run kmod-static-nodes.service if module list is empty. This
      requires kmod v23. (Closes: #810367)
    - Fix typo in systemctl(1). (Closes: #807462)
    - Fix systemd-nspawn --link-journal=host to not fail if the directory
      already exists. (Closes: #808222)
    - Fix a typo in logind-dbus.c. The polkit action is named
      org.freedesktop.login1.power-off, not org.freedesktop.login1.poweroff.
    - Don't log an EIO error in gpt-auto-generator if blkid finds something
      which is not a partition table. (Closes: #765586)
    - Apply ACLs to /var/log/journal and also set them explicitly for
      system.journal.
  * Only skip the filesystem check for /usr if the /run/initramfs/fsck-usr
    flag file exists. Otherwise we break booting with dracut which uses
    systemd inside the initramfs. (Closes: #810748)
  * Update the instructions in README.Debian for creating /var/log/journal.
    They are now in line with the documentation in the systemd-journald(8) man
    page and ensure that ACLs and group permissions are properly set.
    (Closes: #800947, #805617)
  * Drop "systemctl daemon-reload" from lsb init-functions hook. This is no
    longer necessary as invoke-rc.d and init-system-helpers take care of this
    nowadays.

 -- Martin Pitt <mpitt@debian.org>  Wed, 03 Feb 2016 10:09:46 +0100

systemd (228-4) unstable; urgency=medium

  * debian/udev.README.Debian: Add alternative way of disabling ifnames.
    (Closes: #809339)
  * Put back /lib/udev/hotplug.functions, until the three remaining packages
    that use it stop doing so. (Closes: #810114)
  * debian/udev.README.Debian: Point out that any change to interface naming
    rules requires an initrd update.

 -- Martin Pitt <mpitt@debian.org>  Mon, 11 Jan 2016 07:12:40 +0100

systemd (228-3) unstable; urgency=medium

  [ Martin Pitt ]
  * debian/rules: Remove temporary debug output from test failures again. All
    Debian buildd kernels are recent enough now, but add a check for kernels
    older than 3.13 and ignore test failures for those.
  * debian/tests/networkd: Factor out dnsmasq specific test "router" setup, so
    that we can test against other implementations.
  * debian/tests/networkd: Add router setup using an (isolated) networkd
    process for configuring the veths and DHCP server.
  * debian/tests/networkd: On failure, only show journal for current test.
  * systemd-networkd-resolvconf-update.service: Wait for getting a name
    server, not just for getting online.
  * debian/tests/boot-and-services: Wait until bash crash stack trace is in
    the journal before asserting on it. Also relax RE to work on non-x86
    architectures.
  * debian/tests/networkd: If /etc/resolv.conf already has three nameservers,
    accept that too (as then the additional test one can't be added any more).
  * Fix FTBFS on x32. Thanks Helmut Grohne! (Closes: #805910)
  * debian/tests/networkd: For IPv6 tests, also wait for IPv4 address to
    arrive; s-n-wait-online already exits after getting an IPv6 address, but
    we verify both.
  * debian/tests/boot-and-services: Don't check for "Requesting system
    poweroff" log message in nspawn test, current upstream master does not
    write that any more. Instead check for "Stopped Container c1".
  * Add "storage" autopkgtest. Initially this covers some basic use cases with
    LUKS cryptsetup devices.
  * Add acl build dependency (for <!nocheck>). Current upstream master now
    needs it for some test cases.
  * debian/extra/initramfs-tools/scripts/init-bottom/udev: Use "rm -rf"
    instead of "nuke". The latter does not exist any more in current
    initramfs-tools.
  * Ignore test failures during "make check" if /etc/machine-id is missing
    (like in ancient local schroots). (Closes: #807884)
  * debian/extra/rules/80-debian-compat.rules: Remember which device got the
    "cdrw", "dvd", or "dvdrw" symlink to avoid changing links on device
    events. (Closes: #774080). Drop the rule for the "cdrom" symlink as that
    is already created in 60-cdrom_id.rules.
  * Eliminate "hotplug.functions" udev helper and put the logging functions
    directly into net.agent. This simplifies the migration of the latter to
    ifupdown.
  * Adjust manpages to keep /usr/lib/systemd/{user*,boot,ntp-units.d,modules*}
    paths, only keep /lib/systemd/{system*,network}. (Closes: #808997)
  * debian/udev.README.Debian: Fix typo and slight wording improvement.
    (Closes: #809513)
  * Drop net.agent, 80-networking.rules, and ifup@.service. These moved to
    ifupdown 0.8.5 now. Add Breaks: to earlier versions.

  [ Michael Biebl ]
  * Bump Build-Depends on libdw-dev to (>= 0.158) as per configure.ac.
    (Closes: #805631)
  * Make sure all swap units are ordered before the swap target. This avoids
    that swap devices are being stopped prematurely during shutdown.
    (Closes: #805133)
  * Drop unneeded /etc/X11/xinit/xinitrc.d/50-systemd-user.sh from the package
    and clean up the conffile on upgrades. We have the dbus-user-session
    package in Debian to properly enable the D-Bus user-session mode which
    also takes care of updating the systemd --user environment.
    (Closes: #795761)
  * Stop testing for unknown arguments in udev maintainer scripts.
  * Drop networking.service.d/systemd.conf. The ifupdown package now ships a
    proper service file so this drop-in file is no longer necessary.

  [ Andreas Henriksson ]
  * Fix LSB init hook to not reload masked services. (Closes: #804882)

 -- Martin Pitt <mpitt@debian.org>  Sat, 02 Jan 2016 17:42:56 +0100

systemd (228-2) unstable; urgency=medium

  * Remove wrong endianness conversion in test-siphash24 to fix FTBFS on
    big-endian machines.
  * Bump libseccomp-dev build dependency to indicate required versions for
    backporting to jessie. (Closes: #805497)

 -- Martin Pitt <mpitt@debian.org>  Thu, 19 Nov 2015 11:37:45 +0100

systemd (228-1) unstable; urgency=medium

  [ Martin Pitt ]
  * New upstream release:
    - Fix journald killing by watchdog. (Closes: #805042)
    - Drop check for /etc/mtab. (Closes: #802025)
    - Follow unit file symlinks in /usr, but not /etc when looking for
      [Install] data, to avoid getting confused by Aliases. (Closes: #719695)
    - journalctl: introduce short options for --since and --until.
      (Closes: #801390)
    - journald: Never accept fds from file systems with mandatory locking.
      (LP: #1514141)
    - Put nspawn containers in correct slice. (LP: #1455828)
  * Cherry-pick some networkd fixes from trunk to fix regressions from 228.
  * debian/rules: Configure with --as-needed to avoid unnecessary binary
    dependencies.
  * systemd-networkd-resolvconf-update.service: Increase StartLimitBurst, as
    this might be legitimately called several times in quick succession. If
    that part of the "networkd" autopkgtest fails, show the journal log for
    that service for easier debugging.
  * debian/tests/boot-and-services: Add test case for systemd-coredump.
  * Add systemd-coredump postinst/prerm to enable/disable this without a
    reboot.
  * debian/tests/networkd: Check for systemd-networkd-wait-online in /usr as
    well, for usage in other distros.
  * debian/tests/logind: Skip suspend test if the kernel does not support
    suspend.
  * debian/tests/logind: Split tests into functions.
  * debian/tests/boot-and-services: Ignore failures of console-setup.service,
    to work around LP: #1516591.
  * debian/tests/control: Restrict boot-smoke test to isolation-machine, it
    does not currently work well in LXC.
  * debian/tests/networkd: Add new test cases for "DHCP=all, IPv4 only,
    disabling RA" (which should always be fast), "DHCP=all, IPv4 only" (which
    will require a longer timeout due to waiting 12s for a potential IPv6 RA
    reply), and "DHCP=ipv4" (with and without RA).
  * debian/tests/networkd: Fix UnicodeDecodeError under 'C' locale.
  * debian/tests/networkd: Show networkctl and journal output on failure.
  * debian/tests/networkd: Fix bytes vs. string TypeError in the IPv6 polling.
    (LP: #1516009)
  * debian/tests/networkd: Show contents of test .network file on failure.
  * debian/tests/networkd: Skip if networkd is already running (safer when
    running on real systems), and add copyright header.
  * Bump util-linux dependencies to >= 2.27.1 to ensure that the mount monitor
    ignores /etc/mtab.

  [ Felipe Sateler ]
  * Enable elfutils support for getting stack traces for systemd-coredump.
  * libnss-my{machines,hostname}.postrm: do not remove entries from
    nsswitch.conf if there are packages from other architectures remaining.

  [ Michael Biebl ]
  * Drop systemd-setup-dgram-qlen.service. This has been made obsolete by
    upstream commit 1985486 which bumps net.unix.max_dgram_qlen to 512 early
    during boot.
  * Various cleanups to the udev maintainer scripts:
    - Remove unused tempdir() function.
    - Properly stop udev daemon on remove.
    - Stop killing udev daemon on failed upgrades and drop the corresponding
      starts from preinst.
    - Stop masking systemd-udevd.service and udev.service during upgrades. We
      restart the udev daemon in postinst, so those masks seem unnecessary.

 -- Martin Pitt <mpitt@debian.org>  Wed, 18 Nov 2015 16:11:59 +0100

systemd (227-3) unstable; urgency=medium

  [ Martin Pitt ]
  * debian/tests/logind: Add tests for scheduled shutdown with and without
    wall message.
  * Import upstream fix for not unmounting system mounts (#801361) and drop
    our revert patch.
  * debian/tests/boot-smoke: Apply check for failed unmounts only to user
    systemd processes, i. e. not to pid 1.
  * Drop Fix-usr-remount-failure-for-split-usr.patch. Jessie has a new enough
    initramfs-tools already, and this was just an error message, not breaking
    the boot.
  * Drop debian-fixup.service in favor of using a tmpfiles.d clause, which is
    faster.
  * Drop Order-remote-fs.target-after-local-fs.target.patch. It's mostly
    academic and only applies to the already known-broken situation that rcS
    init.d scripts depend on $remote_fs.
  * Replace reversion of sd_pid_notify_with_fds() msg_controllen fix with
    proper upstream fix to never block on sending messages on NOTIFY_SOCKET
    socket.
  * Drop check for missing /etc/machine-id on "make check" failure; this isn't
    happening on current buildds any more.
  * Drop Disable-tests-which-fail-on-buildds.patch, to re-evaluate what still
    fails and needs fixing. On failure, show kernel version and /etc/hosts
    to be able to debug them better. The next upload will make the necessary
    adjustments to fix package builds again.

  [ Michael Biebl ]
  * Drop dependency on udev from the systemd package. We don't need udev
    within a container, so this allows us to trim down the footprint by not
    installing the udev package. As the udev package has Priority: important,
    it is still installed by default though.
  * Include the status of the udev package when filing a bug report against
    systemd, and vice versa.
  * Use filter instead of findstring, since findstring also matches
    substrings and we only want direct matches.
  * systemd.bug-script: Fix typo. (Closes: #804512)
  * Re-add bits which call SELinux in systemd-user pam service.
    (Closes: #804565)

  [ Felipe Sateler ]
  * Add libnss-resolve package. (Closes: #798905)
  * Add systemd-coredump package. This Conflicts/Replaces/Provides a new
    "core-dump-handler" virtual package. (Closes: #744964)

 -- Martin Pitt <mpitt@debian.org>  Wed, 11 Nov 2015 15:04:26 +0100

systemd (227-2) unstable; urgency=medium

  * Revert "sd_pid_notify_with_fds: fix computing msg_controllen", it causes
    connection errors from various services on boot. (Closes: #801354)
  * debian/tests/boot-smoke: Check for failed unmounts. This reproduces
    #801361 (but not in a minimal VM, just in a desktop one).
  * Revert "core: add a "Requires=" dependency between units and the
    slices they are located in". This causes user systemd instances to try and
    unmount system mounts (and succeed if you login as root).
    (Closes: #801361)

 -- Martin Pitt <mpitt@debian.org>  Fri, 09 Oct 2015 12:34:27 +0200

systemd (227-1) unstable; urgency=medium

  * New upstream release.
    - Bump watchdog timeout for shipped units to 3 min. (Closes: #776460)
    - gpt-auto-generator: Check fstab for /boot entries. (Closes: #797326)
    - Fix group of RuntimeDirectory dirs. (Closes: #798391)
    - Support %i (and other macros) in RuntimeDirectory. (Closes: #799324)
    - Bump util-linux/libmount-dev dependencies to >= 2.27.
  * debian/libsystemd0.symbols: Add new symbols for this release.
  * debian/extra/initramfs-tools/hooks/udev: Copy all
    /etc/udev/rules.d/*.rules rules which are not merely overriding the one in
    /lib/, not just 70-persistent-net.rules.  They might contain network names
    or other bits which are relevant for the initramfs. (Closes: #795494)
  * ifup@.service: Drop PartOf=network.target; we don't want to stop these
    units during shutdown. Stopping networking.service already shuts down the
    interfaces, but contains the safeguard for NFS or other network file
    systems. Isolating emergency.target still keeps working as before as well,
    as this also stops networking.service. (Closes: #761909, LP: #1492546)

 -- Martin Pitt <mpitt@debian.org>  Thu, 08 Oct 2015 11:34:35 +0200

systemd (226-4) unstable; urgency=medium

  * debian/tests/logind: Be more verbose on failures.
  * Revert networkd calling if-{up,post-down}.d/ scripts. About half of the
    existing hooks are not relevant or even actively detrimental when running
    with networkd. For the relevant ones, a lot of them should be fixed in the
    projects themselves (using IP_FREEBIND etc.). (Closes: #798625)
  * Add systemd-networkd-resolvconf-update.{path,service} units to send DNS
    server updates from networkd to resolvconf, if installed and enabled.
  * Don't restart logind on upgrades any more. This kills X.org (#798097)
    while logind doesn't save/restore its open fds (issue #1163), and also
    gets confused about being idle in between (LP: #1473800)

 -- Martin Pitt <mpitt@debian.org>  Fri, 02 Oct 2015 13:44:28 +0200

systemd (226-3) unstable; urgency=medium

  [ Martin Pitt ]
  * README.Debian: Fix "other" typo. Thanks Salvatore Bonaccorso.
    (Closes: #798737)

  [ Michael Biebl ]
  * Stop building the compat library packages and drop them for good.
  * Update debian/copyright.

 -- Michael Biebl <biebl@debian.org>  Sat, 19 Sep 2015 19:06:51 +0200

systemd (226-2) unstable; urgency=medium

  * debian/udev.init: Mount /dev file system with nosuid. (LP: #1450960)
  * udev.postinst: udev 226 introduced predictable interface names for virtio.
    Create /etc/systemd/network/50-virtio-kernel-names.link on upgrade to
    disable this, to avoid changing e. g. "eth0" to "ens3" in QEMU instances
    and similar environments. (Closes: #799034)

 -- Martin Pitt <mpitt@debian.org>  Tue, 15 Sep 2015 15:21:09 +0200

systemd (226-1) unstable; urgency=medium

  [ Martin Pitt ]
  * New upstream release:
    - Fix scheduled shutdown to not shut down immediately. (Closes: #797763)
    - Fix description of CPE_NAME in os-release(5). (Closes: #797768)
  * debian/libsystemd0.symbols: Add new symbols from this release.
  * Enable libseccomp support for mips64, mips64el, and x32. (Closes: #797403)
  * debian/tests/networkd: Add hotplug tests.
  * Make networkd call if-up.d/ scripts when it brings up interfaces, to
    become compatible with ifupdown and NetworkManager for packages shipping
    hooks. (LP: #1492129)
    - Add debian/extra/systemd-networkd-dispatcher.c: suid root wrapper for
      calling if-up.d/ or if-post-down.d/ hook scripts. Install it as
      root:systemd-networkd 4754 so that only networkd can run it.
    - Add networkd-call-systemd-networkd-dispatcher-when-links.patch: Call the
      above wrapper when links go up/down.
    - debian/tests/networkd: Verify that if-up.d/ and if-post-down.d/ scripts
      get run for a networkd managed interface.
    - Note that if-pre-up.d/ and if-down.d/ scripts are *not* being called, as
      they are often not applicable for networkd (if-pre-up.d) and unreliable
      (if-down.d).
  * Drop udev-finish. We needed this for the autogenerated CD and network
    interface names, but both are gone now.
  * Drop debian/udev.udev-fallback-graphics.upstart. The vesafb module has
    been compiled into the kernel in both Debian and Ubuntu for a fair while,
    this never had a systemd equivalent, and Debian never shipped the
    accompanying rules for determining $PRIMARY_DEVICE_FOR_DISPLAY.
  * debian/control: Remove some boilerplate from the long descriptions, to
    more easily get to the point what a specific package actually does.
  * debian/README.Debian: As systemd is the default init now, replace the
    documentation how to switch to systemd with how to switch back
    (temporarily or permanently) to SysV init. Also move that paragraph to the
    bottom as it's now less important.
  * debian/README.Debian: Add a hint why you may want to enable persistent
    journal, and suggest to uninstall system-log-daemon to avoid duplicate
    logging.
  * debian/README.Debian: Add documentation about networkd integration.
  * Rename 01-mac-for-usb.link to 90-mac-for-usb.link so that it becomes
    easier to override.
  * debian-fixup.service just has one purpose now (make /etc/mtab a symlink),
    so drop the debian/extra/debian-fixup shell script and put the ln command
    directly into debian-fixup.service. Update the description.
  * debian/tests/networkd: Check that /etc/resolv.conf gets the DHCP's
    nameserver in case it is a symlink (i. e. dynamically managed by
    systemd-resolved or resolvconf).
  * systemd-networkd-dispatcher: Also pass on the DNS server list to if-up.d/
    as $IF_DNS_NAMESERVERS, so that resolvconf or similar programs work as
    expected.
  * Drop debian/systemd-journal-remote.postrm: Removing system users is
    potentially dangerous (there might be a leftover process after purging).

  [ Michael Biebl ]
  * Drop libsystemd-login-dev. All reverse dependencies have been updated to
    use libsystemd-dev directly.
  * Update build instructions to use "gbp clone" instead of "gbp-clone" as all
    gbp-* commands have been removed from git-buildpackage.

 -- Martin Pitt <mpitt@debian.org>  Thu, 10 Sep 2015 16:53:53 +0200

systemd (225-1) unstable; urgency=medium

  [ Martin Pitt ]
  * New upstream release.
    - Fixes FTBFS on alpha. (Closes: #792551)
    - Fixes machined state tracking logic. (Closes: #788269)
  * Add better fix for "systemctl link/enable" breakage with full paths.
    (LP: #1480310)
  * debian/rules: Add missing $(dh_options) in overridden debhelper targets.

  [ Felipe Sateler ]
  * Move conffile from systemd to systemd-container package (Closes: #797048)

  [ Michael Biebl ]
  * Drop unnecessary Conflicts/Replaces from systemd-journal-remote.
    None of the files in this package were previously shipped by systemd.
  * Create system users for systemd-journal-{gateway,remote,upload} when
    installing the systemd-journal-remote package.
  * Explicitly turn off the features we don't want in a stage1 build.
    Otherwise ./configure might enable them automatically if the build
    dependencies are installed and "dh_install --fail-missing" will then fail
    due to uninstalled files.
  * Enable GnuTLS support as systemd-journal-remote makes sense mostly with
    encryption enabled.
  * Rely on build profiles to determine which packages should be skipped
    during build and no longer specify that manually.
  * Drop our patch which removes rc-local-generator.
    rc-local.service acts as an ordering barrier even if its condition is
    false, because conditions are evaluated when the service is about to be
    started, not when it is enqueued. We don't want this ordering barrier on
    systems that don't need/use /etc/rc.local.

 -- Michael Biebl <biebl@debian.org>  Sun, 30 Aug 2015 21:18:59 +0200

systemd (224-2) unstable; urgency=medium

  [ Martin Pitt ]
  * Skip systemd-fsckd autopkgtest if /run/initramfs/fsck-root exists, i. e.
    the initramfs already ran fsck.
  * Fix broken ACL in tmpfiles.d/systemd.conf. (Closes: #794645, LP: #1480552)
  * Add debian/tests/unit-config: Test "systemctl link"; reproduces LP#1480310.
  * Add a hack to unbreak "systemctl link". (LP: #1480310)
  * debian/extra/rules-ubuntu/40-hyperv-hotadd.rules: Also apply to Xen, and
    rename to 40-vm-hotadd.rules.
  * Fix networkd crash. (Closes: #796358)
  * debian/rules: Remove all files/empty dirs in systemd which are already
    shipped by systemd-* or udev, instead of an explicit list.
  * Bump "mount" dependency to >= 2.26, to ensure "swapon -o" availability.
    (Closes: #796389)
  * Install /lib/systemd/network/* into udev instead of systemd, as it's
    really udev which is evaluating these.
  * Split out "systemd-container" package with machined and nspawn and enable
    importd. Add new libbz2-dev, zlib1g-dev, and libcurl-dev build deps.
    (LP: #1448900)
  * Move transitional libgcrypt11-dev build dep to libgcrypt20-dev.
  * debian/rules: Limit check for libraries in /usr to systemd and udev
    packages, as other packages like systemd-containers can (and do) link to
    /usr.
  * Build-depend on dpkg-dev (>= 1.17.14) and bump debhelper version for build
    profiles support.
  * Drop "display-managers" autopkgtest, obsolete with dropped
    default-display-manager-generator.
  * boot-and-services autopkgtest: Add systemd-container test dependency for
    the nspawn tests.
  * Don't enable audit support when building with "stage1" profile, to avoid
    circular build dep.

  [ Helmut Grohne ]
  * Improve support for cross-building and bootstrapping.

  [ Michael Biebl ]
  * Drop default-display-manager-generator. All major desktops now use a
    display manager which support the new scheme and setup the
    /etc/systemd/system/display-manager.service symlink correctly.
  * Add new binary package "systemd-journal-remote" with tools for
    sending/receiving remote journal logs:
    systemd-journal-{remote,upload,gatewayd}. (Closes: #742802, LP: #1480952)

 -- Martin Pitt <mpitt@debian.org>  Tue, 25 Aug 2015 12:40:35 +0200

systemd (224-1) unstable; urgency=medium

  * New upstream release.
  * boot-and-services autopkgtest: Ignore thermald. Since 1.4.3-2 it starts by
    default, but fails in most virtual envs.

 -- Martin Pitt <mpitt@debian.org>  Sat, 01 Aug 2015 13:38:57 +0200

systemd (223-2) unstable; urgency=medium

  * Don't enable gnu-efi on ARM. It FTBFSes and cannot really be tested now as
    there is no available hardware.
  * debian/extra/initramfs-tools/hooks/udev: Don't fail if
    /etc/systemd/network/ does not exist. (Closes: #794050)

 -- Martin Pitt <mpitt@debian.org>  Thu, 30 Jul 2015 08:25:51 +0200

systemd (223-1) unstable; urgency=medium

  * New upstream release:
    - Fix systemd-bootchart crash. (Closes: #792403)
    - Trim list of files in /usr/share/doc/systemd/. (Closes: #791839)
    - Fix "Invalid argument" failure with some  journal files.
      (Closes: #792090)
    - tmpfiles: Don't recursively descend into journal directories in /var.
      (Closes: #791897)
    - Don't frequently wake up on disabled TimeoutIdleSec=, in particular in
      automount timers. (LP: #1470845)
    - tmpfiles: Don't delete lost+found/. (Closes: #788193)

  [ Michael Biebl ]
  * udev: Remove obsolete rm_conffile/mv_conffile functions from udev.preinst.
    The udev package is using dpkg-maintscripts-helper now to remove obsolete
    conffiles.
  * systemd: Remove obsolete conffile clean up from pre-wheezy.
  * udev-udeb: Remove scsi_wait_scan hack from the start-udev script as well.

  [ Martin Pitt ]
  * Enable GNU EFI support and add gnu-efi build dep. This enables/ships the
    systemd EFI boot loader. (Closes: #787720, LP: #1472283)
  * networkd autopkgtest: More robust/forceful killing of dnsmasq.
  * ifup@.service: Drop "oneshot" to run ifup in the background during boot.
    This avoids blocking network.target on boot with unavailable hotplug
    interfaces in /etc/network/interfaces. (Closes: #790669, LP: #1425376)
  * systemd.postinst: Avoid confusing error message about
    /run/systemd/was-enabled not existing on reconfiguring.
  * debian/extra/initramfs-tools/hooks/udev: Drop some redundant code.
  * Fix networkd-wait-online -i to properly wait for the given interfaces
    only.
  * Drop debian/extra/base-installer.d/05udev: We use net.ifnames by default
    now, thus we don't need to copy 70-persistent-*.rules any more.
  * debian/extra/start-udev: Run d-i's udevd with "notice" log level, just
    like we did in the initramfs in 219-10.
  * Fix size explosion of networkd (post-223 patch from trunk).

  [ Julian Wollrath ]
  * Copy all .link interface naming definitions to initramfs. (Closes: #793374)

  [ Felipe Sateler ]
  * nss-my*.postinst: configure at the end of the hosts line, not before
    files. (Closes: #789006)

 -- Martin Pitt <mpitt@debian.org>  Thu, 30 Jul 2015 00:02:26 +0200

systemd (222-2) unstable; urgency=medium

  [ Adam Conrad ]
  * debian/udev-udeb.install: Install new bits for net.ifnames (LP: #1473542)
  * debian/extra/initramfs-tools/hooks/udev: Do the same for initramfs-tools.

  [ Martin Pitt ]
  * emergency.service: Wait for plymouth to shut down. Fixes invisible
    emergency shell with plymouth running endlessly. (LP: #1471258)
  * Add "networkd" autopkgtest. Covers basic DHCP on IPv4 and IPv4+6 on a veth
    device.

  [ Michael Biebl ]
  * Bump package priorities of systemd and systemd-sysv to important to match
    what has been used in the Debian archive since Jessie.
  * Drop scsi_wait_scan hack from the udev initramfs-tools script. This Linux
    kernel module has been broken since 2.6.30 and as a result was removed in
    3.5. The Debian Jessie kernel no longer ships this module.
    (Closes: #752775)
  * Drop libsystemd-journald-dev and libsystemd-id128-dev. There are no
    reverse dependencies left and we want to avoid new packages picking up
    a build dependency on those obsolete transitional packages.

 -- Michael Biebl <biebl@debian.org>  Wed, 15 Jul 2015 23:51:15 +0200

systemd (222-1) unstable; urgency=medium

  [ Martin Pitt ]
  * New upstream release:
    - Fix reload killing BusName= units. (Closes: #746151)
    - sysv-generator: detect invalid names and escape them. (Closes: #677075)
    - Document removal of PIDFile on daemon shutdown. (Closes: #734006)
    - Drop Revert-rules-fix-tests-for-removable-state.patch, the auto-suspend
      rules now got dropped entirely.
  * Add Revert-VT-reuse-patches.patch: Revert a couple of logind VT reuse
    patches which alternately broke lightdm and gdm.
  * debian/libsystemd0.symbols: Add new symbols from this release.
  * Disable test-netlink during package build, fails on some buildds.
  * udev.postinst: Don't call addgroup with --quiet, so that if the "input"
    group already exists as a non-system group you get a sensible error
    message. Some broken tutorials forget the --system option.
    (Closes: #769948, LP: #1455956)
  * systemd.postinst: Drop the --quiet from the addgroup calls as well, same
    reason as above. (Closes: #762275)
  * udev: Drop doc dir symlinking. It has caused too much trouble and only
    marginally helps to avoid duplication. Such duplication should be dealt
    with at the distro, not package level.
  * debian/rules: Entirely ignore $LD_PRELOAD instead of just libfakeroot in
    the link check, to also avoid libeatmydata. (Closes: #790546)
  * boot-and-services, display-managers autopkgtests: Install and configure
    dummy X.org driver, so that these work in headless machines/VMs.
  * systemd-fsckd autopkgtest: Stop using/asserting on lightdm, just check
    that default.target is active. lightdm is prone to fail in test
    environments, and fiddling with it in two other autopkgtests is
    sufficient.
  * debian/watch: Adjust to new upstream release model of only providing the
    github tag tarballs.
  * Drop dsl-modem.agent. It hasn't been maintained/tested for many years, few
    if any people actually use this, and this doesn't belong into udev.

  [ Michael Biebl ]
  * Stop building the Python 3 bindings. They were split into a separate
    source package upstream and are now built from src:python-systemd. See
    http://lists.freedesktop.org/archives/systemd-devel/2015-July/033443.html
  * Remove obsolete --disable-chkconfig configure option.
  * Move the man pages for libnss-myhostname, libnss-mymachines and udev.conf
    from systemd into the correct package. Move the zsh completion file for
    udevadm into the udev package as well. Add Breaks/Replaces accordingly.
    (Closes: #790879)
  * Drop rules which remove pre-generated files before build. The upstream
    tarball no longer ships any pre-generated files so this is no longer
    necessary.
  * Fix cleanup rule for Python byte code files.

 -- Michael Biebl <biebl@debian.org>  Wed, 08 Jul 2015 18:56:07 +0200

systemd (221-1) unstable; urgency=medium

  * New upstream release 221:
    - Fix persistent storage links for Xen devices. (LP: #1467151)
    - Drop all backported patches and port the others to new upstream release.
    - debian/rules: Drop workarounds for broken 220 tarball, 221 is fine.

  [ Michael Biebl ]
  * initramfs hook: Stop installing 55-dm.rules, 64-md-raid.rules,
    60-persistent-storage-lvm.rules and 60-persistent-storage-dm.rules.
    The mdadm, lvm2 and dmsetup package provide their own udev hooks nowadays
    to make sure their udev rules files are installed into the initramfs.
    Having the copy rules at two places is confusing and makes debugging
    harder.
  * Make it possible to skip building udeb packages via
    DEB_BUILD_OPTIONS="noudeb". This allows quicker builds for local testing
    and is benefical for derivatives that don't use d-i.
  * Install API documentation for libudev and libsystemd in their respective
    packages. Both libraries use man pages now, so we need to be explicit
    about what is installed where.

  [ Martin Pitt ]
  * ifupdown-hotplug autopkgtest: Different cloud/desktop environments have
    different ways of including /etc/network/interfaces.d/, try to get along
    wit either and skip the test if interfaces.d/ does not get included at
    all.
  * Drop obsolete gtk-doc-tools build dependency, gtkdocize autoreconfig, and
    ./configure options.
  * libudev-dev.install: Drop gtk-doc files, not built by upstream any more
    and replaced with manpages.
  * libsystemd0.symbols: Add new symbols for this release.
  * debian/rules: Fix paths in manpages as we don't currently have a merged
    /usr in Debian but have most systemd things in /lib. This replaces the
    previous huge and maintenance-intense patch.
  * Drop Accept-mountall-specific-fstab-options.patch. Replaced with
    systemd.postinst migration code in Ubuntu.
  * Revert overly aggressive USB autosuspend udev rules change which broke
    various USB keyboards. (Closes: #789723)
  * Have rc-local.service output also go to the console. /etc/rc.local often
    contains status messages which users expect to see during boot.
    (LP: #1468102)
  * debian/rules: Install udev.NEWS into libudev1, to get along with Debian's
    udev -> libudev1 doc dir symlinking. (Closes: #790042)

 -- Martin Pitt <mpitt@debian.org>  Sun, 28 Jun 2015 12:05:36 +0200

systemd (220-7) unstable; urgency=medium

  [ Michael Biebl ]
  * Enable seccomp support on arm64 as well.
  * Replace the remainder of Fix-paths-in-man-pages.patch with an upstream
    provided patch.

  [ Martin Pitt ]
  * Switch to net.ifnames persistent network interfaces (on new
    installations/for new hardware), and deprecate the old
    75-persistent-net-generator.rules. See the ML discussion for details:
        https://lists.debian.org/debian-devel/2015/05/msg00170.html
        https://lists.debian.org/debian-devel/2015/06/msg00018.html
    - Drop Make-net.ifnames-opt-in-instead-of-opt-out.patch, to use
      net.ifnames by default.
    - Revert-udev-network-device-renaming-immediately-give.patch: Adjust
      patch comment.
    - Drop 75-persistent-net-generator.rules, write_net_rules helper and
      rule_generator.functions.
    - Adjust udev's README.Debian accordingly, and describe the migration.
      This needs to happen manually as there is no robust way of doing this
      automatically.
    - Add udev NEWS file for announcing this change and pointing to udev's
      README.
    - udev.postinst: Drop write_interfaces_rules().
    - udev.postinst: Disable net.ifnames on systems which did not support
      75-persistent-net-generator.rules (most importantly, virtualized guests)
      to avoid changing network interface names on upgrade.
    - LP: #1454254
  * fsckd-daemon-for-inter-fsckd-communication.patch: Add fsckd.c to
    POTFILES.in.
  * ifupdown-hotplug autopkgtest: Fix config name in interfaces.d/, it must
    not have a suffix in Debian. Also clean up the file after the test.
  * net.agent: When running under systemd, run everything in the foreground.
    This avoids killing the forked child in the middle of its operation under
    systemd when the parent exits.
  * Check during build that systemd and systemd-journald don't link against
    anything in /usr, to prevent bugs like #771652 and #788913 in the future.
  * Drop Skip-99-systemd.rules-when-not-running-systemd-as-in.patch. The rules
    mostly just attach tags systemd specific properties which are harmless
    under other init systems, and systemd-sysctl also works there.
  * 80-networking.rules: Only call agents for add|remove, as they don't handle
    other events.
  * Restore udev watches on block device changes. (Closes: #789060,
    LP: #1466081)

 -- Martin Pitt <mpitt@debian.org>  Wed, 17 Jun 2015 22:48:53 +0200

systemd (220-6) unstable; urgency=medium

  * Enable seccomp support on the architectures that provide libseccomp.
    (Closes: #760299)
  * boot-and-services autopkgtest: Add SeccompTest for the above.
  * boot-and-services autopkgtest: Check that we don't get an unwanted
    tmp.mount unless /etc/fstab explicitly specifies it.
  * Bump libcap-dev build dep to the version that provides libcap2-udeb.
    (Closes: #787542)
  * Stop installing tmp.mount by default; there are still situations where it
    becomes active through dependencies from other units, which is surprising,
    hides existing data in /tmp during runtime, and it isn't safe to have a
    tmpfs /tmp on every install scenario. (Closes: #783509)
    - d/rules: Ship tmp.mount in /usr/share/systemd/ instead of
      /lib/systemd/systemd.
    - systemd.postinst: When tmp.mount already was enabled, install tmp.mount
      into /etc and keep it enabled.
    - systemd.postinst: When enabling tmp.mount because of RAMTMP=yes, copy it
      from /usr/share.
    - Drop Don-t-mount-tmp-as-tmpfs-by-default.patch and
      PrivateTmp-shouldn-t-require-tmpfs.patch, not necessary any more.

 -- Martin Pitt <mpitt@debian.org>  Thu, 11 Jun 2015 09:25:49 +0200

systemd (220-5) unstable; urgency=medium

  * debian/README.source: Upstream repository moved to github, adjust
    cherry-picking instructions accordingly.
  * debian/control: Replace obsolete Python2 version header with
    X-Python3-Version.
  * dracut: Fix path to systemd-fsck. (Closes: #787553)
  * Ignore test failures during build if /etc/machine-id is missing (which is
    the case in a few buildd chroots still). (Closes: #787258)
  * debian/udev.README.Debian: Move network interface hotplug documentation
    into separate section. Point out that "lo" does not need to be configured
    in ifupdown under systemd.
  * debian/udev.README.Debian: Document net.ifnames, and how to write udev
    rules for custom network names.
  * Add debian/extra/01-mac-for-usb.link: Use MAC based names for network
    interfaces which are (directly or indirectly) on USB. Path based names
    are inadequate for dynamic buses like USB.
  * Fix another escape parsing regression in Exec*= lines. (Closes: #787256)
  * Disable EFI support for udeb build.
  * Refine detection of touch screen devices.

 -- Martin Pitt <mpitt@debian.org>  Sun, 07 Jun 2015 16:52:33 +0200

systemd (220-4) unstable; urgency=medium

  [ Martin Pitt ]
  * debian/extra/initramfs-tools/scripts/init-top/udev: Drop $ROOTDELAY wait.
    This does not concern udev in particular, but is handled by
    initramfs-tools itself (scripts/local). The intention of this parameter is
    not to statically wait for the given time, but wait *up to* that time for
    the root device to appear.
  * Add debian/extra/units/rc-local.service.d/wait-online.conf: Make
    rc-local.service wait for network-online.target (if it gets started). This
    not specified by LSB, but has been behaving that way in Debian under SysV
    init and upstart. (LP: #1451797)
  * Fix parsing of escape characters in Exec*= lines. (Closes: #787256)
  * Drop path_is_mount_point-handle-false-positive-on-some-fs.patch (it was
    already not applied in 220-1). This needs to be re-thought and re-done
    against the current code, and overlayfs in general. On overlayfs this
    still reports false positives for files that changed in the upperdir, but
    this does not break systemd-machine-id-commit any more.
  * Add debian/extra/rules/80-debian-compat.rules, replacing three of our
    patches. These are independent udev rules to change device permissions and
    add CD/DVD symlinks for compatibility with earlier Debian releases.

  [ Michael Biebl ]
  * Bump Depends on util-linux to make sure we have a sulogin implementation
    which properly cleans up its children when emergency.service is restarted.
    (Closes: #784238)
  * Stop using /sbin/udevd and drop the compat symlink.
  * Remove any vestiges of /dev/.udev/. This directory has been replaced by
    /run/udev/ since wheezy.
  * Drop udev migration code from pre-wheezy.

 -- Martin Pitt <mpitt@debian.org>  Tue, 02 Jun 2015 08:16:36 +0200

systemd (220-3) unstable; urgency=medium

  * Fix ProtectSystem=yes to actually protect /usr, not /home.
    (Closes: #787343)
  * sd-device: fix device_get_properties_strv(). Fixes environment for
    processes spawned by udev, in particular "allow-hoplug" ifupdown
    interfaces via ifup@.service. (Closes: #787263)
  * Ignore test failures on mipsel; the three failures are not reproducible on
    the porter box (different kernel?). (See #787258)
  * Add ifupdown-hotplug autopkgtest. Reproduces #787263.
  * udev: Bring back persistent storage symlinks for bcache. Thanks David
    Mohr! (Closes: #787367)
  * sd-device: Fix invalid property strv pointers. This unbreaks the
    environment of udev callouts.

 -- Martin Pitt <mpitt@debian.org>  Mon, 01 Jun 2015 12:58:20 +0200

systemd (220-2) unstable; urgency=low

  * 220-1 was meant to go to experimental, but was accidentally uploaded to
    unstable. This was planned for next week anyway, just not on a Friday;
    we don't revert, but keep an RC bug open for a few days to get broader
    testing. Reupload 220-1 with its changelog actually pointing to unstable
    and with all versions in the .changes.

 -- Martin Pitt <mpitt@debian.org>  Fri, 29 May 2015 18:54:09 +0200

systemd (220-1) unstable; urgency=medium

  [ Martin Pitt ]
  * New upstream release:
    - Ship sdio.ids and ids-update.pl in upstream tarball. (Closes: #780650)
    - Drop non-working "journalctl /dev/sda" example from manpage
      (Closes: #781604)
    - man systemd.network: Explain UseDomains a bit more (not used by
      default). (Closes: #766413)
    - Ignore comments in /etc/hostname (LP: #1053048)
    - Drop all backported patches and port the others to new upstream release.
  * Cherry-pick patch to fix udevd --daemon assertion regression.
  * Cherry-pick patch to fix udevd worker hang.
  * systemd.install: systemd.pc moved back into /usr/share/pkgconfig/.
  * libsystemd0.symbols: Add new symbols from this release.
  * Drop debian/extra/60-keyboard.hwdb for now. Upstream has a newer version,
    and it's not nearly as often updated any more as it used to be.
  * debian/rules: Remove shipped audit_type-to-name.h and
    keyboard-keys-from-name.gperf and regenerate them during build (bug in
    upstream 220 tarball).
  * autopkgtest: Ship/use mock fsck from debian/tests, as it's missing in the
    220 tarball.
  * Add libnss-mymachines binary package. (Closes: #784858)
  * Add libnss-myhostname binary package, taking over from the very old and
    unmaintained standalone source package as per its maintainer's request.
    (Closes: #760514)
  * Drop buildsys-Don-t-default-to-gold-as-the-linker.patch and set LD in
    debian/rules on sparc only. This can be dropped entirely once we build
    GUdev from a separate source.
  * bootchart autopkgtest: Skip test if /proc/schedstat does not exist, i. e.
    the kernel is missing CONFIG_SCHEDSTAT. Bootchart requires this.
  * systemd-fsckd autopkgtest: On Debian plymouth-start stays running, adjust
    was_running() for that.
  * systemd-fsckd autopkgtest: In test_systemd_fsck_with_plymouth_failure(),
    fix plymouthd status check to work under both Debian and Ubuntu.
  * Replace almost all of Fix-paths-in-man-pages.patch with upstreamed
    patches. (The remainder is planned to get fixed upstream as well.)
  * Remove our update-rc.d patches, replace them with upstream patches for
    /lib/systemd/systemd-sysv-install abstraction, and provide one for
    update-rc.d. Also implement "is-enabled" command by directly checking for
    the presence of rcS or rc5 symlinks. (Closes: #760616)
  * Fix path_is_mount_point for files (regression in 220).
  * debian/control: Drop obsolete XS-Testsuite:, dpkg adds it automatically.
  * Use Ubuntu's default NTP server for timesyncd when building on Ubuntu.

  [ Michael Biebl ]
  * Remove /var/run and /var/lock migration code from debian-fixup. The /run
    migration was completed in wheezy so this is no longer necessary.
  * Drop our versioned Depends on initscripts. This was initially added for
    the /run migration and later to ensure we have a mountnfs hook which
    doesn't cause a deadlock under systemd. The /run migration was completed
    in wheezy and jessie ships a fixed mountnfs hook. In addition we now use
    the ignore-dependencies job mode in our lsb init-functions hook, so it's
    safe to drop this dependency.
  * Stop building gudev packages. Upstream has moved the gudev code into a
    separate repository which is now managed on gnome.org. The gudev packages
    will be built from src:libgudev from now on. See also
    http://lists.freedesktop.org/archives/systemd-devel/2015-May/032070.html

 -- Martin Pitt <mpitt@debian.org>  Fri, 29 May 2015 10:37:40 +0200

systemd (219-10) experimental; urgency=medium

  * Fix assertion crash with empty Exec*= paths. (LP: #1454173)
  * Drop Avoid-reload-and-re-start-requests-during-early-boot.patch
    and Avoid-reloading-services-when-shutting-down.patch: This was fixed more
    robustly in invoke-rc.d and service now, see #777113.
  * debian/tests/boot-smoke: Allow 10 seconds for systemd jobs to settle down.
  * Fix "tentative" state of devices which are not in /dev (mostly in
    containers), and avoid overzealous cleanup unmounting of mounts from them.
    (LP: #1444402)
  * debian/extra/udev-helpers/net.agent: Eliminate cat and most grep calls.
  * Drop Set-default-polling-interval-on-removable-devices-as.patch; it's long
    obsolete, CD ejection with the hardware button works properly without it.
  * Re-enable-journal-forwarding-to-syslog.patch: Update patch description,
    journal.conf.d/ exists now.
  * journal: Gracefully handle failure to bind to audit socket, which is known
    to fail in namespaces (containers) with current kernels. Also
    conditionalize systemd-journald-audit.socket on CAP_AUDIT_READ.
    (LP: #1457054)
  * Put back *.agent scripts and use net.agent in Ubuntu. This fixes escaping
    of unit names, reduces the delta, and will make it easier to get a common
    solution for integrating ifup.d/ scripts with networkd.
  * When booting with "quiet", run the initramfs' udevd with "notice" log
    level. (LP: #1432171)
  * Add sigpwr-container-shutdown.service: Power off when receiving SIGPWR in
    a container. This makes lxc-stop work for systemd containers.
    (LP: #1457321)
  * write_net_rules: Escape '{' and '}' characters as well, to make this work
    with busybox grep. Thanks Faidon Liambotis! (Closes: #765577)

 -- Martin Pitt <mpitt@debian.org>  Thu, 21 May 2015 09:43:52 +0200

systemd (219-9) experimental; urgency=medium

  * 75-persistent-net-generator.rules: Fix rules for ibmveth (it's a driver,
    not a subsystem). (LP: #1437375)
  * debian/tests/unit-config: Add tests for systemctl enable/disable on a
    SysV-only unit. Reproduces LP #1447807.
  * Fix systemctl enable for SysV scripts without a native unit. We must not
    try and enable the nonexisting unit then. (LP: #1447807)
  * Drop Add-env-variable-for-machine-ID-path.patch. systemd should always
    be installed via the essential "init" in buildd schroots now.
  * debian/README.source: Update git-buildpackage commands for the renames in
    0.6.24.
  * Make apparmor run before networking, to ensure that profiles apply to
    e. g. dhclient (LP: #1438249):
    - Rename networking.service.d/network-pre.conf to systemd.conf, and add
      After=apparmor.service.
    - ifup@.service: Add After=apparmor.service.
    - Add Breaks: on apparmor << 2.9.2-1, which dropped its dependency to
      $remote_fs.
  * Drop login-don-t-overmount-run-user-UID-on-upgrades.patch and
    login-don-t-overmount-run-user-UID-on-upgrades.patch, these were only
    needed for upgrades from wheezy to jessie.
  * systemd.{pre,post}inst: Clean up obsolete (pre-wheezy/jessie) upgrade
    fixes.
  * systemd-fsckd autopkgtest: Stop assuming that
    /etc/default/grub.d/90-autopkgtest.cfg exists.
  * systemd-fsckd autopkgtest: Add missing plymouth test dependency.
  * Drop core-mount-ensure-that-we-parse-proc-self-mountinfo.patch, and bump
    util-linux dependency to the version which enables
    --enable-libmount-force-mountinfo.

 -- Martin Pitt <mpitt@debian.org>  Wed, 13 May 2015 12:27:21 +0200

systemd (219-8) experimental; urgency=medium

  [ Michael Biebl ]
  * Skip filesystem check if already done by the initramfs. (Closes: #782522)
  * Drop hard-coded versioned dependency on libapparmor1. Bump the
    Build-Depends on libapparmor-dev instead. This ensures a proper versioned
    dependency via Build-Depends-Package.
  * Revert "Make apparmor run before networking". This causes dependency
    cycles while apparmor still depends on $remote_fs.
  * Cleanup hwclock-save.service symlinks when upgrading from the jessie
    version.

  [ Martin Pitt ]
  * cryptsetup: Implement offset and skip options. (Closes: #751707,
    LP: #953875)
  * logind autopkgtest: Add test for suspending on lid switch close.
    This reproduces LP #1444166 (lid switch not working in the first few
    minutes after boot).
  * Reduce the initial suspend supression time from 3 minutes to 30 seconds,
    and make it configurable. (LP: #1444166)
  * Fix double free crash in "systemctl enable" when calling update-rc.d and
    the latter fails. (Closes: #764613, LP: #1426588)
  * hwdb: Fix wireless switch on Dell Latitude (LP: #1441849)
  * Fix assertion crash when reading a service file with missing ' and
    trailing space. (LP: #1447243)
  * ifup@.service: Set IgnoreOnIsolate, so that "systemctl default" does not
    shut down network interfaces. (Closes: #762953, LP: #1449380).
    Add PartOf=network.target, so that stopping network.target also stops
    network interfaces (so that isolating emergency.target and similar work as
    before).
  * Revert upstream commit 743970d which immediately SIGKILLs units during
    shutdown. This leads to problems like bash not being able to write its
    history, mosh not saving its state, and similar failed cleanup actions.
    (Closes: #784720, LP: #1448259)
  * Drop the reversion of "journald: allow restarting journald without losing
    stream connections", and replace with proper upstream fix for
    sd_pid_notify_with_fds(). (See Debian #778970, LP #1423811; LP: #1437896)

 -- Martin Pitt <mpitt@debian.org>  Wed, 29 Apr 2015 17:13:41 +0200

systemd (219-7) experimental; urgency=medium

  [ Martin Pitt ]
  * Make systemd-sysv's dependency to systemd unversioned. The package just
    contains 6 symlinks and thus isn't sensitive at all against version
    mismatches. This avoids running into circular dependencies when testing
    local debs.
  * Revert "udev: Drop hwdb-update dependency" and replace with upstream patch
    which moves it to systemd-udev-trigger.service.
  * display-managers autopkgtest: Properly wait until all jobs are finished.
  * display-managers autopkgtest: Reset failed units between tests, to avoid
    running into restart limits and for better test isolation.
  * Enable timesyncd in virtual machines. (Closes: #762343)

  [ Adam Conrad ]
  * debian/systemd.{triggers,postinst}: Trigger a systemctl daemon-reload
    when init scripts are installed or removed (Closes: #766429)

  [ Didier Roche ]
  * Squash all fsckd patches in one (as fsckd and such will be removed
    soon upstream), containing various fixes from upstream git and refactor
    the connection flow to upstream's suggestion. Modify the man pages to match
    those modifications as well. Amongst others, this suppresses "Couldn't
    connect to plymouth" errors if plymouth is not running.
    (Closes: #782265, LP: #1429171)
  * Keep plymouth localized messages in a separate patch for easier updates in
    the future and refresh to latest upstream.
  * display-managers autopkgtest: Use ExecStart=sleep instead of the actual
    lightdm binary, to avoid errors from lightdm startup. Drop the now
    unnecessary "needs-recommends" to speed up the test.

 -- Martin Pitt <mpitt@debian.org>  Fri, 10 Apr 2015 11:08:33 +0200

systemd (219-6) experimental; urgency=medium

  [ Martin Pitt ]
  * Import patches from v219-stable branch (up to 85a6fab).
  * boot-and-services autopkgtest: Add missing python3 test dependency.
  * Make apparmor run before networking, to ensure that profiles apply to
    e. g. dhclient (LP: #1438249):
    - Rename networking.service.d/network-pre.conf to systemd.conf, and add
      After=apparmor.service.
    - ifup@.service: Add After=apparmor.service.
  * udev: Drop hwdb-update dependency, which got introduced by the above
    v219-stable branch. This causes udev and plymouth to start too late and
    isn't really needed in Debian yet as we don't support stateless systems
    yet and handle hwdb.bin updates through dpkg triggers. (LP: #1439301)

  [ Didier Roche ]
  * Fix mount point detection on overlayfs and similar file systems without
    name_to_handle_at() and st_dev support. (LP: #1411140)

  [ Christian Seiler ]
  * Make the journald to syslog forwarding more robust by increasing the
    maximum datagram queue length from 10 to 512. (Closes: #762700)

  [ Marco d'Itri ]
  * Avoid writing duplicate entries in 70-persistent-net.rules by double
    checking if the new udev rule has already been written for the given
    interface. This happens if multiple add events are generated before the
    write_net_rules script returns and udevd renames the interface.
    (Closes: #765577)

 -- Martin Pitt <mpitt@debian.org>  Thu, 02 Apr 2015 09:14:48 +0200

systemd (219-5) experimental; urgency=medium

  [ Didier Roche ]
  * Add "systemd-fsckd" autopkgtest. (LP: #1427312)
  * cmdline-upstart-boot autopkgtest: Update to Ubuntu's upstart-sysv split
    (test gets skipped on Debian while upstart-sysv does not yet exist there).
  * Cherry-pick a couple of upstream commits for adding transient state,
    fixing a race where mounts become available before the device being
    available.
  * Ensure PrivateTmp doesn't require tmpfs through tmp.mount, but rather adds
    an After relationship. (Closes: #779902)

  [ Martin Pitt ]
  * journald: Suppress expected cases of "Failed to set file attributes"
    errors. (LP: #1427899)
  * Add systemd-sysv.postinst: Update grub on first installation, so that the
    alternative init system boot entries get updated.
  * debian/tests: Call /tmp/autopkgtest-reboot, to work with autopkgtest >=
    3.11.1.
  * Check for correct architecture identifiers for SuperH. (Closes: #779710)
  * Fix tmpfiles.d to only apply the first match again (regression in 219).
    (LP: #1428540)
  * /lib/lsb/init-functions.d/40-systemd: Don't ignore systemd unit
    dependencies in "degraded" mode. (LP: #1429734)

  [ Michael Biebl ]
  * debian/udev.init: Recognize '!' flag with static device lists, to work
    with kmod 20. (Closes: #780263)

  [ Craig Magina ]
  * rules-ubuntu/71-power-switch-proliant.rules: Add support for HP ProLiant
    m400 Server Cartridge soft powerdown on Linux 3.16. (LP: #1428811)

  [ Scott Wakeling ]
  * Rework package description to be more accurate. (Closes: #740372)

 -- Martin Pitt <mpitt@debian.org>  Thu, 26 Mar 2015 16:31:04 +0100

systemd (219-4) experimental; urgency=medium

  * tmpfiles: Avoid creating duplicate ACL entries. Add postinst code to clean
    them up on upgrade. (Closes: #778656)
  * bootchart: Fix path to default init. (LP: #1423867)
  * Add "bootchart" autopkgtest, to spot regressions like the above.
  * autopkgtests: Factorize out "assert.sh" utility functions, and use them in
    the tests for useful failure messages.
  * Downgrade requirement for timedated, hostnamed, localed-locale, and
    logind autopkgtests from machine to container isolation.
  * boot-and-services and display-manager autopkgtest: Add systemd-sysv as
    proper test dependency instead of apt-get installing it. This works now
    also under Ubuntu 15.04.
  * boot-and-services autopkgtest: Check cleanup of temporary files during
    boot. Reproduces #779169.
  * Clean up /tmp/ directory again. (Closes: #779169, LP: #1424992)

 -- Martin Pitt <mpitt@debian.org>  Fri, 27 Feb 2015 07:02:09 +0100

systemd (219-3) experimental; urgency=medium

  * sysv-generator: fix wrong "Overwriting existing symlink" warnings.
    (Closes: #778700)
  * Add systemd-fsckd multiplexer and feed its output to plymouth. This
    provides an aggregate progress report of running file system checks and
    also allows cancelling them with ^C, in both text mode and Plymouth.
    (Closes: #775093, #758902; LP: #1316796)
  * Revert "journald: allow restarting journald without losing stream
    connections". This was a new feature in 219, but currently causes boot
    failures due to logind and other services not starting up properly.
    (Closes: #778970; LP: #1423811)
  * Add "boot-smoke" autopkgtest: Test 20 successful reboots in a row, and
    that there are no connection timeouts or stalled jobs. This reproduces the
    above regression.
  * debian/tests/localed-locale: Set up locale and keyboard default files on a
    minimal unconfigured testbed.
  * Add missing python3 test dependency to cmdline-upstart-boot and
    display-managers autopkgtests.
  * debian/tests/boot-and-services: Skip AppArmor test if AppArmor is not
    enabled.
  * debian/tests/boot-and-services: Reboot also if lightdm was just installed
    but isn't running yet.

 -- Martin Pitt <mpitt@debian.org>  Mon, 23 Feb 2015 09:52:12 +0100

systemd (219-2) experimental; urgency=medium

  * Fix UTF-16 to UTF-8 conversion on big-endian machines. (Closes: #778654)
  * Disable new new test-sigbus, it fails on some buildds due to too old
    kernels. (part of #778654)
  * debian/README.Debian, debian/systemd.postinst: Drop setfacl call for
    /var/log/journal, this is now done automatically by tmpfiles.d/systemd.conf.
  * Drop "acl" dependency, not necessary any more with the above.
  * debian/tests/boot-and-services: Move to using /var/lib/machines/,
    /var/lib/containers is deprecated.

 -- Martin Pitt <mpitt@debian.org>  Wed, 18 Feb 2015 15:29:42 +0100

systemd (219-1) experimental; urgency=medium

  [ Martin Pitt ]
  * New upstream release:
    - Fix spelling mistake in systemd.unit(5). (Closes: #773302)
    - Fix timeouts with D-Bus, leading to SIGFPE. (Closes: #774012)
    - Fix load/save of multiple rfkill states. (Closes: #759489)
    - Non-persistent journal (/run/log/journal) is now readable by group adm.
      (Closes: #771980)
    - Read netdev user mount option to correctly order network mounts after
      network.target. (Closes: #769186)
    - Fix 60-keyboard.hwdb documentation and whitespace handling.
      (Closes: #757367)
    - Fix ThinkPad X1 Carbon 20BT trackpad buttons (LP: #1414930)
    - Drop all backported patches and port the others to new upstream release.
  * Bump libblkid-dev build dependency as per upstream configure.ac.
  * debian/systemd.install: Add new language-fallback-map file.
  * debian/udev.install: Add new systemd-hwdb tool.
  * debian/libsystemd0.symbols: Add new symbols from this release.
  * tmpfiles.d/systemd.conf: Drop "wheel" ACL (that group does not exist in
    Debian) to make the ACL for "adm" actually work.
  * debian/rules: Explicitly disable importd for now; it should still mature a
    bit. Explicitly enable hwdb support.
  * /lib/lsb/init-functions.d/40-systemd: Call systemctl is-system-running
    with --quiet. (LP: #1421058)
  * debian/systemd.postrm: Clean getty@tty1.service and remote-fs.target
    enablement symlinks on purge. (Closes: #778499)
  * Move all Debian specific units in the systemd package into
    debian/extra/units/ and simplify debian/systemd.install.
  * Enable timesyncd by default. Add a config drop-in to not start if ntp,
    openntpd, or chrony is installed. (Closes: #755722)
  * debian/systemd.links: Drop obsolete hwclockfirst.service mask link, this
    was dropped in wheezy's util-linux already.
  * debian/udev.postinst: Call systemd-hwdb instead of udevadm hwdb.

  [ Michael Biebl ]
  * Stop removing firstboot man pages. They are now installed conditionally.

 -- Martin Pitt <mpitt@debian.org>  Tue, 17 Feb 2015 15:51:38 +0100

systemd (218-10) experimental; urgency=medium

  * Pull latest keymaps from upstream git. (LP: #1334968, #1409721)
  * rules: Fix by-path of mmc RPMB partitions and don't blkid them. Avoids
    kernel buffer I/O errors and timeouts. (LP: #1333140)
  * Clean up stale mounts when ejecting CD drives with the hardware eject
    button. (LP: #1168742)
  * Document systemctl --failed option. (Closes: #767267)
  * Quiesce confusing and irrelevant "failed to reset devices.list" warning.
    (LP: #1413193)
  * When booting with systemd-bootchart, default to run systemd rather than
    /sbin/init (which might not be systemd). (LP: #1417059)
  * boot-and-services autopkgtest: Add CgroupsTest to check cgroup
    creation/cleanup behaviour. This reproduces #777601 and verifies the fix
    for it.

 -- Martin Pitt <mpitt@debian.org>  Fri, 13 Feb 2015 12:25:06 +0100

systemd (218-9) experimental; urgency=medium

  [ Martin Pitt ]
  * debian/tests/logind: With dropped systemd-logind-launch we don't have a
    visible /sys/fs/cgroup/systemd/ any more under cgmanager. So adjust the
    test to check /proc/self/cgroup instead.
  * Add unit-config autopkgtest to check systemd unit/sysv init enabling and
    disabling via systemctl. This also reproduces #777613.
  * systemctl: Always install/enable/disable native units, even if there is a
    corresponding SysV script and we call update-rc.d; while the latter
    handles WantedBy=, it does not handle Alias=. (Closes: #777613)
  * cgroup: Don't trim cgroup trees created by someone else, just the ones
    that systemd itself created. This avoids cleaning up empty cgroups from
    e.g. LXC. (Closes: #777601)
  * Don't parse /etc/mtab for current mounts, but /proc/self/mountinfo. If the
    former is a file, it's most likely outdated on boot, leading to race
    conditions and unmounts during boot. (LP: #1419623)

  [ Michael Biebl ]
  * Explicitly disable the features we don't want to build for those with
    autodetection. This ensures reliable build results in dirty build
    environments.
  * Disable AppArmor support in the udeb build.
  * core: Don't fail to run services in --user instances if $HOME is missing.
    (Closes: #759320)

  [ Didier Roche ]
  * default-display-manager-generator: Avoid unnecessary /dev/null symlink and
    warning if there is no display-manager.service unit.

 -- Michael Biebl <biebl@debian.org>  Thu, 12 Feb 2015 18:45:12 +0100

systemd (218-8) experimental; urgency=medium

  [ Martin Pitt ]
  * boot-and-services autopkgtest: Ensure that there are no failed units,
    except possibly systemd-modules-load.service (as that notoriously fails
    with cruft in /etc/modules).
  * Revert "input" system group creation in systemd.postinst from 218-7. It's
    already done in udev.postinst.
  * ifup@.service: Revert checking for existance of ifupdown config for that
    interface, net.agent already does that.
  * Drop Also-redirect-to-update-rc.d-when-not-using-.service.patch; not
    necessary any more with the current version (mangle_names() already takes
    care of this).
  * Merge into Add-support-for-rcS.d-init-scripts-to-the-sysv-gener.patch:
    - Do-not-order-rcS.d-services-after-local-fs.target-if.patch, as it
      partially reverts the above, and is just fixing it.
    - Map-rcS.d-init-script-dependencies-to-their-systemd-.patch as it's just
      adding some missing functionality for the same purpose.
  * Merge Run-update-rc.d-defaults-before-update-rc.d-enable-d.patch into
    Make-systemctl-enable-disable-call-update-rc.d-for-s.patch as the former
    is fixing the latter and is not an independent change.
  * Drop Launch-logind-via-a-shell-wrapper.patch and systemd-logind-launch
    wrapper. The only remaining thing that we need from it is to create
    /run/systemd/, move that into the D-BUS service file directly.
  * /lib/lsb/init-functions.d/40-systemd: Avoid deadlocks during bootup and
    shutdown. DHCP/ifupdown and similar hooks which call "/etc/init.d/foo
    reload" can easily cause deadlocks, since the synchronous wait plus
    systemd's normal behaviour of transactionally processing all dependencies
    first easily causes dependency loops. Thus during boot/shutdown operate
    only on the unit and not on its dependencies, just like SysV behaves.
    (Closes: #777115, LP: #1417010)
  * Only start logind if dbus is installed. This fixes the noisy startup
    failure in environments without dbus, such as LXC containers or servers.
    (part of #772700)
  * Add getty-static.service unit which starts getty@.service on tty 2 to 6 if
    dbus is not installed, and hence logind cannot auto-start them on demand.
    (Closes: #772700)

  [ Michael Biebl ]
  * Update insserv-generator and map $x-display-manager to
    display-manager.service, following the recent change in sysv-generator.
    This avoids creating references to a no longer existing
    x-display-manager.target unit.

 -- Martin Pitt <mpitt@debian.org>  Mon, 09 Feb 2015 18:07:22 +0100

systemd (218-7) experimental; urgency=medium

  [ Martin Pitt ]
  * Don't attempt to mount the same swap partition twice through different
    device node aliases. (Closes: #772182, LP: #1399595)
  * logind: handle closing sessions over daemon restarts. (Closes: #759515,
    LP: #1415104)
  * logind: Fix sd_eviocrevoke ioctl call, to make forced input device release
    after log out actually work.
  * debian/rules: Drop obsolete --disable-multi-seat-x and
    --with-firmware-path configure options.
  * debian/udev.README.Debian: Trim the parts which are obsolete, wrong, or
    described in manpages. Only keep the Debian specific bits.
    (Part of #776546)
  * Actually install udev's README.Debian when building for Debian.
    (Closes: #776546)
  * Create system group "input" which was introduced in 215. (LP: #1414409)
  * ifup@.service: Don't fail if the interface is not configured in
    /etc/network/interfaces at all. (LP: #1414426)

  [ Michael Biebl ]
  * Update Vcs-Browser URL to use cgit and https.
  * Map $x-display-manager LSB facility to display-manager.service instead of
    making it a target. Using a target had the downside that multiple display
    managers could hook into it at the same time which could lead to several
    failed start attempts for the non-default display manager.

 -- Martin Pitt <mpitt@debian.org>  Sun, 01 Feb 2015 20:48:49 +0100

systemd (218-6) experimental; urgency=medium

  [ Martin Pitt ]
  * initramfs hook: Install 61-persistent-storage-android.rules if it exists.
  * Generate POT file during package build, for translators.
  * Pull latest keymaps from upstream git.
  * Order ifup@.service and networking.service after network-pre.target.
    (Closes: #766938)
  * Tone down "Network interface NamePolicy= disabled on kernel commandline,
    ignoring" info message to debug, as we expect this while we disable
    net.ifnames by default. (Closes: #762101, LP: #1411992)

  [ Michael Biebl ]
  * Ship bash-completion for udevadm. (Closes: #776166)
  * Drop rc-local generator in favor of statically enabling rc-local.service,
    and drop halt-local.service which is unnecessary on Debian.
    (Closes: #776170)
  * Drop the obsolete libsystemd-* libraries, there are no reverse
    dependencies left.

 -- Martin Pitt <mpitt@debian.org>  Mon, 26 Jan 2015 15:45:45 +0100

systemd (218-5) experimental; urgency=medium

  * Drop logger.agent. It hasn't been called from any udev rule for a long
    time, and looks obsolete.
  * debian/rules: Configure with --disable-firstboot to replace some manual
    file removals.
  * debian/rules: Remove manual file installation, move them to
    debian/*.install. Move all Debian specific installed files to
    debian/extra/.
  * Merge some changes from the Ubuntu package to reduce the delta; these only
    apply when building on/for Ubuntu:
    - Add 40-hyperv-hotadd.rules: Workaround for LP: #1233466.
    - Add 61-persistent-storage-android.rules to create persistent symlinks
      for partitions with PARTNAME. By Ricardo Salveti.
    - Add 71-power-switch-proliant.rules for supporting the power switches of
      ProLiant Server Cartridges. By Dann Frazier.
    - Add 78-graphics-card.rules: Mark KMS capable graphics devices as
      PRIMARY_DEVICE_FOR_DISPLAY so that we can wait for those in plymouth.
      By Scott James Remnant.
    - Don't install the Debian *.agent scripts. Instead, have Ubuntu's
      80-networking.rules directly pull in ifup@.service, which is much easier
      and more efficient.
  * Make EPERM/EACCESS when applying OOM adjustment for forked processes
    non-fatal. This happens in user namespaces like unprivileged LXC
    containers.
  * Fix assertion failure due to /dev/urandom being unmounted when shutting
    down unprivileged containers. Thanks Stéphane Graber.
  * Enable EFI support. This mostly auto-mounts /sys/firmware/efi/efivars, but
    also provides a generator for auto-detecting the root and the /boot/efi
    partition if they aren't in /etc/fstab. (Closes: #773533)

 -- Martin Pitt <mpitt@debian.org>  Thu, 22 Jan 2015 16:13:46 +0100

systemd (218-4) experimental; urgency=medium

  [ Michael Biebl ]
  * sysv-generator: handle Provides: for non-virtual facility names.
    (Closes: #774335)
  * Fix systemd-remount-fs.service to not fail on remounting /usr if /usr
    isn't mounted yet. This happens with initramfs-tools < 0.118 which we
    might not get into Jessie any more. (Closes: #742048)

  [ Martin Pitt ]
  * fstab-generator: Handle mountall's non-standard "nobootwait" and
    "optional" options. ("bootwait" is already the systemd default behaviour,
    and "showthrough" is irrelevant here, so both can be ignored).
  * Add autopkgtest for one-time boot with upstart when systemd-sysv is
    installed. This test only works under Ubuntu which has a split out
    upstart-bin package, and will be skipped under Debian.
  * debian/ifup@.service: Check if ifup succeeds by calling ifquery, to
    work around ifup not failing on invalid interfaces (see #773539)
  * debian/ifup@.service: Set proper service type (oneshot).
  * sysv-generator: Handle .sh suffixes when translating Provides:.
    (Closes: #775889)
  * sysv-generator: Make real units overwrite symlinks generated by Provides:
    from other units. Fixes failures due to presence of backup or old init.d
    scripts. (Closes: #775404)
  * Fix journal forwarding to syslog in containers without CAP_SYS_ADMIN.
    (Closes: #775067)
  * Re-enable AppArmor support, now that libapparmor1 moved to /lib. Add
    versioned dependency as long as this is still only in experimental.
    (Closes: #775331)
  * Add some missing dpkg and ucf temp files to the "hidden file" filter, to
    e. g. avoid creating units for them through the sysv-generator.
    (Closes: #775903)
  * Silence useless warning about /etc/localtime not being a symlink. This is
    deliberate in Debian with /usr (possibly) being on a separate partition.
    (LP: #1409594)

  [ Christian Kastner ]
  * Use common-session-noninteractive in systemd-user's PAM config, instead of
    common-session. The latter can include PAM modules like libpam-mount which
    expect to be called just once and/or interactively, which already happens
    for login, ssh, or the display-manager. Add pam_systemd.so explicitly, as
    it's not included in -noninteractive, but is always required (and
    idempotent). There is no net change on systemd which don't use manually
    installed PAM modules. (Closes: #739676)

  [ Michael Biebl ]
  * Make sure we run debian-fixup.service after /var has been mounted if /var
    is on a separate partition. Otherwise we might end up creating the
    /var/lock and /var/run symlink in the underlying root filesystem.
    (Closes: #768644)

 -- Martin Pitt <mpitt@debian.org>  Wed, 21 Jan 2015 15:57:50 +0100

systemd (218-3) experimental; urgency=medium

  * build-logind autopkgtest: Re-enforce that sd_login_monitor_new() succeeds,
    and restrict this test to isolation-container. (Reproduces LP #1400203)
  * Bring back patch to make sd_login_monitor_new() work under other init
    systems where /sys/fs/cgroup/systemd/machine does not exist.
    (LP: #1400203)
  * build-login autopkgtest: Build against libsystemd, not libsystemd-login
    any more.
  * Add debian/extra/systemd-vconsole-setup.service dependency shim for
    the console-setup init script, to avoid breaking dependencies of
    third-party packages. Install it for Ubuntu only for now, as in Debian
    plymouth's unit got adjusted. (LP: #1392970, Debian #755194)
  * Mark systemd{,-sysv} as M-A: foreign (thanks lintian).
  * Quiesce maintainer-script-calls-systemctl lintian warning.
  * Quiesce possibly-insecure-handling-of-tmp-files lintian warning, it's
    wrong there (we are handling tmpfiles.d/ files which are not in a temp
    dir).
  * Use dh_installinit's --noscript instead of --no-start for the upstart
    jobs without sysvinit scripts (thanks lintian).
  * Put systemd.pc into arch specific pkgconfig dir, as it contains the arch
    specific libdir value.
  * Don't enable audit by default. It causes flooding of dmesg and syslog,
    suppressing actually important messages. (Closes: #773528)
  * Cherrypick various bug fixes in loopback device setup and netlink socket
    communication. Fixes massive CPU usage due to tight retry loops in user
    LXC containers.

 -- Martin Pitt <mpitt@debian.org>  Mon, 29 Dec 2014 14:55:35 +0100

systemd (218-2) experimental; urgency=medium

  * boot-and-services AppArmor autopkgtest: Stop checking the dmesg log; it is
    racy as sometimes message bursts are suppressed.
  * Fix crash in timedatectl with Etc/UTC.
  * Prefer-etc-X11-default-display-manager-if-present.patch: Drop wrong
    copy&paste'd comment, fix log strings. Thanks Adam D. Barratt.
  * boot-and-services: Robustify Nspawn tests, and show systemd-nspawn output
    on failure.
  * Disable tests which fail on buildds, presumably due to too old kernels,
    misconfigured /etc/hosts, and similar problems. Make failures of the test
    suite fatal now.

 -- Martin Pitt <mpitt@debian.org>  Tue, 16 Dec 2014 08:24:38 +0100

systemd (218-1) experimental; urgency=medium

  * New upstream release. Drop all cherry-picked patches and port the Debian
    specific ones.
    - Create /etc/machine-id on boot if missing. (LP: #1387090)
  * Add new libmount-dev build dependency.
  * Configure with --enable-split-usr.
  * Merge some permanent Ubuntu changes, using dpkg-vendor:
    - Don't symlink udev doc directories.
    - Add epoch to gudev packages; Ubuntu packaged the standalone gudev before
      it got merged into udev.
    - Add Apport hooks for udev and systemd.
  * udev-fallback-graphics upstart job: Guard the modprobe with || true to
    avoid a failure when vesafb is compiled in. (LP: #1367241)

 -- Martin Pitt <mpitt@debian.org>  Sun, 14 Dec 2014 13:58:39 +0100

systemd (217-4) experimental; urgency=medium

  [ Martin Pitt ]
  * Reinstate a debian/extra/rules/50-firmware.rules which immediately tells
    the kernel that userspace firmware loading failed. Otherwise it tries for a
    minute to call the userspace helper (if CONFIG_FW_LOADER_USER_HELPER is
    enabled) in vain, which causes long delays with devices which have a range
    of possible firmware versions. (LP: #1398458)
  * debian/systemd.postinst: Don't always restart journald, as this currently
    can't be done without losing the current journal and breaking attached
    processes. So only restart it from upgrades < 215-3 (where the socket
    location got moved) as an one-time upgrade path from wheezy.
    (Closes: #771122)
  * Revert "Modify insserv generator to mask sysvinit-only display managers".
    This is still under dispute, a bit risky, and might get a different
    implementation. Also, nodm really needs to be fixed properly, working
    around it is both too risky and also too hard to get right.

  [ Didier Roche ]
  * Add display managers autopkgtests.
  * Reset display-manager symlink to match /e/X/d-d-m even if
    display-manager.service was removed. Adapt the autopkgtests for it.
    (LP: #1400680)

 -- Martin Pitt <mpitt@debian.org>  Thu, 11 Dec 2014 18:06:54 +0200

systemd (217-3) experimental; urgency=medium

  [ Martin Pitt ]
  * systemd.bug-script: Really capture stderr of systemd-delta.
    (Closes: #771498)
  * boot-and-services autopkgtest: Give test apparmor job some time to
    actually finish.

  [ Didier Roche ]
  * updated debian/patches/insserv.conf-generator.patch:
    - if /etc/X11/default-display-manager doesn't match a systemd unit
      (or doesn't exist), be less agressive about what to mask: we let
      all sysvinit-only display-manager units enabled to fallback to previous
      behavior and let them starting. (Closes: #771739)

 -- Martin Pitt <mpitt@debian.org>  Tue, 02 Dec 2014 16:53:36 +0100

systemd (217-2) experimental; urgency=medium

  * Re-enable journal forwarding to syslog, until Debian's sysloggers
    can/do all read from the journal directly.
  * Fix hostnamectl exit code on success.
  * Fix "diff failed with error code 1" spew with systemd-delta.
    (Closes: #771397)
  * Re-enable systemd-resolved. This wasn't meant to break the entire
    networkd, just disable the new NSS module. Remove that one manually
    instead. (Closes: #771423, LP: #1397361)
  * Import v217-stable patches (up to commit bfb4c47 from 2014-11-07).
  * Disable AppArmor again. This first requires moving libapparmor to /lib
    (see #771667). (Closes: #771652)
  * systemd.bug-script: Capture stderr of systemd-{delta,analyze}.
    (Closes: #771498)

 -- Martin Pitt <mpitt@debian.org>  Mon, 01 Dec 2014 15:09:09 +0100

systemd (217-1) experimental; urgency=medium

  [ Martin Pitt ]
  * New upstream release. Drop all cherry-picked patches and port the Debian
    specific ones.
  * Disable systemd-resolved for now. It still needs to mature, and
    integration into Debian should be discussed first.
  * Bump util-linux dependency to >= 2.25 as per NEWS.
  * Drop installation of 50-firmware.rules, not shipped upstream any more.
    Firmware loading is now exclusively done by the kernel.
  * Drop installation of readahead related services and code, readahead got
    dropped in this version.
  * Ship new networkctl CLI tool.
  * debian/libsystemd0.symbols: Add new symbols from this release.
  * debian/rules: Call dpkg-gensymbols with -c4 to immediately spot
    changed/missing symbols during build.
  * boot-and-services autopkgtest: Test AppArmor confined units (LP #1396270)
  * Create new "systemd-journal-remote" system group, for
    systemd-tmpfiles-setup.service.

  [ Marc Deslauriers ]
  * Build-depend on libapparmor-dev to enable AppArmor support. (LP: #1396270)

  [ Didier Roche ]
  * Handle display-manager transitions: (Closes: #748668)
    - Add a generator to ensure /etc/X11/default-display-manager is controlling
      which display-manager is started.
    - Modify insserv generator to mask of sysvinit-only dms with insserv
      $x-display-manager tag if they don't match
      /etc/X11/default-display-manager. This avoids starting multiple dms at
      boot.
  * Cherry-pick Shared-add-readlink_value.patch as using that function in the
    generator.

 -- Martin Pitt <mpitt@debian.org>  Fri, 28 Nov 2014 10:53:58 +0100

systemd (215-18) unstable; urgency=medium

  [ Michael Biebl ]
  * manager: Pass correct errno to strerror(), have_ask_password contains
    negative error values which have to be negated when being passed to
    strerror().

  [ Martin Pitt ]
  * Revert upstream commit 743970d which immediately SIGKILLs units during
    shutdown. This leads to problems like bash not being able to write its
    history, mosh not saving its state, and similar failed cleanup actions.
    (Closes: #784720, LP: #1448259)
  * write_net_rules: Escape '{' and '}' characters as well, to make this work
    with busybox grep. Thanks Faidon Liambotis! (Closes: #765577)

 -- Martin Pitt <mpitt@debian.org>  Thu, 21 May 2015 15:49:30 +0200

systemd (215-17) unstable; urgency=high

  * cryptsetup: Implement offset and skip options. (Closes: #751707,
    LP: #953875)

 -- Martin Pitt <mpitt@debian.org>  Thu, 16 Apr 2015 10:26:46 -0500

systemd (215-16) unstable; urgency=medium

  [ Christian Seiler ]
  * Don't run hwclock-save.service in containers. (Closes: #782377)

  [ Michael Biebl ]
  * Do not print anything while passwords are being queried. This should make
    password prompts without plymouth more usable. (Closes: #765013)
  * Skip filesystem check if already done by the initramfs. (Closes: #782522)

 -- Michael Biebl <biebl@debian.org>  Mon, 13 Apr 2015 19:42:32 +0200

systemd (215-15) unstable; urgency=medium

  [ Adam Conrad ]
  * debian/systemd.{triggers,postinst}: Trigger a systemctl daemon-reload
    when init scripts are installed or removed (Closes: #766429)

  [ Martin Pitt ]
  * Fix getty restart loop when PTS device is gone. (Closes: #780711)
  * Run timesyncd in virtual machines. (Closes: #762343)
  * Make logind work in environments without CAP_SYS_ADMIN (mostly
    containers). Thanks Christian Seiler for the backporting!
    (Closes: #778608)
  * Check for correct signatures when setting properties. Fixes systemd
    getting stuck on trying to set invalid property types. (Closes: #781602)

 -- Martin Pitt <mpitt@debian.org>  Thu, 09 Apr 2015 10:12:37 +0200

systemd (215-14) unstable; urgency=medium

  [ Michael Biebl ]
  * Map $x-display-manager LSB facility to display-manager.service instead of
    making it a target. Using a target had the downside that multiple display
    managers could hook into it at the same time which could lead to several
    failed start attempts for the non-default display manager.
  * Update insserv-generator and map $x-display-manager to
    display-manager.service, following the recent change in sysv-generator.
    This avoids creating references to a no longer existing
    x-display-manager.target unit.
  * Cherry-pick upstream fix to increase the SendBuffer of /dev/log to 8M.

  [ Martin Pitt ]
  * scope: Make attachment of initial PIDs more robust. Fixes crash with
    processes that get started by an init.d script with a different (aliased)
    name when the cgroup becomes empty. (Closes: #781210)
  * boot-and-services, display-managers autopkgtests: Add missing python3 test
    dependency.
  * Don't attempt to mount the same swap partition twice through different
    device node aliases. (Closes: #772182, LP: #1399595)

  [ Christian Seiler ]
  * Make the journald to syslog forwarding more robust by increasing the
    maximum datagram queue length from 10 to 512. (Closes: #762700)

  [ Marco d'Itri ]
  * Avoid writing duplicate entries in 70-persistent-net.rules by double
    checking if the new udev rule has already been written for the given
    interface. This happens if multiple add events are generated before the
    write_net_rules script returns and udevd renames the interface.
    (Closes: #765577)

 -- Michael Biebl <biebl@debian.org>  Mon, 30 Mar 2015 13:26:52 +0200

systemd (215-13) unstable; urgency=medium

  [ Martin Pitt ]
  * Add hwclock-save.service to sync the system clock to the hardware clock on
    shutdown, to provide monotonic time for reboots. (Note: this is a hack for
    jessie; the next Debian release will enable timesyncd by default).
    (Closes: #755722)
  * Check for correct architecture identifiers for SuperH. (Closes: #779710)
  * networkd: Fix stopping v4 dhcpclient when the carrier is lost. Thanks
    Christos Trochalakis! (Closes: #779571)
  * Fix segfault with units that depend on themselves. (Closes: #780675)
  * tmpfiles-setup-dev: Call tmpfiles with --boot to allow unsafe device
    creation. Fixes creation of static device nodes with kmod 20.
    (Closes: #780263)

  [ Christian Seiler ]
  * core: Don't migrate PIDs for units that may contain subcgroups.
    This stops messing up lxc/libvirt/other custom cgroup layouts after
    daemon-reload. (Closes: #777164)
  * sysv-generator: add support for /etc/insserv/overrides. (Closes: #759001)

  [ Michael Biebl ]
  * debian/udev.init: Recognize '!' flag with static device lists, to work
    with kmod 20. (Closes: #780263)

  [ Didier Roche ]
  * Ensure PrivateTmp doesn't require tmpfs through tmp.mount, but rather adds
    an After relationship. (Closes: #779902)

 -- Martin Pitt <mpitt@debian.org>  Thu, 26 Mar 2015 14:23:35 +0100

systemd (215-12) unstable; urgency=medium

  [ Martin Pitt ]
  * debian/udev.README.Debian: Trim the parts which are obsolete, wrong, or
    described in manpages. Only keep the Debian specific bits.
    (Part of #776546)
  * Actually install udev's README.Debian when building for Debian.
    (Closes: #776546)
  * Only start logind if dbus is installed. This fixes the noisy startup
    failure in environments without dbus such as LXC containers or servers.
    (part of #772700)
  * Add getty-static.service unit which starts getty@.service on tty 2 to 6 if
    dbus is not installed, and hence logind cannot auto-start them on demand.
    (Closes: #772700)
  * Add unit-config autopkgtest to check systemd unit/sysv init enabling and
    disabling via systemctl. This avoids bugs like #777613 (did not affect
    unstable).
  * cgroup: Don't trim cgroup trees created by someone else, just the ones
    that systemd itself created. This avoids cleaning up empty cgroups from
    e.g. LXC. (Closes: #777601)
  * boot-and-services autopkgtest: Add CgroupsTest to check cgroup
    creation/cleanup behaviour. This reproduces #777601 and verifies the fix
    for it.
  * rules: Fix by-path of mmc RPMB partitions and don't blkid them. Avoids
    kernel buffer I/O errors and timeouts. (LP: #1333140)
  * Document systemctl --failed option. (Closes: #767267)

  [ Michael Biebl ]
  * core: Don't fail to run services in --user instances if $HOME is missing.
    (Closes: #759320)

  [ Didier Roche ]
  * default-display-manager-generator: Avoid unnecessary /dev/null symlink and
    warning if there is no display-manager.service unit.

 -- Martin Pitt <mpitt@debian.org>  Fri, 13 Feb 2015 12:08:31 +0100

systemd (215-11) unstable; urgency=medium

  [ Martin Pitt ]
  * escape-beef-up-new-systemd-escape-tool.patch: Avoid creating a dangling
    symlink, to work around regression in recent patch (see #776257).
  * Order ifup@.service and networking.service after network-pre.target.
    (Closes: #766938)
  * Tone down "Network interface NamePolicy= disabled on kernel commandline,
    ignoring" info message to debug, as we expect this while we disable
    net.ifnames by default. (Closes: #762101, LP: #1411992)
  * logind: handle closing sessions over daemon restarts. (Closes: #759515,
    LP: #1415104)
  * logind: Fix sd_eviocrevoke ioctl call, to make forced input device release
    after log out actually work.
  * debian/patches/series: Move upstreamed patches into the appropriate
    section.

  [ Michael Biebl ]
  * Make sure we run debian-fixup.service after /var has been mounted if /var
    is on a separate partition. Otherwise we might end up creating the
    /var/lock and /var/run symlink in the underlying root filesystem.
    (Closes: #768644)

 -- Martin Pitt <mpitt@debian.org>  Thu, 29 Jan 2015 09:01:54 +0100

systemd (215-10) unstable; urgency=medium

  [ Martin Pitt ]
  * sysv-generator: Handle .sh suffixes when translating Provides:.
    (Closes: #775889)
  * sysv-generator: Make real units overwrite symlinks generated by Provides:
    from other units. Fixes failures due to presence of backup or old init.d
    scripts. (Closes: #775404)
  * Fix journal forwarding to syslog in containers without CAP_SYS_ADMIN.
    (Closes: #775067)

  [ Christian Kastner ]
  * Use common-session-noninteractive in systemd-user's PAM config, instead of
    common-session. The latter can include PAM modules like libpam-mount which
    expect to be called just once and/or interactively, which already happens
    for login, ssh, or the display-manager. Add pam_systemd.so explicitly, as
    it's not included in -noninteractive, but is always required (and
    idempotent). There is no net change on systemd which don't use manually
    installed PAM modules. (Closes: #739676)

 -- Martin Pitt <mpitt@debian.org>  Wed, 21 Jan 2015 13:18:05 +0100

systemd (215-9) unstable; urgency=medium

  [ Didier Roche ]
  * Add display managers autopkgtests.
  * Reset display-manager symlink to match /e/X/d-d-m even if
    display-manager.service was removed. Adapt the autopkgtests for it.

  [ Martin Pitt ]
  * Prefer-etc-X11-default-display-manager-if-present.patch: Drop wrong
    copy&paste'd comment, fix log strings. Thanks Adam D. Barratt.
  * Log all members of cyclic dependencies (loops) even with quiet on the
    kernel cmdline. (Closes: #770504)
  * Don't auto-clean PrivateTmp dir in /var/tmp; in Debian we don't want to
    clean /var/tmp/ automatically. (Closes: #773313)

  [ Michael Biebl ]
  * sysv-generator: handle Provides: for non-virtual facility names.
    (Closes: #774335)
  * Fix systemd-remount-fs.service to not fail on remounting /usr if /usr
    isn't mounted yet. This happens with initramfs-tools < 0.118 which we
    might not get into Jessie any more. (Closes: #742048)

 -- Martin Pitt <mpitt@debian.org>  Tue, 13 Jan 2015 11:24:43 +0100

systemd (215-8) unstable; urgency=medium

  [ Didier Roche ]
  * Cherry-pick shared-add-readlink_value.patch, we will use that function in
    the generator.
  * Cherry-pick util-allow-strappenda-to-take-any-number-of-args.patch, we
    will use that function in the generator.
  * Handle multiple display managers which don't ship a systemd unit or the
    corresponding postinst logic for updating display-manager.service: Add a
    generator to ensure /etc/X11/default-display-manager is controlling which
    display-manager is started. (Closes: #771287)

  [ Sjoerd Simons ]
  * d/p/core-Fix-bind-error-message.patch:
    + Added. Fix error message on bind failure to print the full path
  * d/p/core-Make-binding-notify-private-dbus-socket-more-ro.patch:
    + Added. Be more robust when binding private unix sockets (Based on current
    upstream logic) (Closes: #761306)

  [ Martin Pitt ]
  * Clean up ...journal~ files from unclean shutdowns. (Closes: #771707)
  * debian/systemd.postinst: Don't always restart journald, as this currently
    can't be done without losing the current journal and breaking attached
    processes. So only restart it from upgrades < 215-3 (where the socket
    location got moved) as an one-time upgrade path from wheezy.
    (Closes: #771122)
  * journalctl: Fix help text for --until. (Closes: #766598)
  * Bump systemd's udev dependency to >= 208-8, so that on partial upgrades we
    make sure that the udev package has appropriate Breaks:. In particular,
    this avoids installing current udev with kmod << 14. (Closes: #771726)

  [ Michael Biebl ]
  * systemd.postinst: Move unit enablement after restarting systemd, so that
    we don't fail to enable units with keywords that wheezy's systemd does not
    understand yet. Fixes enabling getty units on wheezy upgrades with
    systemd. (Closes: #771204)

 -- Martin Pitt <mpitt@debian.org>  Fri, 05 Dec 2014 10:01:24 +0100

systemd (215-7) unstable; urgency=medium

  [ Martin Pitt ]
  * Add myself to Uploaders.
  * Add boot-and-services autopkgtest: Check booting with systemd-sysv and
    that the most crucial services behave as expected.
  * logind autopkgtest: Fix stderr output in waiting loop for scsi_debug.
  * Add nspawn test to boot-and-services autopkgtest.
  * Make systemd-nspawn@.service work out of the box: (Closes: #770275)
    - Pre-create /var/lib/container with a secure mode (0700) via tmpfiles.d.
    - Add new try-{guest,host} modes for --link-journal to silently skip
      setting up the guest journal if the host has no persistent journal.
    - Extend boot-and-services autopkgtest to cover systemd-nspawn@.service.
  * Cherry-pick upstream patch to fix SELinux unit access check (regression
    in 215).
  * sysv-generator: Avoid wrong dependencies for failing units. Thanks to
    Michael Biebl for the patch! (Closes: #771118)
  * Cherry-pick patches to recognize and respect the "discard" mount option
    for swap devices. Thanks to Aurelien Jarno for finding and testing!
    (Closes: #769734)

  [ Jon Severinsson]
  * Add /run/shm -> /dev/shm symlink in debian/tmpfiles.d/debian.conf. This
    avoids breakage in Jessie for packages which still refer to /run/shm, and
    while https://wiki.debian.org/ReleaseGoals/RunDirectory is still official.
    (LP: #1320534, Closes: #674755).

 -- Martin Pitt <mpitt@debian.org>  Fri, 28 Nov 2014 06:43:15 +0100

systemd (215-6) unstable; urgency=medium

  [ Martin Pitt ]
  * Cherry-pick upstream patch to fix udev crash in link_config_get().
  * Cherry-pick upstream patch to fix tests in limited schroot environments.
  * Add d/p/Add-env-variable-for-machine-ID-path.patch: Allow specifying an
    alternate /etc/machine-id location. This is necessary for running tests
    as long as it isn't in our base images (see Debian #745876)
  * Run tests during package build. For the first round don't make them fatal
    for now (that will happen once we see results from all the architectures).
  * Drop our Check-for-kmod-binary.patch as the upstream patch
    units-conditionalize-static-device-node-logic-on-CAP.patch supersedes it.
  * Drop Use-comment-systemd.-syntax-in-systemd.mount-man-pag.patch, as
    our util-linux is now recent enough. Bump dependency to >= 2.21.
  * Adjust timedated and hostnamed autopkgtests to current upstream version.
  * Replace our Debian hwdb.bin location patch with what got committed
    upstream. Run hwdb update with the new --usr option to keep current
    behaviour.
  * debian/README.Debian: Document how to debug boot or shutdown problems with
    the debug shell. (Closes: #766039)
  * Skip-99-systemd.rules-when-not-running-systemd-as-in.patch: Call path_id
    under all init systems, to get consistent ID_PATH attributes. This is
    required so that tools like systemd-rfkill can be used with SysVinit or
    upstart scripts, too. (LP: #1387282)
  * Switch libpam-systemd dependencies to prefer systemd-shim over
    systemd-sysv, to implement the CTTE decision #746578. This is a no-op on
    systems which already have systemd-sysv installed, but will prevent
    installing that on upgrades. (Closes: #769747)
  * Remove Tollef from Uploaders: as per his request. Thanks Tollef for all
    you work!
  * net.agent: Properly close stdout/err FDs, to avoid long hangs during udev
    settle. Thanks to Ben Hutchings! (Closes: #754987)
  * Bump Standards-Version to 3.9.6 (no changes necessary).

  [ Didier Roche ]
  * debian/ifup@.service: add a ConditionPath on /run/network, to avoid
    failing the unit if /etc/init.d/networking is disabled. (Closes: #769528)

 -- Martin Pitt <mpitt@debian.org>  Tue, 18 Nov 2014 12:37:22 +0100

systemd (215-5) unstable; urgency=medium

  [ Martin Pitt ]
  * Unblacklist hyperv_fb again, it is needed for graphical support on Hyper-V
    platforms. Thanks Andy Whitcroft! (LP: #1359933)
  * Bump systemd-shim Depends/Breaks to 8-2 to ensure a lockstep upgrade.
    (Closes: #761947)

  [ Sjoerd Simons ]
  * d/p/sd-bus-Accept-no-sender-as-the-destination-field.patch
    + Fix compatibility between systemctl v215 and v208. Resolves issue when
      reloads of services is requested before systemd is re-execed
      (Closes: #762146)

  [ Michael Biebl ]
  * Don't overmount existing /run/user/<UID> directories with a per-user tmpfs
    on upgrades. (Closes: #762041)
  * Re-enable mount propagation for udevd. This avoids that broken software
    like laptop-mode-tools, which runs mount from within udev rules, causes
    the root file system to end up read-only. (Closes: #762018)

 -- Michael Biebl <biebl@debian.org>  Sat, 27 Sep 2014 17:49:47 +0200

systemd (215-4) unstable; urgency=medium

  * Upload to unstable.

 -- Michael Biebl <biebl@debian.org>  Mon, 15 Sep 2014 17:38:30 +0200

systemd (215-3) experimental; urgency=medium

  [ Ben Howard ]
  * 75-persistent-net-generator.rules: Fix matches of HyperV. (LP: #1361272)

  [ Martin Pitt ]
  * 75-persistent-net-generator.rules: Add new MS Azure MAC prefix 00:25:ae.
    (LP: #1367883)

  [ Michael Biebl ]
  * Update upstream v215-stable patch series.
  * The /dev/log socket and /dev/initctl FIFO have been moved to /run and
    replaced by symlinks. Create the symlinks manually on upgrades as well.
    (Closes: #761340)
  * Fix incorrect paths in man pages. (LP: #1357782, Closes: #717491)
  * Make systemd recommend dbus so it is installed on upgrades. The dbus
    system bus is required to run systemd-logind and the autovt feature relies
    on logind. (Closes: #758111)
  * Bump dependency on systemd-shim to (>= 7-2) to ensure we have a version
    which supports systemd >= 209.
  * Rework bug-script to be more upfront about what kind of data is gathered
    and ask the user for permission before attaching the information to the
    bug report. (Closes: #756248)

  [ Sjoerd Simons ]
  * d/p/buildsys-Don-t-default-to-gold-as-the-linker.patch
    + Don't explicitly pick gold as the default linker. Fixes FTBFS on sparc
      (Closes: #760879)

 -- Sjoerd Simons <sjoerd@debian.org>  Sun, 14 Sep 2014 20:14:49 +0200

systemd (215-2) experimental; urgency=medium

  * debian/patches/always-check-for-__BYTE_ORDER-__BIG_ENDIAN-when-chec.patch
    + Added. Fix checking of system endianness. Fixes FTBFS on powerpc
  * debian/patches/timesyncd-when-we-don-t-know-anything-about-the-netw.patch:
    + Let timesyncd go online even if networkd isn't running (from upstream
      git) (Closes: #760087)
  * debian/rules: add systemd-update-utmp-runlevel.service to
    {poweroff, rescue, multi-user, graphical, reboot}.target.wants to trigger
    the runlevel target to be loaded

 -- Sjoerd Simons <sjoerd@debian.org>  Sun, 07 Sep 2014 23:46:02 +0200

systemd (215-1) experimental; urgency=medium

  * New upstream release.
  * Import upstream v215-stable patch series.
  * Rebase remaining Debian patches on top of v215-stable.
  * Drop our Debian-specific run-user.mount unit as upstream now creates a
    per-user tmpfs via logind.
  * Don't rely on new mount from experimental for now and re-add the patch
    which updates the documentation accordingly.
  * Cherry-pick upstream fix to use correct versions for the new symbols that
    were introduced in libudev.
  * Update symbols files
    - Add two new symbols for libudev1.
    - Remove private symbol from libgudev-1.0-0. This symbol was never part of
      the public API and not used anywhere so we don't need a soname bump.
  * Cherry-pick upstream commit to not install busname units if kdbus support
    is disabled.
  * Make /run/lock tmpfs an API fs so it is available during early boot.
    (Closes: #751392)
  * Install new systemd-path and systemd-escape binaries.
  * Cherry-pick upstream commit which fixes the references to the systemctl
    man page. (Closes: #760613)
  * Use the new systemd-escape utility to properly escape the network
    interface name when starting an ifup@.service instance for hotplugged
    network interfaces. Make sure a recent enough systemd version is installed
    by bumping the versioned Breaks accordingly. (Closes: #747044)
  * Order ifup@.service after networking.service so we don't need to setup the
    runtime directory ourselves and we have a defined point during boot when
    hotplugged network interfaces are started.
  * Disable factory-reset feature and remove files associated with it. This
    feature needs more integration work first before it can be enabled in
    Debian.
  * Cherry-pick upstream commit to fix ProtectSystem=full and make the
    ProtectSystem= option consider /bin, /sbin, /lib and /lib64 (if it exists)
    on Debian systems. (Closes: #759689)
  * Use adduser in quiet mode when creating the system users/groups to avoid
    warning messages about the missing home directories. Those are created
    dynamically during runtime. (Closes: #759175)
  * Set the gecos field when creating the system users.
  * Add systemd-bus-proxy system user so systemd-bus-proxyd can properly drop
    its privileges.
  * Re-exec systemd and restart services at the end of postinst.
  * Cherry-pick upstream commit for sd-journal to properly convert
    object->size on big endian which fixes a crash in journalctl --list-boots.
    (Closes: #758392)

 -- Michael Biebl <biebl@debian.org>  Sun, 07 Sep 2014 09:58:48 +0200

systemd (214-1) experimental; urgency=medium

  * New upstream release v214.
    (Closes: #750793, #749268, #747939)

  [ Jon Severinsson ]
  * Import upstream v214-stable patch series.
    - Rebase remaining Debian patches on top of v214-stable.
    - Drop modifications to the now-removed built-in sysvinit support.
  * Install the new combined libsystemd0 library, this library combines all
    functionality of the various libsystemd-* libraries.
    - Deprecate the old libsystemd-* libraries as they've been bundled into
      libsystemd0. The old -dev files now just carry a transitional .pc file.
    - Add new symbols file for libsystemd0.
  * Update symbols file for libgudev-1.0-0.
  * Remove pre-generated rules and unit files in debian/rules clean target.
  * Add new systemd service users in systemd postinst (systemd-timesync,
    systemd-network, systemd-resolve)
  * Add new system group "input" used by udev rules in udev postinst.
  * Try-restart networkd, resolved, and timesyncd after an upgrade.
  * Do not force-enable default-on services on every upgrade.
  * Add support for rcS.d init scripts to the sysv-generator.
    - Do not order rcS.d services after local-fs.target if they do not
      explicitly depend on $local_fs.
    - Map rcS.d init script dependencies to their systemd equivalent.
    - Special-case some dependencies for sysv init scripts for better
      backwards compatibility. (Closes: #726027, #738965).
  * Add systemd depends on new mount. (Closes: #754411)
  * Update /run/initctl symlink target in debian/tmpfiles.d/debian.conf.
  * Remove stored backlog state, rfkill state, random-seed and clock
    information from /var/lib/systemd on systemd purge.

  [ Sjoerd Simons ]
  * debian/patches/shared-include-stdbool.h-in-mkdir.h.patch
    + Added. Include stdbool before using bool in function prototypes. Fixes
      build of the insserv generator
  * Add python-lxml to build-depends for python-systemd
  * Turn on parallel build support
  * Install the new busctl binary and translations
  * Explicitly disable microhttp so the package build doesn't fail if the
    required dependencies for it happen to be installed.
  * debian/control: Make udev break plymouth (<< 0.9.0-7) as older plymouths
    assume udev implementation details that have changed slightly since v213
  * debian/control: Remove b-d on librwap0-dev
  * debian/control: Bump libkmod-dev b-d to >= 15
  * debian/rules: Drop outdated --enable-tcpwrap
  * debian/rules: Explicitly turn off rfkill, networkd, timesyncd and resolved
    for the udeb build
  * debian/rules: Use the debian ntp pool as default ntp servers
  * debian/rules: explicitely configure the maximum system uid/gids instead of
    relying on autodetection

 -- Sjoerd Simons <sjoerd@debian.org>  Sun, 24 Aug 2014 14:54:27 +0200

systemd (208-8) unstable; urgency=medium

  [ Martin Pitt ]
  * Fix duplicate line in copyright. (Closes: #756899)
  * Drop --disable-xattr configure option for udeb, does not exist any more.
  * Add Turkish debconf translations. Thanks Mert Dirik! (Closes: #757498)
  * Backport fix for lazy session-activation on non-seat0 seats.
    (LP: #1355331)

  [ Michael Biebl ]
  * Use "kmod static-nodes --output=/proc/self/fd/1" in make_static_nodes() as
    we can't rely on /dev/stdout to exist at this point during boot.
    (Closes: #757830)
  * Fix udev SysV init script and d-i start script to not write to
    /sys/kernel/uevent_helper unconditionally to not fail on a kernel with
    CONFIG_UEVENT_HELPER unset. (Closes: #756312)
  * Add Breaks: kmod (<< 14) to udev to make sure we have a kmod version
    supporting the static-nodes command.
  * Add Breaks: systemd (<< 208) to udev to avoid partial upgrades. Newer udev
    versions rely on kmod-static-nodes.service being provided by systemd.
    (Closes: #757777)
  * Updated upstream v208-stable patch series to 53b1b6c.
  * Cherry-pick upstream fix to ignore temporary dpkg files. (Closes: #757302)
  * Make emergency.service conflict with rescue.service.
    Otherwise if rescue mode is selected during boot and the emergency mode
    is triggered (e.g. via a broken fstab entry), we have two sulogin
    processes fighting over the tty. (Closes: #757072)
  * Stop syslog.socket when entering emergency mode as otherwise every log
    message triggers the start of the syslog service and its dependencies
    which conflicts with emergency.target. (Closes: #755581)

 -- Michael Biebl <biebl@debian.org>  Thu, 21 Aug 2014 00:14:21 +0200

systemd (208-7) unstable; urgency=medium

  [ Michael Biebl ]
  * Mask remaining services provided by the initscripts package and document
    in more detail why certain services have been masked. (Closes: #659264)
  * Install zsh completions to the correct place. (Closes: #717540)

  [ Jon Severinsson ]
  * Cherry-pick upstream fix for journal file permissions. (Closes: #755062)
  * Map some rcS.d init script dependencies to their systemd equivalent.
  * Update Depends on initscripts to the version with a systemd-compatible
    mountnfs ifup hook. (Closes: #746358)
  * Add Breaks on lvm2 versions without native systemd support.
    (Closes: #678438, #692120)
  * Do not fail udev upgrades if the udev service is already runtime-masked
    when the preinst script is run. (Closes: #755746)
  * Add Pre-Depends on systemd to systemd-sysv, to avoid risking that the
    sysv-compatible symlinks become dangling on a partial install.
  * Ensure that systemctl is usable right after being unpacked, by adding the
    required Pre-Depends to systemd and libsystemd-daemon0. (Closes: #753589)
  * Add support for TuxOnIce hibernation. (Closes: #746463)

  [ Martin Pitt ]
  * Rename "api" autopkgtest to "build-login", and stop requiring that
    sd_login_monitor_new() succeeds. It doesn't in many environments like
    schroot or after upgrades from < 204, and the main point of the test is
    to check that libsystemd-login-dev has correct contents and dependencies.
    Drop "isolation-machine" requirement.
  * Use glibc's xattr support instead of requiring libattr. Fixes FTBFS with
    latest glibc and libattr. Cherrypicked from trunk. Drop libattr1-dev build
    dependency. (Closes: #756097)
  * Build python3-systemd for Python 3 bindings. Drop python-systemd; it does
    not have any reverse dependencies, and we want to encourage moving to
    Python 3. (LP: #1258089)
  * Add simple autopkgtest for python3-systemd.
  * Add dbus dependency to libpam-systemd. (Closes: #755968)
  * Fix /dev/cdrom symlink to appear for all types of drives, not just for
    pure CD-ROM ones. Also, fix the symlinks to stay after change events.
    (LP: #1323777)
  * 75-persistent-net-generator.rules: Adjust Ravello interfaces; they don't
    violate the assignment schema, they should just not be persistent.
    Thanks to Boris Figovsky. (Closes: #747475, LP: #1317776)
  * Reinstate patches to make logind D-BUS activatable.
  * Re-add systemd-shim alternative dependency to libpam-systemd. Version it
    to ensure cgmanager support. (Closes: #754984, LP: #1343802)
  * Convert udev-finish.upstart from a task to a job, to avoid hangs with
    startpar. (Closes: #756631)
  * Add debian/extra/60-keyboard.hwdb: Latest keymaps from upstream git.
    This makes it trivial to backport keymap fixes to stable releases.
    (Closes: #657809; LP: #1322770, #1339998)
  * udev.init: Create static device nodes, as this moved out of udevd.
    Thanks to Michael Biebl for the script! (Closes: #749021)

 -- Martin Pitt <mpitt@debian.org>  Wed, 06 Aug 2014 13:33:22 +0200

systemd (208-6) unstable; urgency=medium

  [ Jon Severinsson ]
  * Add v208-stable patch series.
    - Update Debian patches to apply on top of v208-stable.
    - Move new manpages to libsystemd-*-dev as appropriate.

  [ Michael Biebl ]
  * Upload to unstable.

 -- Michael Biebl <biebl@debian.org>  Wed, 16 Jul 2014 00:44:15 +0200

systemd (208-5) experimental; urgency=medium

  * Merge changes from unstable branch.

 -- Michael Biebl <biebl@debian.org>  Sat, 28 Jun 2014 13:41:32 +0200

systemd (208-4) experimental; urgency=medium

  * Merge changes from unstable branch.
  * Drop alternative dependency on systemd-shim in libpam-systemd. The
    systemd-shim package no longer provides an environment to run
    systemd-logind standalone. See #752939 for further details.

 -- Michael Biebl <biebl@debian.org>  Sat, 28 Jun 2014 01:22:11 +0200

systemd (208-3) experimental; urgency=medium

  * Merge changes from unstable branch.

 -- Michael Biebl <biebl@debian.org>  Wed, 25 Jun 2014 11:29:07 +0200

systemd (208-2) experimental; urgency=medium

  [ Sjoerd Simons ]
  * Don't stop a running user manager from garbage collecting the users. Fixes
    long shutdown times when using a systemd user session

  [ Michael Stapelberg ]
  * Fix bug-script: “systemctl dump” is now “systemd-analyze dump”
    (Closes: #748311)

  [ Michael Biebl ]
  * Merge changes from unstable branch.
  * Cherry-pick upstream fixes to make sd_session_get_vt() actually work.

 -- Michael Biebl <biebl@debian.org>  Tue, 24 Jun 2014 17:45:26 +0200

systemd (208-1) experimental; urgency=medium

  [ Michael Biebl ]
  * New upstream release. (Closes: #729566)
  * Update patches.
  * Update symbols files for libsystemd-journal and libsystemd-login.
  * Install new files and remove the ones we don't use.
  * Install zsh completion files. (Closes: #717540)
  * Create a compat symlink /etc/sysctl.d/99-sysctl.conf as systemd-sysctl no
    longer reads /etc/sysctl.conf.
  * Bump Build-Depends on kmod to (>= 14).
  * Bump Build-Depends on libcryptsetup-dev to (>= 2:1.6.0) for tcrypt
    support.
  * Make kmod-static-nodes.service check for the kmod binary since we don't
    want a hard dependency on kmod e.g. for container installations.
  * Disable various features which aren't required for the udeb build.
  * Move new sd_pid_get_slice and sd_session_get_vt man pages into
    libsystemd-login-dev.
  * Make no-patch-numbers the default for gbp-pq.
  * Adjust systemd-user pam config file for Debian.
    This pam config file is used by libpam-systemd/systemd-logind when
    launching systemd user instances.
  * Drop patches to make logind D-Bus activatable. The cgroup handling has
    been reworked in v205 and logind no longer creates cgroup hierarchies on
    its own. That means that the standalone logind is no longer functional
    without support from systemd (or an equivalent cgroup manager).

  [ Martin Pitt ]
  * Explain patch management in debian/README.source.

 -- Michael Biebl <biebl@debian.org>  Mon, 28 Apr 2014 00:22:57 +0200

systemd (204-14) unstable; urgency=medium

  * Fix SIGABRT in insserv generator caused by incorrect usage of strcat().
    (Closes: #752992)
  * Mark -dev packages as Multi-Arch: same. (Closes: #720017)

 -- Michael Biebl <biebl@debian.org>  Sat, 28 Jun 2014 13:22:43 +0200

systemd (204-13) unstable; urgency=medium

  * Switch back to load the sg module via the kmod builtin. The problem was
    not that the kmod builtin is faster then modprobe but rather the incorrect
    usage of the "=" assignment operator. We need to use "+=" here, so the sg
    module is loaded in addition to other scsi modules, which are loaded via
    the modalias rule. Thanks to Tommaso Colombo for the analysis.
  * Cherry-pick upstream fix which prevents systemd from entering an infinite
    loop when trying to break an ordering cycle. (Closes: #752259)
  * Update insserv generator to not create any drop-in files for services
    where the corresponding SysV init script does not exist.
  * Drop the check for /sys/kernel/uevent_helper from postinst and the SysV
    init script and do not unconditionally overwrite it in the initramfs hook.
    Since a long time now udev has been using the netlink interface to
    communicate with the kernel and with Linux 3.16 it is possible to disable
    CONFIG_UEVENT_HELPER completely. (Closes: #752742)

 -- Michael Biebl <biebl@debian.org>  Sat, 28 Jun 2014 00:01:16 +0200

systemd (204-12) unstable; urgency=medium

  [ Martin Pitt ]
  * Change the sg loading rule (for Debian #657948) back to using modprobe.
    kmod is too fast and then sg races with sd, causing the latter to not see
    SCSI disks.  (Closes: #752591, #752605)

  [ Michael Biebl ]
  * Update udev bug-script to attach instead of paste extra info if a new
    enough reportbug version is available.

 -- Michael Biebl <biebl@debian.org>  Wed, 25 Jun 2014 10:55:12 +0200

systemd (204-11) unstable; urgency=medium

  [ Martin Pitt ]
  * Explain patch management in debian/README.source. (Closes: #739113)
  * Replace "Always probe cpu support drivers" patch with cherry-picked
    upstream fix which is more general.
  * Advertise hibernation only if there's enough free swap. Patches backported
    from current upstream. (LP: #1313522)
  * Fix typo in sg loading rule to make it actually work.

  [ Michael Biebl ]
  * Make no-patch-numbers the default for gbp-pq.
  * Cherry-pick upstream fix to properly handle multiline syslog messages.
    (Closes: #746351)
  * Cherry-pick upstream fix for libudev which fixes a memleak in
    parent_add_child().
  * Drop "-b debian" from Vcs-Git since we use the master branch for
    packaging now.
  * Drop Conflicts: sysvinit (<< 2.88dsf-44~) from systemd-sysv since this
    breaks dist-upgrades from wheezy when switching from sysvinit to
    systemd-sysv as default init. While downgrading the Pre-Depends in
    sysvinit would have been an alternative, dropping the Conflicts and only
    keeping the Replaces was deemed the lesser evil. (Closes: #748355)
  * Use Conflicts instead of Breaks against sysvinit-core. This avoids
    /sbin/init going missing when switching from systemd-sysv to sysvinit.
    While at it, add a Replaces: upstart. (Closes: #751589)
  * Make the SysV compat tools try both /run/initctl and /dev/initctl. This
    makes them usable under sysvinit as PID 1 without requiring any symlinks.
  * Various ifupdown integration fixes
    - Use DefaultDependencies=no in ifup@.service so the service can be
      started as early as possible.
    - Create the ifupdown runtime directory in ifup@.service as we can no
      longer rely on the networking service to do that for us.
    - Don't stop ifup@.service on shutdown but let the networking service take
      care of stopping all hotplugged interfaces.
    - Only start ifup@.service for interfaces configured as allow-hotplug.

  [ Michael Stapelberg ]
  * Clarify that “systemd” does not influence init whereas “systemd-sysv” does
    (Closes: #747741)

  [ Ansgar Burchardt ]
  * Don't use "set +e; set +u" unconditionally in the lsb init-functions hook
    as this might change the behaviour of existing SysV init scripts.
    (Closes: #751472)

 -- Michael Biebl <biebl@debian.org>  Tue, 24 Jun 2014 17:03:43 +0200

systemd (204-10) unstable; urgency=medium

  * In the udeb's udev.startup, make sure that /dev/pts exists.
  * systemd-logind-launch: Set the #files ulimit, for unprivileged LXC
    containers.
  * Drop udev.NEWS, it only applies to pre-squeeze.
  * Remove /var/log/udev on purge.
  * Always probe cpu support drivers. (LP #1207705)
  * On Dell PowerEdge systems, the iDRAC7 and later support a USB Virtual NIC
    for management. Name this interface "idrac" to avoid confusion with "real"
    network interfaces.
  * Drop numerical prefixes from patches, to avoid future diff noise when
    removing, cherry-picking, and merging patches. From now on, always use
    "gbp-pq export --no-patch-numbers" to update them.

 -- Martin Pitt <mpitt@debian.org>  Sun, 27 Apr 2014 11:53:52 +0200

systemd (204-9) unstable; urgency=medium

  * The "Flemish Beef and Beer Stew" release.

  [ Steve Langasek ]
  * Do proper refcounting of the PAM module package on prerm, so that we
    don't drop the module from the PAM config when uninstalling a
    foreign-arch package.  Related to Ubuntu bug #1295521.

  [ Martin Pitt ]
  * debian/udev.udev-finish.upstart: Fix path to tmp-rules,
    debian/extra/rule_generator.functions creates them in /run/udev/.
  * rules: Remove the kernel-install bits; we don't want that in Debian and
    thus it shouldn't appear in dh_install --list-missing output.
  * Ship sd-shutdown.h in libsystemd-daemon-dev.
  * Run dh_install with --fail-missing, to avoid forgetting files when we move
    to new versions.
  * Mount /dev/pts with the correct permissions in the udev, to avoid needing
    pt_chown (not available on all architectures). Thanks Adam Conrad.
  * Add new block of Windows Azure ethernet hardware address to
    75-persistent-net-generator.rules. (LP: #1274348, Closes: #739018)
  * Drop our Debian specific 60-persistent-storage{,-tape}.rules and use the
    upstream rules. They are compatible and do a superset of the
    functionality. (Closes: #645466)
  * Drop our Debian specific 80-drivers.rules and use the upstream rules with
    a patch for the sg module (see #657948). These now stop calling modprobe
    and use the kmod builtin, giving some nice boot speed improvement.
    (Closes: #717404)
  * Drop our Debian specific 50-udev-default.rules and 91-permissions.rules
    and use the upstream rules with a patch for the remaining Debian specific
    default device permissions. Many thanks to Marco d'Itri for researching
    which Debian-specific rules are obsolete! Amongst other things, this now
    also reads the hwdb info for USB devices (Closes: #717405) and gets rid of
    some syntax errors (Closes: #706221)
  * Set default polling interval on removable devices as well, for kernels
    which have "block" built in instead of being a module. (Closes: #713877)
  * Make sd_login_monitor_new() work for logind without systemd.
  * Cherry-pick upstream fix for polkit permissions for rebooting with
    multiple sessions.
  * Kill /etc/udev/links.conf, create_static_nodes, and associated code. It's
    obsolete with devtmpfs (which is required now), and doesn't run with
    systemd or upstart anyway.
  * Drop unnecessary udev.dirs.
  * Add autopkgtests for smoke-testing logind, hostnamed, timedated, localed,
    and a compile/link/run test against libsystemd-login-dev.

  [ Marco d'Itri ]
  * preinst: check for all the system calls required by modern releases
    of udev. (Closes: #648325)
  * Updated fbdev-blacklist.conf for recent kernels.
  * Do not blacklist viafb because it is required on the OLPC XO-1.5.
    (Closes: #705792)
  * Remove write_cd_rules and the associated rules which create "persistent"
    symlinks for CD/DVD devices and replace them with more rules in
    60-cdrom_id, which will create symlinks for one at random among the
    devices installed. Since the common case is having a single device
    then everything will work out just fine most of the times...
    (Closes: #655924)
  * Fix write_net_rules for systemd and sysvinit users by copying the
    temporary rules from /run/udev/ to /etc/udev/. (Closes: #735563)
  * Do not install sysctl.d/50-default.conf because the systemd package
    should not change kernel policies, at least until it will become
    the only supported init system.

  [ Michael Stapelberg ]
  * Add systemd-dbg package, thanks Daniel Schaal (Closes: #742724).
  * Switch from gitpkg to git-buildpackage. Update README.source accordingly.
  * Make libpam-systemd depend on systemd-sysv | systemd-shim. Packages that
    need logind functionality should depend on libpam-systemd.

  [ Michael Biebl ]
  * Do not send potentially private fstab information without prior user
    confirmation. (Closes: #743158)
  * Add support for LSB facilities defined by insserv.
    Parse /etc/insserv.conf.d content and /etc/insserv.conf and generate
    systemd unit drop-in files to add corresponding dependencies. Also ship
    targets for the Debian specific $x-display-manager and
    $mail-transport-agent system facilities. (Closes: #690892)
  * Do not accidentally re-enable /var/tmp cleaning when migrating the TMPTIME
    setting from /etc/default/rcS. Fix up existing broken configurations.
    (Closes: #738862)

 -- Michael Biebl <biebl@debian.org>  Sat, 26 Apr 2014 21:37:29 +0200

systemd (204-8) unstable; urgency=low

  [ Michael Stapelberg ]
  * move manpages from systemd to libsystemd-*-dev as appropriate
    (Closes: #738723)
  * fix systemctl enable/disable/… error message “Failed to issue method call:
    No such file or directory” (the previous upload did actually not contain
    this fix due to a merge conflict) (Closes: #738843)
  * add explicit “Depends: sysv-rc” so that initscript’s “Depends: sysv-rc |
    file-rc” will not be satisfied with file-rc. We need the invoke-rc.d and
    update-rc.d from sysv-rc, file-rc’s doesn’t have support for systemd.
    (Closes: #739679)
  * set capabilities cap_dac_override,cap_sys_ptrace=ep for
    systemd-detect-virt, so that it works for unprivileged users.
    (Closes: #739699)
  * pam: Check $XDG_RUNTIME_DIR owner (Closes: #731300)
  * Ignore chkconfig headers entirely, they are often broken in Debian
    (Closes: #634472)

  [ Michael Biebl ]
  * do a one-time migration of RAMTMP= from /etc/default/rcS and
    /etc/default/tmpfs, i.e. enable tmp.mount (Closes: #738687)
  * Bump Standards-Version to 3.9.5.

 -- Michael Biebl <biebl@debian.org>  Wed, 19 Mar 2014 18:57:35 +0100

systemd (204-7) unstable; urgency=low

  * fix systemctl enable/disable/… error message “Failed to issue method call:
    No such file or directory” (Closes: #734809)
  * bug-script: attach instead of paste extra info with reportbug ≥ 6.5.0
    (Closes: #722530)
  * add stage1 bootstrap support to avoid Build-Depends cycles (Thanks Daniel
    Schepler)
  * cherry-pick:
    order remote mounts from mountinfo before remote-fs.target (77009452cfd)
    (Closes: #719945)
    Fix CPUShares configuration option (ccd90a976dba) (Closes: #737156)
    fix reference in systemd-inhibit(1) (07b4b9b) (Closes: #738316)

 -- Michael Stapelberg <stapelberg@debian.org>  Tue, 11 Feb 2014 23:34:42 +0100

systemd (204-6) unstable; urgency=low

  [ Michael Stapelberg ]
  * Run update-rc.d defaults before update-rc.d <enable|disable>
    (Closes: #722523)
  * preinst: preserve var-{lock,run}.mount when upgrading from 44 to 204
    (Closes: #723936)
  * fstab-generator: don’t rely on /usr being mounted in the initrd
    (Closes: #724797)
  * systemctl: mangle names when avoiding dbus (Closes: #723855)
  * allow group adm read access on /var/log/journal (Closes: #717386)
  * add systemd-journal group (Thanks Guido Günther) (Closes: #724668)
  * copy /etc/localtime instead of symlinking (Closes: #726256)
  * don’t try to start autovt units when not running with systemd as pid 1
    (Closes: #726466)
  * Add breaks/replaces for the new sysvinit-core package (Thanks Alf Gaida)
    (Closes: #733240)
  * Add myself to uploaders

  [ Tollef Fog Heen ]
  * Make 99-systemd.rules check for /run/systemd/systemd instead of the
    ill-named cgroups directory.

  [ Martin Pitt ]
  * debian/udev.upstart: Fix path to udevd, the /sbin/udevd compat symlink
    should go away at some point.
  * debian/udev-udeb.install: Add 64-btrfs.rules and 75-probe_mtd.rules, they
    are potentially useful in a d-i environment.
  * debian/shlibs.local: Drop libudev; this unnecessarily generates overly
    strict dependencies, the libudev ABI is stable.
  * debian/extra/rules/75-persistent-net-generator.rules: Add Ravello systems
    (LP: #1099278)

 -- Michael Stapelberg <stapelberg@debian.org>  Tue, 31 Dec 2013 14:39:44 +0100

systemd (204-5) unstable; urgency=high

  * Cherry-pick 72fd713 from upstream which fixes insecure calling of polkit
    by avoiding a race condition in scraping /proc (CVE-2013-4327).
    Closes: #723713

 -- Michael Biebl <biebl@debian.org>  Mon, 23 Sep 2013 11:59:53 +0200

systemd (204-4) unstable; urgency=low

  * Add preinst check to abort udev upgrade if the currently running kernel
    lacks devtmpfs support. Since udev 176, devtmpfs is mandatory as udev no
    longer creates any device nodes itself. This only affects self-compiled
    kernels which now need CONFIG_DEVTMPFS=y.  Closes: #722580
  * Fix SysV init script to correctly mount a devtmpfs instead of tmpfs. This
    only affects users without an initramfs, which usually is responsible for
    mounting the devtmpfs.  Closes: #722604
  * Drop pre-squeeze upgrade code from maintainer scripts and simplify the
    various upgrade checks.
  * Suppress errors about unknown hwdb builtin. udev 196 introduced a new
    "hwdb" builtin which is not understood by the old udev daemon.
  * Add missing udeb line to shlibs.local. This ensures that udev-udeb gets a
    proper dependency on libudev1-udeb and not libudev1.  Closes: #722939
  * Remove udev-udeb dependency from libudev1-udeb to avoid a circular
    dependency between the two packages. This dependency was copied over from
    the old udev-gtk-udeb package and no longer makes any sense since
    libudev1-udeb only contains a library nowadays.

 -- Michael Biebl <biebl@debian.org>  Wed, 18 Sep 2013 00:05:21 +0200

systemd (204-3) unstable; urgency=low

  [ Michael Biebl ]
  * Upload to unstable.
  * Use /bin/bash in debug-shell.service as Debian doesn't have /sbin/sushell.
  * Only import net.ifaces cmdline property for network devices.
  * Generate strict dependencies between the binary packages using a
    shlibs.local file and add an explicit versioned dependency on
    libsystemd-login0 to systemd to ensure packages are upgraded in sync.
    Closes: #719444
  * Drop obsolete Replaces: libudev0 from udev package.
  * Use correct paths for various binaries, like /sbin/quotaon, which are
    installed in / and not /usr in Debian.  Closes: #721347
  * Don't install kernel-install(8) man page since we don't install the
    corresponding binary either.  Closes: #722180
  * Cherry-pick upstream fixes to make switching runlevels and starting
    reboot via ctrl-alt-del more robust.
  * Cherry-pick upstream fix to properly apply ACLs to Journal files.
    Closes: #717863

  [ Michael Stapelberg ]
  * Make systemctl enable|disable call update-rc.d for SysV init scripts.
    Closes: #709780
  * Don't mount /tmp as tmpfs by default and make it possible to enable this
    feature via "systemctl enable tmp.mount".  Closes: #718906

  [ Daniel Schaal ]
  * Add bug-script to systemd and udev.  Closes: #711245

  [ Ondrej Balaz ]
  * Recognize discard option in /etc/crypttab.  Closes: #719167

 -- Michael Biebl <biebl@debian.org>  Thu, 12 Sep 2013 00:13:11 +0200

systemd (204-2) experimental; urgency=low

  [ Daniel Schaal ]
  * Enable verbose build logs.  Closes: #717465
  * Add handling of Message Catalog files to provide additional information
    for log entries.  Closes: #717427
  * Remove leftover symlink to debian-enable-units.service.  Closes: #717349

  [ Michael Stapelberg ]
  * Install 50-firmware.rules in the initramfs and udeb.  Closes: #717635

  [ Michael Biebl ]
  * Don't pass static start priorities to dh_installinit anymore.
  * Switch the hwdb trigger to interest-noawait.
  * Remove obsolete support for configurable udev root from initramfs.
  * Bind ifup@.service to the network device. This ensures that ifdown is run
    when the device is removed and the service is stopped.
    Closes: #660861, #703033
  * Bump Standards-Version to 3.9.4. No further changes.
  * Add Breaks against consolekit (<< 0.4.6-1) for udev-acl.  Closes: #717385
  * Make all packages Priority: optional, with the exception of udev and
    libudev1, which remain Priority: important, and systemd-sysv, which
    remains Priority: extra due to the conflict with sysvinit.
    Closes: #717365
  * Restart systemd-logind.service on upgrades due to changes in the
    CreateSession D-Bus API between v44 and v204.  Closes: #717403

 -- Michael Biebl <biebl@debian.org>  Wed, 24 Jul 2013 23:47:59 +0200

systemd (204-1) experimental; urgency=low

  * New upstream release.  Closes: #675175, #675177
    - In v183 the udev sources have been merged into the systemd source tree.
      As a result, the udev binary packages will now be built from the systemd
      source package. To align the version numbers 139 releases were skipped.
    - For a complete list of changes, please refer to the NEWS file.
  * Add Marco to Uploaders.
  * Drop Suggests on the various python packages from systemd. The
    systemd-analyze tool has been reimplemented in C.
  * Add binary packages as found in the udev 175-7.2 source package.
  * Wrap dependencies for better readability.
  * Drop hard-coded Depends on libglib2.0-0 from gir1.2-gudev-1.0.
  * Drop old Conflicts, Replaces and Breaks, which are no longer necessary.
  * Make libgudev-1.0-dev depend on gir1.2-gudev-1.0 as per GObject
    introspection mini-policy.  Closes: #691313
  * The hwdb builtin has replaced pci-db and usb-db in udev. Drop the
    Recommends on pciutils and usbutils accordingly.
  * Drop our faketime hack. Upstream uses a custom xsl style sheet now to
    generate the man pages which no longer embeds the build date.
  * Add Depends on libpam-runtime (>= 1.0.1-6) to libpam-systemd as we are
    using pam-auth-update.
  * Explicitly set Section and Priority for the udev binary package.
  * Update Build-Depends:
    - Drop libudev-dev, no longer required.
    - Add gtk-doc-tools and libglib2.0-doc for the API documentation in
      libudev and libgudev.
    - Add libgirepository1.0-dev and gobject-introspection for GObject
      introspection support in libgudev.
    - Add libgcrypt11-dev for encryption support in the journal.
    - Add libblkid-dev for the blkid udev builtin.
  * Use gir dh addon to ensure ${gir:Depends} is properly set.
  * Rename libudev0 → libudev1 for the SONAME bump.
  * Update symbols files. libudev now uses symbols versioning as the other
    libsystemd libraries. The libgudev-1.0-0 symbols file has been copied from
    the old udev package.
  * Run gtkdocize on autoreconf.
  * Enable python bindings for the systemd libraries and ship them in a new
    package named python-systemd.
  * Tighten Depends on libsystemd-id128-dev for libsystemd-journal-dev as per
    libsystemd-journal.pc.
  * Remove obsolete bash-completion scripts on upgrades. Nowadays they are
    installed in /usr/share/bash-completion/completions.
  * Rename conffiles for logind and journald.
  * Rename udev-gtk-udeb → libudev1-udeb to better reflect its actual contents.
  * Build two flavours: a regular build and one for the udev udebs with
    reduced features/dependencies.
  * Create a few compat symlinks for the udev package, most notably
    /sbin/udevadm and /sbin/udevd.
  * Remove the dpkg-triggered debian-enable-units script. This was a temporary
    workaround for wheezy. Packages should use dh-systemd now to properly
    integrate service files with systemd.
  * Update debian/copyright using the machine-readable copyright format 1.0.
  * Integrate changes from udev 175-7 and acknowledge the 175-7.1 and 175-7.2
    non-maintainer uploads.
  * Keep the old persistent network interface naming scheme for now and make
    the new one opt-in via net.ifnames=1 on the kernel command line.
  * Drop the obsolete udev-mtab SysV init script and properly clean up on
    upgrades.
  * Simplify the udev SysV init script and remove experimental and obsolete
    features.
  * Revert upstream commits which dropped support for distro specific
    features and config files.
  * Make logind, hostnamed, localed and timedated D-Bus activatable and
    usable when systemd is not running.
  * Store hwdb binary database in /lib/udev, not /etc/udev. Create the file on
    install and upgrades.
  * Provide a dpkg file trigger for hwdb, so the database is automatically
    updated when packages install files into /lib/udev/hwdb.d.

 -- Michael Biebl <biebl@debian.org>  Fri, 19 Jul 2013 00:32:36 +0200

systemd (44-12) unstable; urgency=low

  * Cherry-pick e17187 from upstream to fix build failures with newer glibc
    where the clock_* symbols have been moved from librt to libc.
    Closes: #701364
  * If the new init-system-helpers package is installed, make the
    debian-enable-units script a no-op. The auto-enabler was meant as a
    temporary workaround and will be removed once all packages use the new
    helper.
  * Update the checks which test if systemd is the active init. The
    recommended check is [ -d /run/systemd/system ] as this will also work
    with a standalone systemd-logind.
  * Set Maintainer to pkg-systemd-maintainers@lists.alioth.debian.org. Add
    Tollef and myself as Uploaders.
  * Stop building the GUI bits. They have been split into a separate source
    package called systemd-ui.

 -- Michael Biebl <biebl@debian.org>  Thu, 20 Jun 2013 01:32:16 +0200

systemd (44-11) unstable; urgency=low

  * Team upload.
  * Run debian-enable-units.service after sysinit.target to ensure our tmp
    files aren't nuked by systemd-tmpfiles.
  * The mountoverflowtmp SysV init script no longer exists so remove that
    from remount-rootfs.service to avoid an unnecessary diff to upstream.
  * Do not fail on purge if /var/lib/systemd is empty and has been removed
    by dpkg.

 -- Michael Biebl <biebl@debian.org>  Wed, 13 Mar 2013 08:03:06 +0100

systemd (44-10) unstable; urgency=low

  * Team upload.
  * Using the return code of "systemctl is-enabled" to determine whether we
    enable a service or not is unreliable since it also returns a non-zero
    exit code for masked services. As we don't want to enable masked services,
    grep for the string "disabled" instead.

 -- Michael Biebl <biebl@debian.org>  Fri, 15 Feb 2013 17:01:24 +0100

systemd (44-9) unstable; urgency=low

  * Team upload.
  * Fix typo in systemd.socket man page.  Closes: #700038
  * Use color specification in "systemctl dot" which is actually
    understood by dot.  Closes: #643689
  * Fix mounting of remote filesystems like NFS.  Closes: #673309
  * Use a file trigger to automatically enable service and socket units. A lot
    of packages simply install systemd units but do not enable them. As a
    result they will be inactive after the next boot. This is a workaround for
    wheezy which will be removed again in jessie.  Closes: #692150

 -- Michael Biebl <biebl@debian.org>  Fri, 15 Feb 2013 13:35:39 +0100

systemd (44-8) unstable; urgency=low

  * Team upload.
  * Use comment=systemd.* syntax in systemd.mount man page. The
    mount/util-linux version in wheezy is not recent enough to support the new
    x-systemd* syntax. Closes: #697141
  * Don't enable persistent storage of journal log files. The journal in v44
    is not yet mature enough.

 -- Michael Biebl <biebl@debian.org>  Sat, 19 Jan 2013 20:05:05 +0100

systemd (44-7) unstable; urgency=low

  * Fix a regression in the init-functions hook wrt reload handling that was
    introduced when dropping the X-Interactive hack.  Closes: #696355

 -- Michael Biebl <biebl@debian.org>  Fri, 21 Dec 2012 00:00:12 +0100

systemd (44-6) unstable; urgency=low

  [ Michael Biebl ]
  * No longer ship the /sys directory in the systemd package since it is
    provided by base-files nowadays.
  * Don't run udev rules if systemd is not active.
  * Converting /var/run, /var/lock and /etc/mtab to symlinks is a one-time
    migration so don't run the debian-fixup script on every boot.

  [ Tollef Fog Heen ]
  * Prevent the systemd package from being removed if it's the active init
    system, since that doesn't work.

  [ Michael Biebl ]
  * Use a separate tmpfs for /run/lock (size 5M) and /run/user (size 100M).
    Those directories are user-writable which could lead to DoS by filling up
    /run.  Closes: #635131

 -- Michael Biebl <biebl@debian.org>  Sun, 16 Dec 2012 21:58:37 +0100

systemd (44-5) unstable; urgency=low

  * Team upload.

  [ Tollef Fog Heen ]
  * disable killing on entering START_PRE, START, thanks to Michael
    Stapelberg for patch.  This avoids killing VMs run through libvirt
    when restarting libvirtd.  Closes: #688635.
  * Avoid reloading services when shutting down, since that won't work and
    makes no sense.  Thanks to Michael Stapelberg for the patch.
    Closes: #635777.
  * Try to determine which init scripts support the reload action
    heuristically.  Closes: #686115, #650382.

  [ Michael Biebl ]
  * Update Vcs-* fields, the Git repository is hosted on alioth now. Set the
    default branch to "debian".
  * Avoid reload and (re)start requests during early boot which can lead to
    deadlocks.  Closes: #624599
  * Make systemd-cgroup work even if not all cgroup mounts are available on
    startup.  Closes: #690916
  * Fix typos in the systemd.path and systemd.unit man page.  Closes: #668344
  * Add watch file to track new upstream releases.

 -- Michael Biebl <biebl@debian.org>  Thu, 25 Oct 2012 21:41:23 +0200

systemd (44-4) unstable; urgency=low

  [ Michael Biebl ]
  * Override timestamp for man page building, thereby avoiding skew
    between architectures which caused problems for multi-arch.
    Closes: #680011

  [ Tollef Fog Heen ]
  * Move diversion removal from postinst to preinst.  Closes: #679728
  * Prevent the journal from crashing when running out of disk space.
    This is 499fb21 from upstream.  Closes: #668047.
  * Stop mounting a tmpfs on /media.  Closes: #665943

 -- Tollef Fog Heen <tfheen@debian.org>  Sun, 01 Jul 2012 08:17:50 +0200

systemd (44-3) unstable; urgency=low

  [ Michael Biebl ]
  * Bump to debhelper 9.
  * Convert to Multi-Arch: same where possible.  Closes: #676615

  [ Tollef Fog Heen ]
  * Cherry-pick d384c7 from upstream to stop journald from leaking
    memory.  Thanks to Andreas Henriksson for testing.  Closes: #677701
  * Ship lsb init script override/integration in /lib/lsb/init-functions.d
    rather than diverting /lib/lsb/init-functions itself.  Add appropriate
    Breaks to ensure upgrades happen.

 -- Tollef Fog Heen <tfheen@debian.org>  Fri, 29 Jun 2012 22:34:16 +0200

systemd (44-2) unstable; urgency=low

  [ Michael Biebl ]
  * Tighten the versions in the maintscript file
  * Ship the /sys directory in the package
  * Re-add workaround for non-interactive PAM sessions
  * Mask checkroot-bootclean (Closes: #670591)
  * Don't ignore errores in systemd-sysv postinst

  [ Tollef Fog Heen ]
  * Bring tmpfiles.d/tmp.conf in line with Debian defaults.  Closes: #675422
  * Make sure /run/sensigs.omit.d exists.
  * Add python-dbus and python-cairo to Suggests, for systemd-analyze.
    Closes: #672965

 -- Tollef Fog Heen <tfheen@debian.org>  Tue, 08 May 2012 18:04:22 +0200

systemd (44-1) unstable; urgency=low

  [ Tollef Fog Heen ]
  * New upstream version.
    - Backport 3492207: journal: PAGE_SIZE is not known on ppc and other
      archs
    - Backport 5a2a2a1: journal: react with immediate rotation to a couple
      of more errors
    - Backport 693ce21: util: never follow symlinks in rm_rf_children()
      Fixes CVE-2012-1174, closes: #664364
  * Drop output message from init-functions hook, it's pointless.
  * Only rmdir /lib/init/rw if it exists.
  * Explicitly order debian-fixup before sysinit.target to prevent a
    possible race condition with the creation of sockets.  Thanks to
    Michael Biebl for debugging this.
  * Always restart the initctl socket on upgrades, to mask sysvinit
    removing it.

  [ Michael Biebl ]
  * Remove workaround for non-interactive sessions from pam config again.
  * Create compat /dev/initctl symlink in case we are upgrading from a system
    running a newer version of sysvinit (using /run/initctl) and sysvinit is
    replaced with systemd-sysv during the upgrade. Closes: #663219
  * Install new man pages.
  * Build-Depend on valac (>= 0.12) instead of valac-0.12. Closes: #663323

 -- Tollef Fog Heen <tfheen@debian.org>  Tue, 03 Apr 2012 19:59:17 +0200

systemd (43-1) experimental; urgency=low

  [ Tollef Fog Heen ]
  * Target upload at experimental due to libkmod dependency
  * New upstream release
    - Update bash-completion for new verbs and arguments. Closes: #650739
    - Fixes local DoS (CVE-2012-1101).  Closes: #662029
    - No longer complains if the kernel lacks audit support.  Closes: #642503
  * Fix up git-to-source package conversion script which makes gitpkg
    happier.
  * Add libkmod-dev to build-depends
  * Add symlink from /bin/systemd to /lib/systemd/systemd.
  * Add --with-distro=debian to configure flags, due to no /etc/os-release
    yet.
  * Add new symbols for libsystemd-login0 to symbols file.
  * Install a tmpfiles.d file for the /dev/initctl → /run/initctl
    migration.  Closes: #657979
  * Disable coredump handling, it's not ready yet.
  * If /run is a symlink, don't try to do the /var/run → /run migration.
    Ditto for /var/lock → /run/lock.  Closes: #647495

  [ Michael Biebl ]
  * Add Build-Depends on liblzma-dev for journal log compression.
  * Add Build-Depends on libgee-dev, required to build systemadm.
  * Bump Standards-Version to 3.9.2. No further changes.
  * Add versioned Build-Depends on automake and autoconf to ensure we have
    recent enough versions. Closes: #657284
  * Add packages for libsystemd-journal and libsystemd-id128.
  * Update symbols file for libsystemd-login.
  * Update configure flags, use rootprefix instead of rootdir.
  * Copy intltool files instead of symlinking them.
  * Re-indent init-functions script.
  * Remove workarounds for services using X-Interactive. The LSB X-Interactive
    support turned out to be broken and has been removed upstream so we no
    longer need any special handling for those type of services.
  * Install new systemd-journalctl, systemd-cat and systemd-cgtop binaries.
  * Install /var/lib/systemd directory.
  * Install /var/log/journal directory where the journal files are stored
    persistently.
  * Setup systemd-journald to not read from /proc/kmsg (ImportKernel=no).
  * Avoid error messages from systemctl in postinst if systemd is not running
    by checking for /sys/fs/cgroup/systemd before executing systemctl.
    Closes: #642749
  * Stop installing lib-init-rw (auto)mount units and try to cleanup
    /lib/init/rw in postinst. Bump dependency on initscripts accordingly.
    Closes: #643699
  * Disable pam_systemd for non-interactive sessions to work around an issue
    with sudo.
  * Use new dh_installdeb maintscript facility to handle obsolete conffiles.
    Bump Build-Depends on debhelper accordingly.
  * Rename bash completion file systemctl-bash-completion.sh →
    systemd-bash-completion.sh.
  * Update /sbin/init symlink. The systemd binary was moved to $pkglibdir.

 -- Tollef Fog Heen <tfheen@debian.org>  Tue, 07 Feb 2012 21:36:34 +0100

systemd (37-1.1) unstable; urgency=low

  * Non-maintainer upload with Tollef's consent.
  * Remove --parallel to workaround a bug in automake 1.11.3 which doesn't
    generate parallel-safe build rules. Closes: #661842
  * Create a compat symlink /run/initctl → /dev/initctl to work with newer
    versions of sysvinit. Closes: #657979

 -- Michael Biebl <biebl@debian.org>  Sat, 03 Mar 2012 17:42:10 +0100

systemd (37-1) unstable; urgency=low

  [ Tollef Fog Heen ]
  * New upstream version
  * Change the type of the debian-fixup service to oneshot.
    Closes: #642961
  * Add ConditionPathIsDirectory to lib-init-rw.automount and
    lib-init-rw.mount so we only activate the unit if the directory
    exists.  Closes: #633059
  * If a sysv service exists in both rcS and rcN.d runlevels, drop the
    rcN.d ones to avoid loops.  Closes: #637037
  * Blacklist fuse init script, we do the same work already internally.
    Closes: #643700
  * Update README.Debian slightly for /run rather than /lib/init/rw

  [ Josh Triplett ]
  * Do a one-time migration of the $TMPTIME setting from /etc/default/rcS to
    /etc/tmpfiles.d/tmp.conf. If /etc/default/rcS has a TMPTIME setting of
    "infinite" or equivalent, migrate it to an /etc/tmpfiles.d/tmp.conf that
    overrides the default /usr/lib/tmpfiles.d/tmp.conf and avoids clearing
    /tmp.  Closes: #643698

 -- Tollef Fog Heen <tfheen@debian.org>  Wed, 28 Sep 2011 20:04:13 +0200

systemd (36-1) unstable; urgency=low

  [ Tollef Fog Heen ]
  * New upstream release. Closes: #634618
    - Various man page fixes. Closes: #623521
  * Add debian-fixup service that symlinks mtab to /proc/mounts and
    migrates /var/run and /var/lock to symlinks to /run

  [ Michael Biebl ]
  * Build for libnotify 0.7.
  * Bump Build-Depends on libudev to (>= 172).
  * Add Build-Depends on libacl1-dev. Required for building systemd-logind
    with ACL support.
  * Split libsystemd-login and libsystemd-daemon into separate binary
    packages.
  * As autoreconf doesn't like intltool, override dh_autoreconf and call
    intltoolize and autoreconf ourselves.
  * Add Build-Depends on intltool.
  * Do a one-time migration of the hwclock configuration. If UTC is set to
    "no" in /etc/default/rcS, create /etc/adjtime and add the "LOCAL" setting.
  * Remove /cgroup cleanup code from postinst.
  * Add Build-Depends on gperf.

 -- Tollef Fog Heen <tfheen@debian.org>  Wed, 14 Sep 2011 08:25:17 +0200

systemd (29-1) unstable; urgency=low

  [ Tollef Fog Heen ]
  * New upstream version, Closes: #630510
    - Includes typo fixes in documentation.  Closes: #623520
  * Fall back to the init script reload function if a native .service file
    doesn't know how to reload.  Closes: #628186
  * Add hard dependency on udev.  Closes: #627921

  [ Michael Biebl ]
  * hwclock-load.service is no longer installed, so we don't need to remove it
    anymore in debian/rules.
  * Install /usr/lib directory for binfmt.d, modules-load.d, tmpfiles.d and
    sysctl.d.
  * Remove obsolete conffiles from /etc/tmpfiles.d on upgrades. Those files
    are installed in /usr/lib/tmpfiles.d now.
  * Depend on util-linux (>= 2.19.1-2) which provides whole-disk locking
    support in fsck and remove our revert patch.
  * Don't choke when systemd was compiled with a different CAP_LAST_CAP then
    what it is run with. Patch cherry-picked from upstream Git.
    Closes: #628081
  * Enable dev-hugepages.automount and dev-mqueue.automount only when enabled
    in kernel. Patch cherry-picked from upstream Git.  Closes: #624522

 -- Tollef Fog Heen <tfheen@debian.org>  Wed, 08 Jun 2011 16:14:31 +0200

systemd (25-2) experimental; urgency=low

  * Handle downgrades more gracefully by removing diversion of
    /lib/lsb/init-functions on downgrades to << 25-1.
  * Cherry-pick a133bf10d09f788079b82f63faa7058a27ba310b from upstream,
    avoids assert when dumping properties.  Closes: #624094
  * Remove "local" in non-function context in init-functions wrapper.

 -- Tollef Fog Heen <tfheen@debian.org>  Wed, 27 Apr 2011 22:20:04 +0200

systemd (25-1) experimental; urgency=low

  * New upstream release, target experimental due to initscripts
    dependency.
    - Fixes where to look for locale config.  Closes: #619166
  * Depend on initscripts >= 2.88dsf-13.4 for /run transition.
  * Add Conflicts on klogd, since it doesn't work correctly with the
    kmg→/dev/log bridge.  Closes: #622555
  * Add suggests on Python for systemd-analyze.
  * Divert /lib/lsb/init-functions instead of (ab)using
    /etc/lsb-base-logging.sh for diverting calls to /etc/init.d/*
  * Remove obsolete conffile /etc/lsb-base-logging.sh.  Closes: #619093
  * Backport 3a90ae048233021833ae828c1fc6bf0eeab46197 from master:
    mkdir /run/systemd/system when starting up

 -- Tollef Fog Heen <tfheen@debian.org>  Sun, 24 Apr 2011 09:02:04 +0200

systemd (20-1) unstable; urgency=low

  * New upstream version
  * Install systemd-machine-id-setup
  * Call systemd-machine-id-setup in postinst
  * Cherry-pick b8a021c9e276adc9bed5ebfa39c3cab0077113c6 from upstream to
    prevent dbus assert error.
  * Enable TCP wrapper support.  Closes: #618409
  * Enable SELinux support.  Closes: #618412
  * Make getty start after Apache2 and OpenVPN (which are the only two
    known users of X-Interactive: yes).  Closes: #618419

 -- Tollef Fog Heen <tfheen@debian.org>  Fri, 11 Mar 2011 19:14:21 +0100

systemd (19-1) experimental; urgency=low

  * New upstream release
  * Add systemd-tmpfiles to systemd package.
  * Add ifup@.service for handling hotplugged interfaces from
    udev.  Closes: #610871
  * Mask mtab.service and udev-mtab.service as they are pointless when
    /etc/mtab is a symlink to /proc/mounts
  * Add breaks on lvm2 (<< 2.02.84-1) since older versions have udev rules
    that don't work well with systemd causing delays on bootup.

 -- Tollef Fog Heen <tfheen@debian.org>  Thu, 17 Feb 2011 07:36:22 +0100

systemd (17-1) experimental; urgency=low

  [ Tollef Fog Heen ]
  * New upstream release
  * Clarify ifupdown instructions in README.Debian somewhat.
    Closes: #613320
  * Silently skip masked services in lsb-base-logging.sh instead of
    failing.  Initial implementation by Michael Biebl.  Closes: #612551
  * Disable systemd-vconsole-setup.service for now.

  [ Michael Biebl ]
  * Bump build dependency on valac-0.10 to (>= 0.10.3).
  * Improve regex in lsb-base-logging.sh for X-Interactive scripts.
    Closes: #613325

 -- Tollef Fog Heen <tfheen@debian.org>  Wed, 16 Feb 2011 21:06:16 +0100

systemd (16-1) experimental; urgency=low

  [ Tollef Fog Heen ]
  * New upstream release.  Closes: #609611
  * Get rid of now obsolete patches that are upstream.
  * Use the built-in cryptsetup support in systemd, build-depend on
    libcryptsetup-dev (>= 2:1.2.0-1) to get a libcryptsetup in /lib.
  * Don't use systemctl redirect for init scripts with X-Interactive: true

  [ Michael Biebl ]
  * Update package description
  * Use v8 debhelper syntax
  * Make single-user mode work
  * Run hwclock-save.service on shutdown
  * Remove dependencies on legacy sysv mount scripts, as we use native
    mounting.

 -- Tollef Fog Heen <tfheen@debian.org>  Sun, 16 Jan 2011 11:04:13 +0100

systemd (15-1) UNRELEASED; urgency=low

  [ Tollef Fog Heen ]
  * New upstream version, thanks a lot to Michael Biebl for help with
    preparing this version.
    - This version handles cycle breaking better.  Closes: #609225
  * Add libaudit-dev to build-depends
  * /usr/share/systemd/session has been renamed to /usr/share/systemd/user
    upstream, adjust build system accordingly.
  * Remove -s from getty serial console invocation.
  * Add dependency on new util-linux to make sure /sbin/agetty exists
  * Don't mount /var/lock with gid=lock (Debian has no such group).
  * Document problem with ifupdown's /etc/network/run being a normal
    directory.

  [ Michael Biebl ]
  * Revert upstream change which requires libnotify 0.7 (not yet available in
    Debian).
  * Use dh-autoreconf for updating the build system.
  * Revert upstream commit which uses fsck -l (needs a newer version of
    util-linux).
  * Explicitly disable cryptsetup support to not accidentally pick up a
    libcryptsetup dependency in a tainted build environment, as the library
    is currently installed in /usr/lib.
  * Remove autogenerated man pages and vala C sources, so they are rebuilt.
  * Use native systemd mount support:
    - Use MountAuto=yes and SwapAuto=yes (default) in system.conf
    - Mask SysV init mount, check and cleanup scripts.
    - Create an alias (symlink) for checkroot (→ remount-rootfs.service) as
      synchronization point for SysV init scripts.
  * Mask x11-common, rmnologin, hostname, bootmisc and bootlogd.
  * Create an alias for procps (→ systemd-sysctl.service) and
    urandom (→ systemd-random-seed-load.service).
  * Create an alias for module-init-tools (→ systemd-modules-load.service) and
    a symlink from /etc/modules-load.d/modules.conf → /etc/modules.
  * Install lsb-base hook which redirects calls to SysV init scripts to
    systemctl: /etc/init.d/<foo> <action> → systemctl <action> <foo.service>
  * Install a (auto)mount unit to mount /lib/init/rw early during boot.

 -- Tollef Fog Heen <tfheen@debian.org>  Sat, 20 Nov 2010 09:28:01 +0100

systemd (11-2) UNRELEASED; urgency=low

  * Tighten depends from systemd-* on systemd to ensure they're upgraded
    in lockstep.  Thanks to Michael Biebl for the patch.
  * Add missing #DEBHELPER# token to libpam-systemd
  * Stop messing with runlevel5/multi-user.target symlink, this is handled
    correctly upstream.
  * Stop shipping /cgroup in the package.
  * Remove tmpwatch services, Debian doesn't have or use tmpwatch.
  * Make sure to enable GTK bits.
  * Ship password agent
  * Clean up cgroups properly on upgrades, thanks to Michael Biebl for the
    patch.  Closes: #599577

 -- Tollef Fog Heen <tfheen@debian.org>  Tue, 02 Nov 2010 21:47:10 +0100

systemd (11-1) experimental; urgency=low

  * New upstream version.  Closes: #597284
  * Add pam-auth-update calls to libpam-systemd's postinst and prerm
  * Make systemd-sysv depend on systemd
  * Now mounts the cgroup fs in /sys/fs/cgroup.  Closes: #595966
  * Add libnotify-dev to build-depends (needed for systemadm)

 -- Tollef Fog Heen <tfheen@debian.org>  Thu, 07 Oct 2010 22:01:19 +0200

systemd (8-2) experimental; urgency=low

  * Hardcode udev rules dir in configure call.
  * Remove README.source as it's no longer accurate.

 -- Tollef Fog Heen <tfheen@debian.org>  Mon, 30 Aug 2010 21:10:26 +0200

systemd (8-1) experimental; urgency=low

  * New upstream release
  * Only ship the top /cgroup
  * Pass --with-rootdir= to configure, to make it think / is / rather
    than //
  * Add PAM module package
  * Fix up dependencies in local-fs.target.  Closes: #594420
  * Move systemadm to its own package.  Closes: #588451
  * Update standards-version (no changes needed)
  * Update README.Debian to explain how to use systemd.
  * Add systemd-sysv package that provides /sbin/init and friends.

 -- Tollef Fog Heen <tfheen@debian.org>  Sat, 07 Aug 2010 07:31:38 +0200

systemd (0~git+20100605+dfd8ee-1) experimental; urgency=low

  * Initial release, upload to experimental.  Closes: #580814

 -- Tollef Fog Heen <tfheen@debian.org>  Fri, 30 Apr 2010 21:02:25 +0200<|MERGE_RESOLUTION|>--- conflicted
+++ resolved
@@ -1,11 +1,3 @@
-<<<<<<< HEAD
-systemd (250.4-1~bpo11+1) bullseye-backports; urgency=medium
-
-  * Rebuild for bullseye-backports
-  * Do not build with dh_package_notes, requires a newer binutils
-
- -- Luca Boccassi <bluca@debian.org>  Thu, 17 Mar 2022 13:07:02 +0000
-=======
 systemd (251.3-1) unstable; urgency=medium
 
   * New upstream version 251.3
@@ -272,7 +264,13 @@
   * Add libsystemd-core to shlibs.local.in
 
  -- Michael Biebl <biebl@debian.org>  Sat, 02 Apr 2022 09:57:22 +0200
->>>>>>> 0f508576
+
+systemd (250.4-1~bpo11+1) bullseye-backports; urgency=medium
+
+  * Rebuild for bullseye-backports
+  * Do not build with dh_package_notes, requires a newer binutils
+
+ -- Luca Boccassi <bluca@debian.org>  Thu, 17 Mar 2022 13:07:02 +0000
 
 systemd (250.4-1) unstable; urgency=medium
 
