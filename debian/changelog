<<<<<<< HEAD
systemd (208-1tanglu1) staging; urgency=medium

  * Merge with Debian experimental, remaining changes:
    - Make systemd and systemd-sysv required packages
    - Enable persistent journald logging
    - Map SysV runlevel S to basic.target, not sysinit.target.

 -- Jon Severinsson <jon@severinsson.net>  Mon, 28 Apr 2014 15:00:00 +0200
=======
systemd (208-3) UNRELEASED; urgency=medium

  * Add v208-stable patch series.
    - Update Debian patches to apply on top of v208-stable.

 -- Jon Severinsson <jon@severinsson.net>  Wed, 25 Jun 2014 18:00:00 +0200

systemd (208-2) experimental; urgency=medium

  [ Sjoerd Simons ]
  * Don't stop a running user manager from garbage collecting the users. Fixes
    long shutdown times when using a systemd user session

  [ Michael Stapelberg ]
  * Fix bug-script: “systemctl dump” is now “systemd-analyze dump”
    (Closes: #748311)

  [ Michael Biebl ]
  * Merge changes from unstable branch.
  * Cherry-pick upstream fixes to make sd_session_get_vt() actually work.

 -- Michael Biebl <biebl@debian.org>  Tue, 24 Jun 2014 17:45:26 +0200
>>>>>>> 125666e4

systemd (208-1) experimental; urgency=medium

  [ Michael Biebl ]
  * New upstream release. (Closes: #729566)
  * Update patches.
  * Update symbols files for libsystemd-journal and libsystemd-login.
  * Install new files and remove the ones we don't use.
  * Install zsh completion files. (Closes: #717540)
  * Create a compat symlink /etc/sysctl.d/99-sysctl.conf as systemd-sysctl no
    longer reads /etc/sysctl.conf.
  * Bump Build-Depends on kmod to (>= 14).
  * Bump Build-Depends on libcryptsetup-dev to (>= 2:1.6.0) for tcrypt
    support.
  * Make kmod-static-nodes.service check for the kmod binary since we don't
    want a hard dependency on kmod e.g. for container installations.
  * Disable various features which aren't required for the udeb build.
  * Move new sd_pid_get_slice and sd_session_get_vt man pages into
    libsystemd-login-dev.
  * Make no-patch-numbers the default for gbp-pq.
  * Adjust systemd-user pam config file for Debian.
    This pam config file is used by libpam-systemd/systemd-logind when
    launching systemd user instances.
  * Drop patches to make logind D-Bus activatable. The cgroup handling has
    been reworked in v205 and logind no longer creates cgroup hierarchies on
    its own. That means that the standalone logind is no longer functional
    without support from systemd (or an equivalent cgroup manager).

  [ Martin Pitt ]
  * Explain patch management in debian/README.source.

 -- Michael Biebl <biebl@debian.org>  Mon, 28 Apr 2014 00:22:57 +0200

systemd (204-11) unstable; urgency=medium

  [ Martin Pitt ]
  * Explain patch management in debian/README.source. (Closes: #739113)
  * Replace "Always probe cpu support drivers" patch with cherry-picked
    upstream fix which is more general.
  * Advertise hibernation only if there's enough free swap. Patches backported
    from current upstream. (LP: #1313522)
  * Fix typo in sg loading rule to make it actually work.

  [ Michael Biebl ]
  * Make no-patch-numbers the default for gbp-pq.
  * Cherry-pick upstream fix to properly handle multiline syslog messages.
    (Closes: #746351)
  * Cherry-pick upstream fix for libudev which fixes a memleak in
    parent_add_child().
  * Drop "-b debian" from Vcs-Git since we use the master branch for
    packaging now.
  * Drop Conflicts: sysvinit (<< 2.88dsf-44~) from systemd-sysv since this
    breaks dist-upgrades from wheezy when switching from sysvinit to
    systemd-sysv as default init. While downgrading the Pre-Depends in
    sysvinit would have been an alternative, dropping the Conflicts and only
    keeping the Replaces was deemed the lesser evil. (Closes: #748355)
  * Use Conflicts instead of Breaks against sysvinit-core. This avoids
    /sbin/init going missing when switching from systemd-sysv to sysvinit.
    While at it, add a Replaces: upstart. (Closes: #751589)
  * Make the SysV compat tools try both /run/initctl and /dev/initctl. This
    makes them usable under sysvinit as PID 1 without requiring any symlinks.
  * Various ifupdown integration fixes
    - Use DefaultDependencies=no in ifup@.service so the service can be
      started as early as possible.
    - Create the ifupdown runtime directory in ifup@.service as we can no
      longer rely on the networking service to do that for us.
    - Don't stop ifup@.service on shutdown but let the networking service take
      care of stopping all hotplugged interfaces.
    - Only start ifup@.service for interfaces configured as allow-hotplug.

  [ Michael Stapelberg ]
  * Clarify that “systemd” does not influence init whereas “systemd-sysv” does
    (Closes: #747741)

  [ Ansgar Burchardt ]
  * Don't use "set +e; set +u" unconditionally in the lsb init-functions hook
    as this might change the behaviour of existing SysV init scripts.
    (Closes: #751472)

 -- Michael Biebl <biebl@debian.org>  Tue, 24 Jun 2014 17:03:43 +0200

systemd (204-10) unstable; urgency=medium

  * In the udeb's udev.startup, make sure that /dev/pts exists.
  * systemd-logind-launch: Set the #files ulimit, for unprivileged LXC
    containers.
  * Drop udev.NEWS, it only applies to pre-squeeze.
  * Remove /var/log/udev on purge.
  * Always probe cpu support drivers. (LP #1207705)
  * On Dell PowerEdge systems, the iDRAC7 and later support a USB Virtual NIC
    for management. Name this interface "idrac" to avoid confusion with "real"
    network interfaces.
  * Drop numerical prefixes from patches, to avoid future diff noise when
    removing, cherry-picking, and merging patches. From now on, always use
    "gbp-pq export --no-patch-numbers" to update them.

 -- Martin Pitt <mpitt@debian.org>  Sun, 27 Apr 2014 11:53:52 +0200

systemd (204-9) unstable; urgency=medium

  * The "Flemish Beef and Beer Stew" release.

  [ Steve Langasek ]
  * Do proper refcounting of the PAM module package on prerm, so that we
    don't drop the module from the PAM config when uninstalling a
    foreign-arch package.  Related to Ubuntu bug #1295521.

  [ Martin Pitt ]
  * debian/udev.udev-finish.upstart: Fix path to tmp-rules,
    debian/extra/rule_generator.functions creates them in /run/udev/.
  * rules: Remove the kernel-install bits; we don't want that in Debian and
    thus it shouldn't appear in dh_install --list-missing output.
  * Ship sd-shutdown.h in libsystemd-daemon-dev.
  * Run dh_install with --fail-missing, to avoid forgetting files when we move
    to new versions.
  * Mount /dev/pts with the correct permissions in the udev, to avoid needing
    pt_chown (not available on all architectures). Thanks Adam Conrad.
  * Add new block of Windows Azure ethernet hardware address to
    75-persistent-net-generator.rules. (LP: #1274348, Closes: #739018)
  * Drop our Debian specific 60-persistent-storage{,-tape}.rules and use the
    upstream rules. They are compatible and do a superset of the
    functionality. (Closes: #645466)
  * Drop our Debian specific 80-drivers.rules and use the upstream rules with
    a patch for the sg module (see #657948). These now stop calling modprobe
    and use the kmod builtin, giving some nice boot speed improvement.
    (Closes: #717404)
  * Drop our Debian specific 50-udev-default.rules and 91-permissions.rules
    and use the upstream rules with a patch for the remaining Debian specific
    default device permissions. Many thanks to Marco d'Itri for researching
    which Debian-specific rules are obsolete! Amongst other things, this now
    also reads the hwdb info for USB devices (Closes: #717405) and gets rid of
    some syntax errors (Closes: #706221)
  * Set default polling interval on removable devices as well, for kernels
    which have "block" built in instead of being a module. (Closes: #713877)
  * Make sd_login_monitor_new() work for logind without systemd.
  * Cherry-pick upstream fix for polkit permissions for rebooting with
    multiple sessions.
  * Kill /etc/udev/links.conf, create_static_nodes, and associated code. It's
    obsolete with devtmpfs (which is required now), and doesn't run with
    systemd or upstart anyway.
  * Drop unnecessary udev.dirs.
  * Add autopkgtests for smoke-testing logind, hostnamed, timedated, localed,
    and a compile/link/run test against libsystemd-login-dev.

  [ Marco d'Itri ]
  * preinst: check for all the system calls required by modern releases
    of udev. (Closes: #648325)
  * Updated fbdev-blacklist.conf for recent kernels.
  * Do not blacklist viafb because it is required on the OLPC XO-1.5.
    (Closes: #705792)
  * Remove write_cd_rules and the associated rules which create "persistent"
    symlinks for CD/DVD devices and replace them with more rules in
    60-cdrom_id, which will create symlinks for one at random among the
    devices installed. Since the common case is having a single device
    then everything will work out just fine most of the times...
    (Closes: #655924)
  * Fix write_net_rules for systemd and sysvinit users by copying the
    temporary rules from /run/udev/ to /etc/udev/. (Closes: #735563)
  * Do not install sysctl.d/50-default.conf because the systemd package
    should not change kernel policies, at least until it will become
    the only supported init system.

  [ Michael Stapelberg ]
  * Add systemd-dbg package, thanks Daniel Schaal (Closes: #742724).
  * Switch from gitpkg to git-buildpackage. Update README.source accordingly.
  * Make libpam-systemd depend on systemd-sysv | systemd-shim. Packages that
    need logind functionality should depend on libpam-systemd.

  [ Michael Biebl ]
  * Do not send potentially private fstab information without prior user
    confirmation. (Closes: #743158)
  * Add support for LSB facilities defined by insserv.
    Parse /etc/insserv.conf.d content and /etc/insserv.conf and generate
    systemd unit drop-in files to add corresponding dependencies. Also ship
    targets for the Debian specific $x-display-manager and
    $mail-transport-agent system facilities. (Closes: #690892)
  * Do not accidentally re-enable /var/tmp cleaning when migrating the TMPTIME
    setting from /etc/default/rcS. Fix up existing broken configurations.
    (Closes: #738862)

 -- Michael Biebl <biebl@debian.org>  Sat, 26 Apr 2014 21:37:29 +0200

systemd (204-8) unstable; urgency=low

  [ Michael Stapelberg ]
  * move manpages from systemd to libsystemd-*-dev as appropriate
    (Closes: #738723)
  * fix systemctl enable/disable/… error message “Failed to issue method call:
    No such file or directory” (the previous upload did actually not contain
    this fix due to a merge conflict) (Closes: #738843)
  * add explicit “Depends: sysv-rc” so that initscript’s “Depends: sysv-rc |
    file-rc” will not be satisfied with file-rc. We need the invoke-rc.d and
    update-rc.d from sysv-rc, file-rc’s doesn’t have support for systemd.
    (Closes: #739679)
  * set capabilities cap_dac_override,cap_sys_ptrace=ep for
    systemd-detect-virt, so that it works for unprivileged users.
    (Closes: #739699)
  * pam: Check $XDG_RUNTIME_DIR owner (Closes: #731300)
  * Ignore chkconfig headers entirely, they are often broken in Debian
    (Closes: #634472)

  [ Michael Biebl ]
  * do a one-time migration of RAMTMP= from /etc/default/rcS and
    /etc/default/tmpfs, i.e. enable tmp.mount (Closes: #738687)
  * Bump Standards-Version to 3.9.5.

 -- Michael Biebl <biebl@debian.org>  Wed, 19 Mar 2014 18:57:35 +0100

systemd (204-7tanglu1) staging; urgency=medium

  * Merge with Debian unstable, remaining changes:
    - Explicitly depend on newer libaudit
    - Make systemd and systemd-sysv required packages
    - Enable persistent journald logging
  * Map SysV runlevel S to basic.target, not sysinit.target.
    - Debian specific change, upstream does not map runlevel S to any target.

 -- Jon Severinsson <jon@severinsson.net>  Fri, 14 Feb 2014 10:00:00 +0100

systemd (204-7) unstable; urgency=low

  * fix systemctl enable/disable/… error message “Failed to issue method call:
    No such file or directory” (Closes: #734809)
  * bug-script: attach instead of paste extra info with reportbug ≥ 6.5.0
    (Closes: #722530)
  * add stage1 bootstrap support to avoid Build-Depends cycles (Thanks Daniel
    Schepler)
  * cherry-pick:
    order remote mounts from mountinfo before remote-fs.target (77009452cfd)
    (Closes: #719945)
    Fix CPUShares configuration option (ccd90a976dba) (Closes: #737156)
    fix reference in systemd-inhibit(1) (07b4b9b) (Closes: #738316)

 -- Michael Stapelberg <stapelberg@debian.org>  Tue, 11 Feb 2014 23:34:42 +0100

systemd (204-6tanglu2) staging; urgency=low

  * Enable persistent journald logging

 -- Matthias Klumpp <mak@debian.org>  Sun, 12 Jan 2014 18:14:26 +0100

systemd (204-6tanglu1) staging; urgency=low

  * Merge with Debian unstable, remaining changes:
    - Explicitly depend on newer libaudit
    - Make systemd and systemd-sysv required packages

 -- Matthias Klumpp <mak@debian.org>  Tue, 07 Jan 2014 12:08:34 +0100

systemd (204-6) unstable; urgency=low

  [ Michael Stapelberg ]
  * Run update-rc.d defaults before update-rc.d <enable|disable>
    (Closes: #722523)
  * preinst: preserve var-{lock,run}.mount when upgrading from 44 to 204
    (Closes: #723936)
  * fstab-generator: don’t rely on /usr being mounted in the initrd
    (Closes: #724797)
  * systemctl: mangle names when avoiding dbus (Closes: #723855)
  * allow group adm read access on /var/log/journal (Closes: #717386)
  * add systemd-journal group (Thanks Guido Günther) (Closes: #724668)
  * copy /etc/localtime instead of symlinking (Closes: #726256)
  * don’t try to start autovt units when not running with systemd as pid 1
    (Closes: #726466)
  * Add breaks/replaces for the new sysvinit-core package (Thanks Alf Gaida)
    (Closes: #733240)
  * Add myself to uploaders

  [ Tollef Fog Heen ]
  * Make 99-systemd.rules check for /run/systemd/systemd instead of the
    ill-named cgroups directory.

  [ Martin Pitt ]
  * debian/udev.upstart: Fix path to udevd, the /sbin/udevd compat symlink
    should go away at some point.
  * debian/udev-udeb.install: Add 64-btrfs.rules and 75-probe_mtd.rules, they
    are potentially useful in a d-i environment.
  * debian/shlibs.local: Drop libudev; this unnecessarily generates overly
    strict dependencies, the libudev ABI is stable.
  * debian/extra/rules/75-persistent-net-generator.rules: Add Ravello systems
    (LP: #1099278)

 -- Michael Stapelberg <stapelberg@debian.org>  Tue, 31 Dec 2013 14:39:44 +0100

systemd (204-5tanglu1) staging; urgency=low

  * Merge with Debian unstable, remaining changes:
    - Explicitly depend on newer libaudit
    - Make systemd and sysv-compat required packages

 -- Matthias Klumpp <mak@debian.org>  Sun, 01 Dec 2013 20:26:34 +0100

systemd (204-5) unstable; urgency=high

  * Cherry-pick 72fd713 from upstream which fixes insecure calling of polkit
    by avoiding a race condition in scraping /proc (CVE-2013-4327).
    Closes: #723713

 -- Michael Biebl <biebl@debian.org>  Mon, 23 Sep 2013 11:59:53 +0200

systemd (204-4tanglu1) staging; urgency=low

  * Merge with debian unstable, remaining changes:
    - mount /dev as devtmpfs, not tmpfs
    - Explicitly depend on newer libaudit
    - systemd is a required component

 -- Matthias Klumpp <mak@debian.org>  Tue, 17 Sep 2013 21:40:16 -0700

systemd (204-4) unstable; urgency=low

  * Add preinst check to abort udev upgrade if the currently running kernel
    lacks devtmpfs support. Since udev 176, devtmpfs is mandatory as udev no
    longer creates any device nodes itself. This only affects self-compiled
    kernels which now need CONFIG_DEVTMPFS=y.  Closes: #722580
  * Fix SysV init script to correctly mount a devtmpfs instead of tmpfs. This
    only affects users without an initramfs, which usually is responsible for
    mounting the devtmpfs.  Closes: #722604
  * Drop pre-squeeze upgrade code from maintainer scripts and simplify the
    various upgrade checks.
  * Suppress errors about unknown hwdb builtin. udev 196 introduced a new
    "hwdb" builtin which is not understood by the old udev daemon.
  * Add missing udeb line to shlibs.local. This ensures that udev-udeb gets a
    proper dependency on libudev1-udeb and not libudev1.  Closes: #722939
  * Remove udev-udeb dependency from libudev1-udeb to avoid a circular
    dependency between the two packages. This dependency was copied over from
    the old udev-gtk-udeb package and no longer makes any sense since
    libudev1-udeb only contains a library nowadays.

 -- Michael Biebl <biebl@debian.org>  Wed, 18 Sep 2013 00:05:21 +0200

systemd (204-3) unstable; urgency=low

  [ Michael Biebl ]
  * Upload to unstable.
  * Use /bin/bash in debug-shell.service as Debian doesn't have /sbin/sushell.
  * Only import net.ifaces cmdline property for network devices.
  * Generate strict dependencies between the binary packages using a
    shlibs.local file and add an explicit versioned dependency on
    libsystemd-login0 to systemd to ensure packages are upgraded in sync.
    Closes: #719444
  * Drop obsolete Replaces: libudev0 from udev package.
  * Use correct paths for various binaries, like /sbin/quotaon, which are
    installed in / and not /usr in Debian.  Closes: #721347
  * Don't install kernel-install(8) man page since we don't install the
    corresponding binary either.  Closes: #722180
  * Cherry-pick upstream fixes to make switching runlevels and starting
    reboot via ctrl-alt-del more robust.
  * Cherry-pick upstream fix to properly apply ACLs to Journal files.
    Closes: #717863

  [ Michael Stapelberg ]
  * Make systemctl enable|disable call update-rc.d for SysV init scripts.
    Closes: #709780
  * Don't mount /tmp as tmpfs by default and make it possible to enable this
    feature via "systemctl enable tmp.mount".  Closes: #718906

  [ Daniel Schaal ]
  * Add bug-script to systemd and udev.  Closes: #711245

  [ Ondrej Balaz ]
  * Recognize discard option in /etc/crypttab.  Closes: #719167

 -- Michael Biebl <biebl@debian.org>  Thu, 12 Sep 2013 00:13:11 +0200

systemd (204-2tanglu1) aequorea; urgency=low

  * Merge with debian experimental, remaining changes:
    - mount /dev as devtmpfs, not tmpfs
    - Adjust maintscript version-numbers to Tanglu packaging
    - systemd is a required component

 -- Philip Muškovac <yofel@kubuntu.org>  Sat, 27 Jul 2013 14:12:08 +0200

systemd (204-2) experimental; urgency=low

  [ Daniel Schaal ]
  * Enable verbose build logs.  Closes: #717465
  * Add handling of Message Catalog files to provide additional information
    for log entries.  Closes: #717427
  * Remove leftover symlink to debian-enable-units.service.  Closes: #717349

  [ Michael Stapelberg ]
  * Install 50-firmware.rules in the initramfs and udeb.  Closes: #717635

  [ Michael Biebl ]
  * Don't pass static start priorities to dh_installinit anymore.
  * Switch the hwdb trigger to interest-noawait.
  * Remove obsolete support for configurable udev root from initramfs.
  * Bind ifup@.service to the network device. This ensures that ifdown is run
    when the device is removed and the service is stopped.
    Closes: #660861, #703033
  * Bump Standards-Version to 3.9.4. No further changes.
  * Add Breaks against consolekit (<< 0.4.6-1) for udev-acl.  Closes: #717385
  * Make all packages Priority: optional, with the exception of udev and
    libudev1, which remain Priority: important, and systemd-sysv, which
    remains Priority: extra due to the conflict with sysvinit.
    Closes: #717365
  * Restart systemd-logind.service on upgrades due to changes in the
    CreateSession D-Bus API between v44 and v204.  Closes: #717403

 -- Michael Biebl <biebl@debian.org>  Wed, 24 Jul 2013 23:47:59 +0200

systemd (204-1) experimental; urgency=low

  * New upstream release.  Closes: #675175, #675177
    - In v183 the udev sources have been merged into the systemd source tree.
      As a result, the udev binary packages will now be built from the systemd
      source package. To align the version numbers 139 releases were skipped.
    - For a complete list of changes, please refer to the NEWS file.
  * Add Marco to Uploaders.
  * Drop Suggests on the various python packages from systemd. The
    systemd-analyze tool has been reimplemented in C.
  * Add binary packages as found in the udev 175-7.2 source package.
  * Wrap dependencies for better readability.
  * Drop hard-coded Depends on libglib2.0-0 from gir1.2-gudev-1.0.
  * Drop old Conflicts, Replaces and Breaks, which are no longer necessary.
  * Make libgudev-1.0-dev depend on gir1.2-gudev-1.0 as per GObject
    introspection mini-policy.  Closes: #691313
  * The hwdb builtin has replaced pci-db and usb-db in udev. Drop the
    Recommends on pciutils and usbutils accordingly.
  * Drop our faketime hack. Upstream uses a custom xsl style sheet now to
    generate the man pages which no longer embeds the build date.
  * Add Depends on libpam-runtime (>= 1.0.1-6) to libpam-systemd as we are
    using pam-auth-update.
  * Explicitly set Section and Priority for the udev binary package.
  * Update Build-Depends:
    - Drop libudev-dev, no longer required.
    - Add gtk-doc-tools and libglib2.0-doc for the API documentation in
      libudev and libgudev.
    - Add libgirepository1.0-dev and gobject-introspection for GObject
      introspection support in libgudev.
    - Add libgcrypt11-dev for encryption support in the journal.
    - Add libblkid-dev for the blkid udev builtin.
  * Use gir dh addon to ensure ${gir:Depends} is properly set.
  * Rename libudev0 → libudev1 for the SONAME bump.
  * Update symbols files. libudev now uses symbols versioning as the other
    libsystemd libraries. The libgudev-1.0-0 symbols file has been copied from
    the old udev package.
  * Run gtkdocize on autoreconf.
  * Enable python bindings for the systemd libraries and ship them in a new
    package named python-systemd.
  * Tighten Depends on libsystemd-id128-dev for libsystemd-journal-dev as per
    libsystemd-journal.pc.
  * Remove obsolete bash-completion scripts on upgrades. Nowadays they are
    installed in /usr/share/bash-completion/completions.
  * Rename conffiles for logind and journald.
  * Rename udev-gtk-udeb → libudev1-udeb to better reflect its actual contents.
  * Build two flavours: a regular build and one for the udev udebs with
    reduced features/dependencies.
  * Create a few compat symlinks for the udev package, most notably
    /sbin/udevadm and /sbin/udevd.
  * Remove the dpkg-triggered debian-enable-units script. This was a temporary
    workaround for wheezy. Packages should use dh-systemd now to properly
    integrate service files with systemd.
  * Update debian/copyright using the machine-readable copyright format 1.0.
  * Integrate changes from udev 175-7 and acknowledge the 175-7.1 and 175-7.2
    non-maintainer uploads.
  * Keep the old persistent network interface naming scheme for now and make
    the new one opt-in via net.ifnames=1 on the kernel command line.
  * Drop the obsolete udev-mtab SysV init script and properly clean up on
    upgrades.
  * Simplify the udev SysV init script and remove experimental and obsolete
    features.
  * Revert upstream commits which dropped support for distro specific
    features and config files.
  * Make logind, hostnamed, localed and timedated D-Bus activatable and
    usable when systemd is not running.
  * Store hwdb binary database in /lib/udev, not /etc/udev. Create the file on
    install and upgrades.
  * Provide a dpkg file trigger for hwdb, so the database is automatically
    updated when packages install files into /lib/udev/hwdb.d.

 -- Michael Biebl <biebl@debian.org>  Fri, 19 Jul 2013 00:32:36 +0200

systemd (44-12) unstable; urgency=low

  * Cherry-pick e17187 from upstream to fix build failures with newer glibc
    where the clock_* symbols have been moved from librt to libc.
    Closes: #701364
  * If the new init-system-helpers package is installed, make the
    debian-enable-units script a no-op. The auto-enabler was meant as a
    temporary workaround and will be removed once all packages use the new
    helper.
  * Update the checks which test if systemd is the active init. The
    recommended check is [ -d /run/systemd/system ] as this will also work
    with a standalone systemd-logind.
  * Set Maintainer to pkg-systemd-maintainers@lists.alioth.debian.org. Add
    Tollef and myself as Uploaders.
  * Stop building the GUI bits. They have been split into a separate source
    package called systemd-ui.

 -- Michael Biebl <biebl@debian.org>  Thu, 20 Jun 2013 01:32:16 +0200

systemd (204-0tanglu2) aequorea; urgency=low

  * Adjust maintscript version-numbers to Tanglu packaging
  * Remove obsolete udev-mtab init-script
    - Thanks to Michael Biebl for the hint!

 -- Matthias Klumpp <mak@debian.org>  Fri, 19 Jul 2013 18:54:49 +0200

systemd (204-0tanglu1) aequorea; urgency=low

  * New upstream release

 -- Matthias Klumpp <mak@debian.org>  Fri, 28 Jun 2013 22:48:52 +0200

systemd (201-0tanglu4) aequorea; urgency=low

  * Make sure debian-fixup.service runs after systemd-remount-fs.service,
     which has been renamed.

 -- Matthias Klumpp <mak@debian.org>  Thu, 23 May 2013 22:28:45 +0200

systemd (201-0tanglu3) aequorea; urgency=low

  * debian/extra/udev.startup: Mount /dev as devtmpfs instead of tmpfs

 -- Philip MuÃ…Â¡kovac <yofel@kubuntu.org>  Tue, 21 May 2013 01:47:17 +0200

systemd (201-0tanglu2) aequorea; urgency=low

  * Make systemd a required component

 -- Matthias Klumpp <mak@debian.org>  Sat, 27 Apr 2013 22:55:46 +0200

systemd (201-0tanglu1) aequorea; urgency=low

  * Build for Tanglu, adjusting dependencies

 -- Matthias Klumpp <mak@debian.org>  Tue, 23 Apr 2013 20:16:45 +0200

systemd (44-11) unstable; urgency=low

  * Team upload.
  * Run debian-enable-units.service after sysinit.target to ensure our tmp
    files aren't nuked by systemd-tmpfiles.
  * The mountoverflowtmp SysV init script no longer exists so remove that
    from remount-rootfs.service to avoid an unnecessary diff to upstream.
  * Do not fail on purge if /var/lib/systemd is empty and has been removed
    by dpkg.

 -- Michael Biebl <biebl@debian.org>  Wed, 13 Mar 2013 08:03:06 +0100

systemd (44-10) unstable; urgency=low

  * Team upload.
  * Using the return code of "systemctl is-enabled" to determine whether we
    enable a service or not is unreliable since it also returns a non-zero
    exit code for masked services. As we don't want to enable masked services,
    grep for the string "disabled" instead.

 -- Michael Biebl <biebl@debian.org>  Fri, 15 Feb 2013 17:01:24 +0100

systemd (44-9) unstable; urgency=low

  * Team upload.
  * Fix typo in systemd.socket man page.  Closes: #700038
  * Use color specification in "systemctl dot" which is actually
    understood by dot.  Closes: #643689
  * Fix mounting of remote filesystems like NFS.  Closes: #673309
  * Use a file trigger to automatically enable service and socket units. A lot
    of packages simply install systemd units but do not enable them. As a
    result they will be inactive after the next boot. This is a workaround for
    wheezy which will be removed again in jessie.  Closes: #692150

 -- Michael Biebl <biebl@debian.org>  Fri, 15 Feb 2013 13:35:39 +0100

systemd (44-8) unstable; urgency=low

  * Team upload.
  * Use comment=systemd.* syntax in systemd.mount man page. The
    mount/util-linux version in wheezy is not recent enough to support the new
    x-systemd* syntax. Closes: #697141
  * Don't enable persistent storage of journal log files. The journal in v44
    is not yet mature enough.

 -- Michael Biebl <biebl@debian.org>  Sat, 19 Jan 2013 20:05:05 +0100

systemd (44-7) unstable; urgency=low

  * Fix a regression in the init-functions hook wrt reload handling that was
    introduced when dropping the X-Interactive hack.  Closes: #696355

 -- Michael Biebl <biebl@debian.org>  Fri, 21 Dec 2012 00:00:12 +0100

systemd (44-6) unstable; urgency=low

  [ Michael Biebl ]
  * No longer ship the /sys directory in the systemd package since it is
    provided by base-files nowadays.
  * Don't run udev rules if systemd is not active.
  * Converting /var/run, /var/lock and /etc/mtab to symlinks is a one-time
    migration so don't run the debian-fixup script on every boot.

  [ Tollef Fog Heen ]
  * Prevent the systemd package from being removed if it's the active init
    system, since that doesn't work.

  [ Michael Biebl ]
  * Use a separate tmpfs for /run/lock (size 5M) and /run/user (size 100M).
    Those directories are user-writable which could lead to DoS by filling up
    /run.  Closes: #635131

 -- Michael Biebl <biebl@debian.org>  Sun, 16 Dec 2012 21:58:37 +0100

systemd (44-5) unstable; urgency=low

  * Team upload.

  [ Tollef Fog Heen ]
  * disable killing on entering START_PRE, START, thanks to Michael
    Stapelberg for patch.  This avoids killing VMs run through libvirt
    when restarting libvirtd.  Closes: #688635.
  * Avoid reloading services when shutting down, since that won't work and
    makes no sense.  Thanks to Michael Stapelberg for the patch.
    Closes: #635777.
  * Try to determine which init scripts support the reload action
    heuristically.  Closes: #686115, #650382.

  [ Michael Biebl ]
  * Update Vcs-* fields, the Git repository is hosted on alioth now. Set the
    default branch to "debian".
  * Avoid reload and (re)start requests during early boot which can lead to
    deadlocks.  Closes: #624599
  * Make systemd-cgroup work even if not all cgroup mounts are available on
    startup.  Closes: #690916
  * Fix typos in the systemd.path and systemd.unit man page.  Closes: #668344
  * Add watch file to track new upstream releases.

 -- Michael Biebl <biebl@debian.org>  Thu, 25 Oct 2012 21:41:23 +0200

systemd (44-4) unstable; urgency=low

  [ Michael Biebl ]
  * Override timestamp for man page building, thereby avoiding skew
    between architectures which caused problems for multi-arch.
    Closes: #680011

  [ Tollef Fog Heen ]
  * Move diversion removal from postinst to preinst.  Closes: #679728
  * Prevent the journal from crashing when running out of disk space.
    This is 499fb21 from upstream.  Closes: #668047.
  * Stop mounting a tmpfs on /media.  Closes: #665943

 -- Tollef Fog Heen <tfheen@debian.org>  Sun, 01 Jul 2012 08:17:50 +0200

systemd (44-3) unstable; urgency=low

  [ Michael Biebl ]
  * Bump to debhelper 9.
  * Convert to Multi-Arch: same where possible.  Closes: #676615

  [ Tollef Fog Heen ]
  * Cherry-pick d384c7 from upstream to stop journald from leaking
    memory.  Thanks to Andreas Henriksson for testing.  Closes: #677701
  * Ship lsb init script override/integration in /lib/lsb/init-functions.d
    rather than diverting /lib/lsb/init-functions itself.  Add appropriate
    Breaks to ensure upgrades happen.

 -- Tollef Fog Heen <tfheen@debian.org>  Fri, 29 Jun 2012 22:34:16 +0200

systemd (44-2) unstable; urgency=low

  [ Michael Biebl ]
  * Tighten the versions in the maintscript file
  * Ship the /sys directory in the package
  * Re-add workaround for non-interactive PAM sessions
  * Mask checkroot-bootclean (Closes: #670591)
  * Don't ignore errores in systemd-sysv postinst

  [ Tollef Fog Heen ]
  * Bring tmpfiles.d/tmp.conf in line with Debian defaults.  Closes: #675422
  * Make sure /run/sensigs.omit.d exists.
  * Add python-dbus and python-cairo to Suggests, for systemd-analyze.
    Closes: #672965

 -- Tollef Fog Heen <tfheen@debian.org>  Tue, 08 May 2012 18:04:22 +0200

systemd (44-1) unstable; urgency=low

  [ Tollef Fog Heen ]
  * New upstream version.
    - Backport 3492207: journal: PAGE_SIZE is not known on ppc and other
      archs
    - Backport 5a2a2a1: journal: react with immediate rotation to a couple
      of more errors
    - Backport 693ce21: util: never follow symlinks in rm_rf_children()
      Fixes CVE-2012-1174, closes: #664364
  * Drop output message from init-functions hook, it's pointless.
  * Only rmdir /lib/init/rw if it exists.
  * Explicitly order debian-fixup before sysinit.target to prevent a
    possible race condition with the creation of sockets.  Thanks to
    Michael Biebl for debugging this.
  * Always restart the initctl socket on upgrades, to mask sysvinit
    removing it.

  [ Michael Biebl ]
  * Remove workaround for non-interactive sessions from pam config again.
  * Create compat /dev/initctl symlink in case we are upgrading from a system
    running a newer version of sysvinit (using /run/initctl) and sysvinit is
    replaced with systemd-sysv during the upgrade. Closes: #663219
  * Install new man pages.
  * Build-Depend on valac (>= 0.12) instead of valac-0.12. Closes: #663323

 -- Tollef Fog Heen <tfheen@debian.org>  Tue, 03 Apr 2012 19:59:17 +0200

systemd (43-1) experimental; urgency=low

  [ Tollef Fog Heen ]
  * Target upload at experimental due to libkmod dependency
  * New upstream release
    - Update bash-completion for new verbs and arguments. Closes: #650739
    - Fixes local DoS (CVE-2012-1101).  Closes: #662029
    - No longer complains if the kernel lacks audit support.  Closes: #642503
  * Fix up git-to-source package conversion script which makes gitpkg
    happier.
  * Add libkmod-dev to build-depends
  * Add symlink from /bin/systemd to /lib/systemd/systemd.
  * Add --with-distro=debian to configure flags, due to no /etc/os-release
    yet.
  * Add new symbols for libsystemd-login0 to symbols file.
  * Install a tmpfiles.d file for the /dev/initctl → /run/initctl
    migration.  Closes: #657979
  * Disable coredump handling, it's not ready yet.
  * If /run is a symlink, don't try to do the /var/run → /run migration.
    Ditto for /var/lock → /run/lock.  Closes: #647495

  [ Michael Biebl ]
  * Add Build-Depends on liblzma-dev for journal log compression.
  * Add Build-Depends on libgee-dev, required to build systemadm.
  * Bump Standards-Version to 3.9.2. No further changes.
  * Add versioned Build-Depends on automake and autoconf to ensure we have
    recent enough versions. Closes: #657284
  * Add packages for libsystemd-journal and libsystemd-id128.
  * Update symbols file for libsystemd-login.
  * Update configure flags, use rootprefix instead of rootdir.
  * Copy intltool files instead of symlinking them.
  * Re-indent init-functions script.
  * Remove workarounds for services using X-Interactive. The LSB X-Interactive
    support turned out to be broken and has been removed upstream so we no
    longer need any special handling for those type of services.
  * Install new systemd-journalctl, systemd-cat and systemd-cgtop binaries.
  * Install /var/lib/systemd directory.
  * Install /var/log/journal directory where the journal files are stored
    persistently.
  * Setup systemd-journald to not read from /proc/kmsg (ImportKernel=no).
  * Avoid error messages from systemctl in postinst if systemd is not running
    by checking for /sys/fs/cgroup/systemd before executing systemctl.
    Closes: #642749
  * Stop installing lib-init-rw (auto)mount units and try to cleanup
    /lib/init/rw in postinst. Bump dependency on initscripts accordingly.
    Closes: #643699
  * Disable pam_systemd for non-interactive sessions to work around an issue
    with sudo.
  * Use new dh_installdeb maintscript facility to handle obsolete conffiles.
    Bump Build-Depends on debhelper accordingly.
  * Rename bash completion file systemctl-bash-completion.sh →
    systemd-bash-completion.sh.
  * Update /sbin/init symlink. The systemd binary was moved to $pkglibdir.

 -- Tollef Fog Heen <tfheen@debian.org>  Tue, 07 Feb 2012 21:36:34 +0100

systemd (37-1.1) unstable; urgency=low

  * Non-maintainer upload with Tollef's consent.
  * Remove --parallel to workaround a bug in automake 1.11.3 which doesn't
    generate parallel-safe build rules. Closes: #661842
  * Create a compat symlink /run/initctl → /dev/initctl to work with newer
    versions of sysvinit. Closes: #657979

 -- Michael Biebl <biebl@debian.org>  Sat, 03 Mar 2012 17:42:10 +0100

systemd (37-1) unstable; urgency=low

  [ Tollef Fog Heen ]
  * New upstream version
  * Change the type of the debian-fixup service to oneshot.
    Closes: #642961
  * Add ConditionPathIsDirectory to lib-init-rw.automount and
    lib-init-rw.mount so we only activate the unit if the directory
    exists.  Closes: #633059
  * If a sysv service exists in both rcS and rcN.d runlevels, drop the
    rcN.d ones to avoid loops.  Closes: #637037
  * Blacklist fuse init script, we do the same work already internally.
    Closes: #643700
  * Update README.Debian slightly for /run rather than /lib/init/rw

  [ Josh Triplett ]
  * Do a one-time migration of the $TMPTIME setting from /etc/default/rcS to
    /etc/tmpfiles.d/tmp.conf. If /etc/default/rcS has a TMPTIME setting of
    "infinite" or equivalent, migrate it to an /etc/tmpfiles.d/tmp.conf that
    overrides the default /usr/lib/tmpfiles.d/tmp.conf and avoids clearing
    /tmp.  Closes: #643698

 -- Tollef Fog Heen <tfheen@debian.org>  Wed, 28 Sep 2011 20:04:13 +0200

systemd (36-1) unstable; urgency=low

  [ Tollef Fog Heen ]
  * New upstream release. Closes: #634618
    - Various man page fixes. Closes: #623521
  * Add debian-fixup service that symlinks mtab to /proc/mounts and
    migrates /var/run and /var/lock to symlinks to /run

  [ Michael Biebl ]
  * Build for libnotify 0.7.
  * Bump Build-Depends on libudev to (>= 172).
  * Add Build-Depends on libacl1-dev. Required for building systemd-logind
    with ACL support.
  * Split libsystemd-login and libsystemd-daemon into separate binary
    packages.
  * As autoreconf doesn't like intltool, override dh_autoreconf and call
    intltoolize and autoreconf ourselves.
  * Add Build-Depends on intltool.
  * Do a one-time migration of the hwclock configuration. If UTC is set to
    "no" in /etc/default/rcS, create /etc/adjtime and add the "LOCAL" setting.
  * Remove /cgroup cleanup code from postinst.
  * Add Build-Depends on gperf.

 -- Tollef Fog Heen <tfheen@debian.org>  Wed, 14 Sep 2011 08:25:17 +0200

systemd (29-1) unstable; urgency=low

  [ Tollef Fog Heen ]
  * New upstream version, Closes: #630510
    - Includes typo fixes in documentation.  Closes: #623520
  * Fall back to the init script reload function if a native .service file
    doesn't know how to reload.  Closes: #628186
  * Add hard dependency on udev.  Closes: #627921

  [ Michael Biebl ]
  * hwclock-load.service is no longer installed, so we don't need to remove it
    anymore in debian/rules.
  * Install /usr/lib directory for binfmt.d, modules-load.d, tmpfiles.d and
    sysctl.d.
  * Remove obsolete conffiles from /etc/tmpfiles.d on upgrades. Those files
    are installed in /usr/lib/tmpfiles.d now.
  * Depend on util-linux (>= 2.19.1-2) which provides whole-disk locking
    support in fsck and remove our revert patch.
  * Don't choke when systemd was compiled with a different CAP_LAST_CAP then
    what it is run with. Patch cherry-picked from upstream Git.
    Closes: #628081
  * Enable dev-hugepages.automount and dev-mqueue.automount only when enabled
    in kernel. Patch cherry-picked from upstream Git.  Closes: #624522

 -- Tollef Fog Heen <tfheen@debian.org>  Wed, 08 Jun 2011 16:14:31 +0200

systemd (25-2) experimental; urgency=low

  * Handle downgrades more gracefully by removing diversion of
    /lib/lsb/init-functions on downgrades to << 25-1.
  * Cherry-pick a133bf10d09f788079b82f63faa7058a27ba310b from upstream,
    avoids assert when dumping properties.  Closes: #624094
  * Remove "local" in non-function context in init-functions wrapper.

 -- Tollef Fog Heen <tfheen@debian.org>  Wed, 27 Apr 2011 22:20:04 +0200

systemd (25-1) experimental; urgency=low

  * New upstream release, target experimental due to initscripts
    dependency.
    - Fixes where to look for locale config.  Closes: #619166
  * Depend on initscripts >= 2.88dsf-13.4 for /run transition.
  * Add Conflicts on klogd, since it doesn't work correctly with the
    kmg→/dev/log bridge.  Closes: #622555
  * Add suggests on Python for systemd-analyze.
  * Divert /lib/lsb/init-functions instead of (ab)using
    /etc/lsb-base-logging.sh for diverting calls to /etc/init.d/*
  * Remove obsolete conffile /etc/lsb-base-logging.sh.  Closes: #619093
  * Backport 3a90ae048233021833ae828c1fc6bf0eeab46197 from master:
    mkdir /run/systemd/system when starting up

 -- Tollef Fog Heen <tfheen@debian.org>  Sun, 24 Apr 2011 09:02:04 +0200

systemd (20-1) unstable; urgency=low

  * New upstream version
  * Install systemd-machine-id-setup
  * Call systemd-machine-id-setup in postinst
  * Cherry-pick b8a021c9e276adc9bed5ebfa39c3cab0077113c6 from upstream to
    prevent dbus assert error.
  * Enable TCP wrapper support.  Closes: #618409
  * Enable SELinux support.  Closes: #618412
  * Make getty start after Apache2 and OpenVPN (which are the only two
    known users of X-Interactive: yes).  Closes: #618419

 -- Tollef Fog Heen <tfheen@debian.org>  Fri, 11 Mar 2011 19:14:21 +0100

systemd (19-1) experimental; urgency=low

  * New upstream release
  * Add systemd-tmpfiles to systemd package.
  * Add ifup@.service for handling hotplugged interfaces from
    udev.  Closes: #610871
  * Mask mtab.service and udev-mtab.service as they are pointless when
    /etc/mtab is a symlink to /proc/mounts
  * Add breaks on lvm2 (<< 2.02.84-1) since older versions have udev rules
    that don't work well with systemd causing delays on bootup.

 -- Tollef Fog Heen <tfheen@debian.org>  Thu, 17 Feb 2011 07:36:22 +0100

systemd (17-1) experimental; urgency=low

  [ Tollef Fog Heen ]
  * New upstream release
  * Clarify ifupdown instructions in README.Debian somewhat.
    Closes: #613320
  * Silently skip masked services in lsb-base-logging.sh instead of
    failing.  Initial implementation by Michael Biebl.  Closes: #612551
  * Disable systemd-vconsole-setup.service for now.

  [ Michael Biebl ]
  * Bump build dependency on valac-0.10 to (>= 0.10.3).
  * Improve regex in lsb-base-logging.sh for X-Interactive scripts.
    Closes: #613325

 -- Tollef Fog Heen <tfheen@debian.org>  Wed, 16 Feb 2011 21:06:16 +0100

systemd (16-1) experimental; urgency=low

  [ Tollef Fog Heen ]
  * New upstream release.  Closes: #609611
  * Get rid of now obsolete patches that are upstream.
  * Use the built-in cryptsetup support in systemd, build-depend on
    libcryptsetup-dev (>= 2:1.2.0-1) to get a libcryptsetup in /lib.
  * Don't use systemctl redirect for init scripts with X-Interactive: true

  [ Michael Biebl ]
  * Update package description
  * Use v8 debhelper syntax
  * Make single-user mode work
  * Run hwclock-save.service on shutdown
  * Remove dependencies on legacy sysv mount scripts, as we use native
    mounting.

 -- Tollef Fog Heen <tfheen@debian.org>  Sun, 16 Jan 2011 11:04:13 +0100

systemd (15-1) UNRELEASED; urgency=low

  [ Tollef Fog Heen ]
  * New upstream version, thanks a lot to Michael Biebl for help with
    preparing this version.
    - This version handles cycle breaking better.  Closes: #609225
  * Add libaudit-dev to build-depends
  * /usr/share/systemd/session has been renamed to /usr/share/systemd/user
    upstream, adjust build system accordingly.
  * Remove -s from getty serial console invocation.
  * Add dependency on new util-linux to make sure /sbin/agetty exists
  * Don't mount /var/lock with gid=lock (Debian has no such group).
  * Document problem with ifupdown's /etc/network/run being a normal
    directory.

  [ Michael Biebl ]
  * Revert upstream change which requires libnotify 0.7 (not yet available in
    Debian).
  * Use dh-autoreconf for updating the build system.
  * Revert upstream commit which uses fsck -l (needs a newer version of
    util-linux).
  * Explicitly disable cryptsetup support to not accidentally pick up a
    libcryptsetup dependency in a tainted build environment, as the library
    is currently installed in /usr/lib.
  * Remove autogenerated man pages and vala C sources, so they are rebuilt.
  * Use native systemd mount support:
    - Use MountAuto=yes and SwapAuto=yes (default) in system.conf
    - Mask SysV init mount, check and cleanup scripts.
    - Create an alias (symlink) for checkroot (→ remount-rootfs.service) as
      synchronization point for SysV init scripts.
  * Mask x11-common, rmnologin, hostname, bootmisc and bootlogd.
  * Create an alias for procps (→ systemd-sysctl.service) and
    urandom (→ systemd-random-seed-load.service).
  * Create an alias for module-init-tools (→ systemd-modules-load.service) and
    a symlink from /etc/modules-load.d/modules.conf → /etc/modules.
  * Install lsb-base hook which redirects calls to SysV init scripts to
    systemctl: /etc/init.d/<foo> <action> → systemctl <action> <foo.service>
  * Install a (auto)mount unit to mount /lib/init/rw early during boot.

 -- Tollef Fog Heen <tfheen@debian.org>  Sat, 20 Nov 2010 09:28:01 +0100

systemd (11-2) UNRELEASED; urgency=low

  * Tighten depends from systemd-* on systemd to ensure they're upgraded
    in lockstep.  Thanks to Michael Biebl for the patch.
  * Add missing #DEBHELPER# token to libpam-systemd
  * Stop messing with runlevel5/multi-user.target symlink, this is handled
    correctly upstream.
  * Stop shipping /cgroup in the package.
  * Remove tmpwatch services, Debian doesn't have or use tmpwatch.
  * Make sure to enable GTK bits.
  * Ship password agent
  * Clean up cgroups properly on upgrades, thanks to Michael Biebl for the
    patch.  Closes: #599577

 -- Tollef Fog Heen <tfheen@debian.org>  Tue, 02 Nov 2010 21:47:10 +0100

systemd (11-1) experimental; urgency=low

  * New upstream version.  Closes: #597284
  * Add pam-auth-update calls to libpam-systemd's postinst and prerm
  * Make systemd-sysv depend on systemd
  * Now mounts the cgroup fs in /sys/fs/cgroup.  Closes: #595966
  * Add libnotify-dev to build-depends (needed for systemadm)

 -- Tollef Fog Heen <tfheen@debian.org>  Thu, 07 Oct 2010 22:01:19 +0200

systemd (8-2) experimental; urgency=low

  * Hardcode udev rules dir in configure call.
  * Remove README.source as it's no longer accurate.

 -- Tollef Fog Heen <tfheen@debian.org>  Mon, 30 Aug 2010 21:10:26 +0200

systemd (8-1) experimental; urgency=low

  * New upstream release
  * Only ship the top /cgroup
  * Pass --with-rootdir= to configure, to make it think / is / rather
    than //
  * Add PAM module package
  * Fix up dependencies in local-fs.target.  Closes: #594420
  * Move systemadm to its own package.  Closes: #588451
  * Update standards-version (no changes needed)
  * Update README.Debian to explain how to use systemd.
  * Add systemd-sysv package that provides /sbin/init and friends.

 -- Tollef Fog Heen <tfheen@debian.org>  Sat, 07 Aug 2010 07:31:38 +0200

systemd (0~git+20100605+dfd8ee-1) experimental; urgency=low

  * Initial release, upload to experimental.  Closes: #580814

 -- Tollef Fog Heen <tfheen@debian.org>  Fri, 30 Apr 2010 21:02:25 +0200<|MERGE_RESOLUTION|>--- conflicted
+++ resolved
@@ -1,4 +1,26 @@
-<<<<<<< HEAD
+systemd (208-3) UNRELEASED; urgency=medium
+
+  * Add v208-stable patch series.
+    - Update Debian patches to apply on top of v208-stable.
+
+ -- Jon Severinsson <jon@severinsson.net>  Wed, 25 Jun 2014 18:00:00 +0200
+
+systemd (208-2) experimental; urgency=medium
+
+  [ Sjoerd Simons ]
+  * Don't stop a running user manager from garbage collecting the users. Fixes
+    long shutdown times when using a systemd user session
+
+  [ Michael Stapelberg ]
+  * Fix bug-script: “systemctl dump” is now “systemd-analyze dump”
+    (Closes: #748311)
+
+  [ Michael Biebl ]
+  * Merge changes from unstable branch.
+  * Cherry-pick upstream fixes to make sd_session_get_vt() actually work.
+
+ -- Michael Biebl <biebl@debian.org>  Tue, 24 Jun 2014 17:45:26 +0200
+
 systemd (208-1tanglu1) staging; urgency=medium
 
   * Merge with Debian experimental, remaining changes:
@@ -7,30 +29,6 @@
     - Map SysV runlevel S to basic.target, not sysinit.target.
 
  -- Jon Severinsson <jon@severinsson.net>  Mon, 28 Apr 2014 15:00:00 +0200
-=======
-systemd (208-3) UNRELEASED; urgency=medium
-
-  * Add v208-stable patch series.
-    - Update Debian patches to apply on top of v208-stable.
-
- -- Jon Severinsson <jon@severinsson.net>  Wed, 25 Jun 2014 18:00:00 +0200
-
-systemd (208-2) experimental; urgency=medium
-
-  [ Sjoerd Simons ]
-  * Don't stop a running user manager from garbage collecting the users. Fixes
-    long shutdown times when using a systemd user session
-
-  [ Michael Stapelberg ]
-  * Fix bug-script: “systemctl dump” is now “systemd-analyze dump”
-    (Closes: #748311)
-
-  [ Michael Biebl ]
-  * Merge changes from unstable branch.
-  * Cherry-pick upstream fixes to make sd_session_get_vt() actually work.
-
- -- Michael Biebl <biebl@debian.org>  Tue, 24 Jun 2014 17:45:26 +0200
->>>>>>> 125666e4
 
 systemd (208-1) experimental; urgency=medium
 
