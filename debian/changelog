<<<<<<< HEAD
systemd (218-2ubuntu2) UNRELEASED; urgency=medium

  * debian/udev.postinst: Fix missing --usr, so that hwdb.bin goes back to
    /lib/udev/.
  * debian/udev.postinst: Clean up /etc/udev/hwdb.bin after missing --usr from
    early vivid versions.
  * Make failure of boot-and-services NSpawn.test_boot non-fatal for now. This
    currently fails when being triggered by Jenkins, but is totally
    unreproducible when running this manually on the exact same machine.

 -- Martin Pitt <martin.pitt@ubuntu.com>  Wed, 17 Dec 2014 08:24:30 +0100

systemd (218-2ubuntu1) vivid; urgency=medium

  * Merge with Debian unstable. Remaining Ubuntu changes:
    - Create disk/by-partlabel links for mmcblk partitions.
    - Hack to support system-image read-only /etc, and modify files in
      /etc/writable/ instead.
    - Don't install 80-networking.rules and the Debian *.agent scripts, we
      never supported them in Ubuntu. Instead, extend systemd's "net" device
      udev rule to trigger ifup@.service on network devices.
    - Keep our much simpler udev maintainer scripts (all platforms must
      support udev, no debconf).
    - debian/extra/initramfs.top: Drop $ROOTDELAY, we do that in a more
      sensible way with wait-for-root. Will get applicable to Debian once
      Debian gets wait-for-root in initramfs-tools.
    - debian/extra/initramfs.bottom: If LVM is installed, settle udev,
      otherwise we get missing LV symlinks. Workaround for LP #1185394.
    - Add 40-hyperv-hotadd.rules: Workaround for LP #1233466.
    - Mark graphics devices as PRIMARY_DEVICE_FOR_DISPLAY so that we can wait
      for those in plymouth.
    - Add debian/udev.lvm2.init: Dummy SysV init script to satisfy insserv
      dependencies to "lvm2" which is handled with udev rules in Ubuntu.
    - Add HP ProLiant Server Cartridge power control support.
    - Provide shutdown fallback for upstart. (LP: #1370329)
    - debian/ifup@.service: Additionally run for "auto" class. We don't really
      support "allow-hotplug" in Ubuntu at the moment, so we need to deal with
      "auto" devices appearing after "/etc/init.d/networking start" already
      ran.  (LP: #1374521)
    - Lower Breaks: to plymouth version which has the udev inotify fix in
      Ubuntu.
    - Add Get-RTC-is-in-local-time-setting-from-etc-default-rc.patch: In
      Ubuntu we currently keep the setting whether the RTC is in local or UTC
      time in /etc/default/rcS "UTC=yes|no", instead of /etc/adjtime.
      (LP: #1377258)
    - Put session scopes into all cgroup controllers. This makes unprivileged
      user LXC containers work under systemd. (LP: #1346734)

    Upgrade fixes, keep until 16.04 LTS release:
    - systemd Conflicts/Replaces/Provides systemd-services.
    - Remove obsolete systemd-logind upstart job.

 -- Martin Pitt <martin.pitt@ubuntu.com>  Tue, 16 Dec 2014 08:50:52 +0100
=======
systemd (218-3) UNRELEASED; urgency=medium

  * build-logind autopkgtest: Re-enforce that sd_login_monitor_new() succeeds,
    and restrict this test to isolation-container. (Reproduces LP #1400203)
  * Bring back patch to make sd_login_monitor_new() work under other init
    systems where /sys/fs/cgroup/systemd/machine does not exist.
    (LP: #1400203)
  * build-login autopkgtest: Build against libsystemd, not libsystemd-login
    any more.

 -- Martin Pitt <mpitt@debian.org>  Wed, 17 Dec 2014 09:22:17 +0100
>>>>>>> 9f720059

systemd (218-2) experimental; urgency=medium

  * boot-and-services AppArmor autopkgtest: Stop checking the dmesg log; it is
    racy as sometimes message bursts are suppressed.
  * Fix crash in timedatectl with Etc/UTC.
  * Prefer-etc-X11-default-display-manager-if-present.patch: Drop wrong
    copy&paste'd comment, fix log strings. Thanks Adam D. Barratt.
  * boot-and-services: Robustify Nspawn tests, and show systemd-nspawn output
    on failure.
  * Disable tests which fail on buildds, presumably due to too old kernels,
    misconfigured /etc/hosts, and similar problems. Make failures of the test
    suite fatal now.

 -- Martin Pitt <mpitt@debian.org>  Tue, 16 Dec 2014 08:24:38 +0100

systemd (218-1) experimental; urgency=medium

  * New upstream release. Drop all cherry-picked patches and port the Debian
    specific ones.
    - Create /etc/machine-id on boot if missing. (LP: #1387090)
  * Add new libmount-dev build dependency.
  * Configure with --enable-split-usr.
  * Merge some permanent Ubuntu changes, using dpkg-vendor:
    - Don't symlink udev doc directories.
    - Add epoch to gudev packages; Ubuntu packaged the standalone gudev before
      it got merged into udev.
    - Add Apport hooks for udev and systemd.
  * udev-fallback-graphics upstart job: Guard the modprobe with || true to
    avoid a failure when vesafb is compiled in. (LP: #1367241)

 -- Martin Pitt <mpitt@debian.org>  Sun, 14 Dec 2014 13:58:39 +0100

systemd (217-4) experimental; urgency=medium

  [ Martin Pitt ]
  * Reinstate a debian/extra/rules/50-firmware.rules which immediately tells
    the kernel that userspace firmware loading failed. Otherwise it tries for a
    minute to call the userspace helper (if CONFIG_FW_LOADER_USER_HELPER is
    enabled) in vain, which causes long delays with devices which have a range
    of possible firmware versions. (LP: #1398458)
  * debian/systemd.postinst: Don't always restart journald, as this currently
    can't be done without losing the current journal and breaking attached
    processes. So only restart it from upgrades < 215-3 (where the socket
    location got moved) as an one-time upgrade path from wheezy.
    (Closes: #771122)
  * Revert "Modify insserv generator to mask sysvinit-only display managers".
    This is still under dispute, a bit risky, and might get a different
    implementation. Also, nodm really needs to be fixed properly, working
    around it is both too risky and also too hard to get right.

  [ Didier Roche ]
  * Add display managers autopkgtests.
  * Reset display-manager symlink to match /e/X/d-d-m even if
    display-manager.service was removed. Adapt the autopkgtests for it.
    (LP: #1400680)

 -- Martin Pitt <mpitt@debian.org>  Thu, 11 Dec 2014 18:06:54 +0200

systemd (217-3ubuntu1) vivid; urgency=medium

  * Merge with Debian unstable. Remaining Ubuntu changes:
    - Create disk/by-partlabel links for mmcblk partitions.
    - Hack to support system-image read-only /etc, and modify files in
      /etc/writable/ instead.
    - debian/rules: Drop doc dir symlinking. It creates havoc with dpkg
      upgrades, and we already have the automatic per-file symlinking.
    - debian/rules: Add an epoch to libgudev.
    - Don't install 80-networking.rules and the Debian *.agent scripts, we
      never supported them in Ubuntu. Instead, extend systemd's "net" device
      udev rule to trigger ifup@.service on network devices.
    - Keep our much simpler udev maintainer scripts (all platforms must
      support udev, no debconf).
    - Add udev Apport package hook.
    - debian/extra/initramfs.top: Drop $ROOTDELAY, we do that in a more
      sensible way with wait-for-root. Will get applicable to Debian once
      Debian gets wait-for-root in initramfs-tools.
    - debian/extra/initramfs.bottom: If LVM is installed, settle udev,
      otherwise we get missing LV symlinks. Workaround for LP #1185394.
    - Add 40-hyperv-hotadd.rules: Workaround for LP #1233466.
    - Mark graphics devices as PRIMARY_DEVICE_FOR_DISPLAY so that we can wait
      for those in plymouth.
    - Add debian/udev.lvm2.init: Dummy SysV init script to satisfy insserv
      dependencies to "lvm2" which is handled with udev rules in Ubuntu.
    - Lower Breaks: to lvm2 again. Our lvm2 package has always used udev for
      device setup, and thus is be compatible with systemd, too.
    - Lower Breaks: to plymouth version which has the udev inotify fix in
      Ubuntu.
    - Add HP ProLiant Server Cartridge power control support.
    - Provide shutdown fallback for upstart. (LP: #1370329)
    - debian/ifup@.service: Additionally run for "auto" class. We don't really
      support "allow-hotplug" in Ubuntu at the moment, so we need to deal with
      "auto" devices appearing after "/etc/init.d/networking start" already
      ran.  (LP: #1374521)
    - Add Get-RTC-is-in-local-time-setting-from-etc-default-rc.patch: In
      Ubuntu we currently keep the setting whether the RTC is in local or UTC
      time in /etc/default/rcS "UTC=yes|no", instead of /etc/adjtime.
      (LP: #1377258)
    - Add systemd Apport hook for adding systemd-delta and information about
      failed units.
    - Put session scopes into all cgroup controllers. This makes unprivileged
      user LXC containers work under systemd. (LP: #1346734)
    - Do not realize and migrate cgroups multiple times, in particular
      "-.slice". This fixes PIDs in non-systemd cgroup controllers to be
      randomly migrated back to /.
    - Build-depend on libapparmor-dev to enable AppArmor support
      (LP: #1396270)

    Upgrade fixes, keep until 16.04 LTS release:
    - systemd Conflicts/Replaces/Provides systemd-services.
    - Remove obsolete systemd-logind upstart job.
    - Clean up obsolete /etc/udev/rules.d/README on upgrades. (LP: #1381655)

 -- Martin Pitt <martin.pitt@ubuntu.com>  Tue, 02 Dec 2014 19:37:35 +0100

systemd (217-3) experimental; urgency=medium

  [ Martin Pitt ]
  * systemd.bug-script: Really capture stderr of systemd-delta.
    (Closes: #771498)
  * boot-and-services autopkgtest: Give test apparmor job some time to
    actually finish.

  [ Didier Roche ]
  * updated debian/patches/insserv.conf-generator.patch:
    - if /etc/X11/default-display-manager doesn't match a systemd unit
      (or doesn't exist), be less agressive about what to mask: we let
      all sysvinit-only display-manager units enabled to fallback to previous
      behavior and let them starting. (Closes: #771739)

 -- Martin Pitt <mpitt@debian.org>  Tue, 02 Dec 2014 16:53:36 +0100

systemd (217-2) experimental; urgency=medium

  * Re-enable journal forwarding to syslog, until Debian's sysloggers
    can/do all read from the journal directly.
  * Fix hostnamectl exit code on success.
  * Fix "diff failed with error code 1" spew with systemd-delta.
    (Closes: #771397)
  * Re-enable systemd-resolved. This wasn't meant to break the entire
    networkd, just disable the new NSS module. Remove that one manually
    instead. (Closes: #771423, LP: #1397361)
  * Import v217-stable patches (up to commit bfb4c47 from 2014-11-07).
  * Disable AppArmor again. This first requires moving libapparmor to /lib
    (see #771667). (Closes: #771652)
  * systemd.bug-script: Capture stderr of systemd-{delta,analyze}.
    (Closes: #771498)

 -- Martin Pitt <mpitt@debian.org>  Mon, 01 Dec 2014 15:09:09 +0100

systemd (217-1) experimental; urgency=medium

  [ Martin Pitt ]
  * New upstream release. Drop all cherry-picked patches and port the Debian
    specific ones.
  * Disable systemd-resolved for now. It still needs to mature, and
    integration into Debian should be discussed first.
  * Bump util-linux dependency to >= 2.25 as per NEWS.
  * Drop installation of 50-firmware.rules, not shipped upstream any more.
    Firmware loading is now exclusively done by the kernel.
  * Drop installation of readahead related services and code, readahead got
    dropped in this version.
  * Ship new networkctl CLI tool.
  * debian/libsystemd0.symbols: Add new symbols from this release.
  * debian/rules: Call dpkg-gensymbols with -c4 to immediately spot
    changed/missing symbols during build.
  * boot-and-services autopkgtest: Test AppArmor confined units (LP #1396270)
  * Create new "systemd-journal-remote" system group, for
    systemd-tmpfiles-setup.service.

  [ Marc Deslauriers ]
  * Build-depend on libapparmor-dev to enable AppArmor support. (LP: #1396270)

  [ Didier Roche ]
  * Handle display-manager transitions: (Closes: #748668)
    - Add a generator to ensure /etc/X11/default-display-manager is controlling
      which display-manager is started.
    - Modify insserv generator to mask of sysvinit-only dms with insserv
      $x-display-manager tag if they don't match
      /etc/X11/default-display-manager. This avoids starting multiple dms at
      boot.
  * Cherry-pick Shared-add-readlink_value.patch as using that function in the
    generator.

 -- Martin Pitt <mpitt@debian.org>  Fri, 28 Nov 2014 10:53:58 +0100

systemd (215-6ubuntu2) vivid; urgency=medium

  [ Martin Pitt ]
  * Merge fixes from Debian master.
  * Put user slices into all cgroup controllers. This makes unprivileged user
    LXC containers work under systemd. (LP: #1396270)
  * boot-and-services autopkgtest: Test AppArmor confined units (LP #1396270)

  [ Marc Deslauriers ]
  * Build-depend on libapparmor-dev to enable AppArmor support. (LP: #1396270)

 -- Martin Pitt <martin.pitt@ubuntu.com>  Thu, 27 Nov 2014 16:38:55 +0100

systemd (215-7) unstable; urgency=medium

  [ Martin Pitt ]
  * Add myself to Uploaders.
  * Add boot-and-services autopkgtest: Check booting with systemd-sysv and
    that the most crucial services behave as expected.
  * logind autopkgtest: Fix stderr output in waiting loop for scsi_debug.
  * Add nspawn test to boot-and-services autopkgtest.
  * Make systemd-nspawn@.service work out of the box: (Closes: #770275)
    - Pre-create /var/lib/container with a secure mode (0700) via tmpfiles.d.
    - Add new try-{guest,host} modes for --link-journal to silently skip
      setting up the guest journal if the host has no persistant journal.
    - Extend boot-and-services autopkgtest to cover systemd-nspawn@.service.
  * Cherry-pick upstream patch to fix SELinux unit access check (regression
    in 215).
  * sysv-generator: Avoid wrong dependencies for failing units. Thanks to
    Michael Biebl for the patch! (Closes: #771118)
  * Cherry-pick patches to recognize and respect the "discard" mount option
    for swap devices. Thanks to Aurelien Jarno for finding and testing!
    (Closes: #769734)

  [ Jon Severinsson]
  * Add /run/shm -> /dev/shm symlink in debian/tmpfiles.d/debian.conf. This
    avoids breakage in Jessie for packages which still refer to /run/shm, and
    while https://wiki.debian.org/ReleaseGoals/RunDirectory is still official.
    (LP: #1320534, Closes: #674755).

 -- Martin Pitt <mpitt@debian.org>  Fri, 28 Nov 2014 06:43:15 +0100

systemd (215-6ubuntu1) vivid; urgency=medium

  * Merge with Debian unstable. Remaining Ubuntu changes:
    - Create disk/by-partlabel links for mmcblk partitions.
    - Hack to support system-image read-only /etc, and modify files in
      /etc/writable/ instead.
    - debian/rules: Drop doc dir symlinking. It creates havoc with dpkg
      upgrades, and we already have the automatic per-file symlinking.
    - debian/rules: Add an epoch to libgudev.
    - Don't install 80-networking.rules and the Debian *.agent scripts, we
      never supported them in Ubuntu. Instead, extend systemd's "net" device
      udev rule to trigger ifup@.service on network devices.
    - Keep our much simpler udev maintainer scripts (all platforms must
      support udev, no debconf).
    - Add udev Apport package hook.
    - debian/extra/initramfs.top: Drop $ROOTDELAY, we do that in a more
      sensible way with wait-for-root. Will get applicable to Debian once
      Debian gets wait-for-root in initramfs-tools.
    - debian/extra/initramfs.bottom: If LVM is installed, settle udev,
      otherwise we get missing LV symlinks. Workaround for LP #1185394.
    - Add 40-hyperv-hotadd.rules: Workaround for LP #1233466.
    - Mark graphics devices as PRIMARY_DEVICE_FOR_DISPLAY so that we can wait
      for those in plymouth.
    - Add debian/udev.lvm2.init: Dummy SysV init script to satisfy insserv
      dependencies to "lvm2" which is handled with udev rules in Ubuntu.
    - Add /run/shm -> /dev/shm symlink in debian/tmpfiles.d/debian.conf
      (LP: #1320534, Closes: #674755).
    - Lower Breaks: to lvm2 again. Our lvm2 package has always used udev for
      device setup, and thus is be compatible with systemd, too.
    - Lower Breaks: to plymouth version which has the udev inotify fix in
      Ubuntu.
    - Add HP ProLiant Server Cartridge power control support.
    - Provide shutdown fallback for upstart. (LP: #1370329)
    - Add boot-and-services autopkgtest to check booting with systemd-sysv and
      that the most crucial services behave as expected.
    - debian/ifup@.service: Additionally run for "auto" class. We don't really
      support "allow-hotplug" in Ubuntu at the moment, so we need to deal with
      "auto" devices appearing after "/etc/init.d/networking start" already
      ran.  (LP: #1374521)

    Upgrade fixes, keep until 16.04 LTS release:
    - systemd Conflicts/Replaces/Provides systemd-services.
    - Remove obsolete systemd-logind upstart job.

  * Clean up obsolete /etc/udev/rules.d/README on upgrades. (LP: #1381655)
  * Add Get-RTC-is-in-local-time-setting-from-etc-default-rc.patch: In Ubuntu
    we currently keep the setting whether the RTC is in local or UTC time
    in /etc/default/rcS "UTC=yes|no", instead of /etc/adjtime. (LP: #1377258)
  * Add systemd Apport hook for adding systemd-delta and information about
    failed units.

 -- Martin Pitt <martin.pitt@ubuntu.com>  Wed, 19 Nov 2014 08:55:55 +0100

systemd (215-6) unstable; urgency=medium

  [ Martin Pitt ]
  * Cherry-pick upstream patch to fix udev crash in link_config_get().
  * Cherry-pick upstream patch to fix tests in limited schroot environments.
  * Add d/p/Add-env-variable-for-machine-ID-path.patch: Allow specifying an
    alternate /etc/machine-id location. This is necessary for running tests
    as long as it isn't in our base images (see Debian #745876)
  * Run tests during package build. For the first round don't make them fatal
    for now (that will happen once we see results from all the architectures).
  * Drop our Check-for-kmod-binary.patch as the upstream patch
    units-conditionalize-static-device-node-logic-on-CAP.patch supersedes it.
  * Drop Use-comment-systemd.-syntax-in-systemd.mount-man-pag.patch, as
    our util-linux is now recent enough. Bump dependency to >= 2.21.
  * Adjust timedated and hostnamed autopkgtests to current upstream version.
  * Replace our Debian hwdb.bin location patch with what got committed
    upstream. Run hwdb update with the new --usr option to keep current
    behaviour.
  * debian/README.Debian: Document how to debug boot or shutdown problems with
    the debug shell. (Closes: #766039)
  * Skip-99-systemd.rules-when-not-running-systemd-as-in.patch: Call path_id
    under all init systems, to get consistent ID_PATH attributes. This is
    required so that tools like systemd-rfkill can be used with SysVinit or
    upstart scripts, too. (LP: #1387282)
  * Switch libpam-systemd dependencies to prefer systemd-shim over
    systemd-sysv, to implement the CTTE decision #746578. This is a no-op on
    systems which already have systemd-sysv installed, but will prevent
    installing that on upgrades. (Closes: #769747)
  * Remove Tollef from Uploaders: as per his request. Thanks Tollef for all
    you work!
  * net.agent: Properly close stdout/err FDs, to avoid long hangs during udev
    settle. Thanks to Ben Hutchings! (Closes: #754987)
  * Bump Standards-Version to 3.9.6 (no changes necessary).

  [ Didier Roche ]
  * debian/ifup@.service: add a ConditionPath on /run/network, to avoid
    failing the unit if /etc/init.d/networking is disabled. (Closes: #769528)

 -- Martin Pitt <mpitt@debian.org>  Tue, 18 Nov 2014 12:37:22 +0100

systemd (215-5) unstable; urgency=medium

  [ Martin Pitt ]
  * Unblacklist hyperv_fb again, it is needed for graphical support on Hyper-V
    platforms. Thanks Andy Whitcroft! (LP: #1359933)
  * Bump systemd-shim Depends/Breaks to 8-2 to ensure a lockstep upgrade.
    (Closes: #761947)

  [ Sjoerd Simons ]
  * d/p/sd-bus-Accept-no-sender-as-the-destination-field.patch
    + Fix compatibility between systemctl v215 and v208. Resolves issue when
      reloads of services is requested before systemd is re-execed
      (Closes: #762146)

  [ Michael Biebl ]
  * Don't overmount existing /run/user/<UID> directories with a per-user tmpfs
    on upgrades. (Closes: #762041)
  * Re-enable mount propagation for udevd. This avoids that broken software
    like laptop-mode-tools, which runs mount from within udev rules, causes
    the root file system to end up read-only. (Closes: #762018)

 -- Michael Biebl <biebl@debian.org>  Sat, 27 Sep 2014 17:49:47 +0200

systemd (215-4) unstable; urgency=medium

  * Upload to unstable.

 -- Michael Biebl <biebl@debian.org>  Mon, 15 Sep 2014 17:38:30 +0200

systemd (215-3) experimental; urgency=medium

  [ Ben Howard ]
  * 75-persistent-net-generator.rules: Fix matches of HyperV. (LP: #1361272)

  [ Martin Pitt ]
  * 75-persistent-net-generator.rules: Add new MS Azure MAC prefix 00:25:ae.
    (LP: #1367883)

  [ Michael Biebl ]
  * Update upstream v215-stable patch series.
  * The /dev/log socket and /dev/initctl FIFO have been moved to /run and
    replaced by symlinks. Create the symlinks manually on upgrades as well.
    (Closes: #761340)
  * Fix incorrect paths in man pages. (LP: #1357782, Closes: #717491)
  * Make systemd recommend dbus so it is installed on upgrades. The dbus
    system bus is required to run systemd-logind and the autovt feature relies
    on logind. (Closes: #758111)
  * Bump dependency on systemd-shim to (>= 7-2) to ensure we have a version
    which supports systemd >= 209.
  * Rework bug-script to be more upfront about what kind of data is gathered
    and ask the user for permission before attaching the information to the
    bug report. (Closes: #756248)

  [ Sjoerd Simons ]
  * d/p/buildsys-Don-t-default-to-gold-as-the-linker.patch
    + Don't explicitly pick gold as the default linker. Fixes FTBFS on sparc
      (Closes: #760879)

 -- Sjoerd Simons <sjoerd@debian.org>  Sun, 14 Sep 2014 20:14:49 +0200

systemd (215-2) experimental; urgency=medium

  * debian/patches/always-check-for-__BYTE_ORDER-__BIG_ENDIAN-when-chec.patch
    + Added. Fix checking of system endianess. Fixes FTBFS on powerpc
  * debian/patches/timesyncd-when-we-don-t-know-anything-about-the-netw.patch:
    + Let timesyncd go online even if networkd isn't running (from upstream
      git) (Closes: #760087)
  * debian/rules: add systemd-update-utmp-runlevel.service to
    {poweroff, rescue, multi-user, graphical, reboot}.target.wants to trigger
    the runlevel target to be loaded

 -- Sjoerd Simons <sjoerd@debian.org>  Sun, 07 Sep 2014 23:46:02 +0200

systemd (215-1) experimental; urgency=medium

  * New upstream release.
  * Import upstream v215-stable patch series.
  * Rebase remaining Debian patches on top of v215-stable.
  * Drop our Debian-specific run-user.mount unit as upstream now creates a
    per-user tmpfs via logind.
  * Don't rely on new mount from experimental for now and re-add the patch
    which updates the documentation accordingly.
  * Cherry-pick upstream fix to use correct versions for the new symbols that
    were introduced in libudev.
  * Update symbols files
    - Add two new symbols for libudev1.
    - Remove private symbol from libgudev-1.0-0. This symbol was never part of
      the public API and not used anywhere so we don't need a soname bump.
  * Cherry-pick upstream commit to not install busname units if kdbus support
    is disabled.
  * Make /run/lock tmpfs an API fs so it is available during early boot.
    (Closes: #751392)
  * Install new systemd-path and systemd-escape binaries.
  * Cherry-pick upstream commit which fixes the references to the systemctl
    man page. (Closes: #760613)
  * Use the new systemd-escape utility to properly escape the network
    interface name when starting an ifup@.service instance for hotplugged
    network interfaces. Make sure a recent enough systemd version is installed
    by bumping the versioned Breaks accordingly. (Closes: #747044)
  * Order ifup@.service after networking.service so we don't need to setup the
    runtime directory ourselves and we have a defined point during boot when
    hotplugged network interfaces are started.
  * Disable factory-reset feature and remove files associated with it. This
    feature needs more integration work first before it can be enabled in
    Debian.
  * Cherry-pick upstream commit to fix ProtectSystem=full and make the
    ProtectSystem= option consider /bin, /sbin, /lib and /lib64 (if it exists)
    on Debian systems. (Closes: #759689)
  * Use adduser in quiet mode when creating the system users/groups to avoid
    warning messages about the missing home directories. Those are created
    dynamically during runtime. (Closes: #759175)
  * Set the gecos field when creating the system users.
  * Add systemd-bus-proxy system user so systemd-bus-proxyd can properly drop
    its privileges.
  * Re-exec systemd and restart services at the end of postinst.
  * Cherry-pick upstream commit for sd-journal to properly convert
    object->size on big endian which fixes a crash in journalctl --list-boots.
    (Closes: #758392)

 -- Michael Biebl <biebl@debian.org>  Sun, 07 Sep 2014 09:58:48 +0200

systemd (214-1) experimental; urgency=medium

  * New upstream release v214.
    (Closes: #750793, #749268, #747939)

  [ Jon Severinsson ]
  * Import upstream v214-stable patch series.
    - Rebase remaining Debian patches on top of v214-stable.
    - Drop modifications to the now-removed built-in sysvinit support.
  * Install the new combined libsystemd0 library, this library combines all
    functionality of the various libsystemd-* libraries.
    - Deprecate the old libsystemd-* libraries as they've been bundled into
      libsystemd0. The old -dev files now just carry a transitional .pc file.
    - Add new symbols file for libsystemd0.
  * Update symbols file for libgudev-1.0-0.
  * Remove pre-generated rules and unit files in debian/rules clean target.
  * Add new systemd service users in systemd postinst (systemd-timesync,
    systemd-network, systemd-resolve)
  * Add new system group "input" used by udev rules in udev postinst.
  * Try-restart networkd, resolved, and timesyncd after an upgrade.
  * Do not force-enable default-on services on every upgrade.
  * Add support for rcS.d init scripts to the sysv-generator.
    - Do not order rcS.d services after local-fs.target if they do not
      explicitly depend on $local_fs.
    - Map rcS.d init script dependencies to their systemd equivalent.
    - Special-case some dependencies for sysv init scripts for better
      backwards compatibility. (Closes: #726027, #738965).
  * Add systemd depends on new mount. (Closes: #754411)
  * Update /run/initctl symlink target in debian/tmpfiles.d/debian.conf.
  * Remove stored backlog state, rfkill state, random-seed and clock
    information from /var/lib/systemd on systemd purge.

  [ Sjoerd Simons ]
  * debian/patches/shared-include-stdbool.h-in-mkdir.h.patch
    + Added. Include stdbool before using bool in function prototypes. Fixes
      build of the insserv generator
  * Add python-lxml to build-depends for python-systemd
  * Turn on parallel build support
  * Install the new busctl binary and translations
  * Explicitly disable microhttp so the package build doesn't fail if the
    required dependencies for it happen to be installed.
  * debian/control: Make udev break plymouth (<< 0.9.0-7) as older plymouths
    assume udev implementation details that have changed slightly since v213
  * debian/control: Remove b-d on librwap0-dev
  * debian/control: Bump libkmod-dev b-d to >= 15
  * debian/rules: Drop outdated --enable-tcpwrap
  * debian/rules: Explicitly turn off rfkill, networkd, timesyncd and resolved
    for the udeb build
  * debian/rules: Use the debian ntp pool as default ntp servers
  * debian/rules: explicitely configure the maximum system uid/gids instead of
    relying on autodetection

 -- Sjoerd Simons <sjoerd@debian.org>  Sun, 24 Aug 2014 14:54:27 +0200

systemd (208-8ubuntu8) utopic; urgency=medium

  * debian/tests/boot-and-services: Be more liberal about the expected
    NetworkManager rsyslog lines; curiously on i386 we don't get NM's
    "starting" message, but plenty of others. Fixes failing i386 autopkgtest.
  * Pull latest keymaps from upstream. Fixes touchpad toggle on Asus laptops.
    (LP: #1377352)

 -- Martin Pitt <martin.pitt@ubuntu.com>  Tue, 07 Oct 2014 12:16:29 +0200

systemd (208-8ubuntu7) utopic; urgency=medium

  * Reinstate udev-fallback-graphics.conf fix below fails to
    install this replaced init script.  Fixes brown paper bag fail.
    (LP: #1375805)

 -- Andy Whitcroft <apw@ubuntu.com>  Wed, 01 Oct 2014 13:19:40 +0100

systemd (208-8ubuntu6) utopic; urgency=medium

  * Reinstate udev-fallback-graphics.conf without which we will
    no longer start a display manager unless we have a primary
    graphics device.  This leads to no display manager on some vbox
    instances and some binary drivers.  Note that this version of
    the job also includes the fix used in the LTS SRUs for LP#1367241
    which initially removed this file.  (LP: #1375805, #1367241)

 -- Andy Whitcroft <apw@ubuntu.com>  Tue, 30 Sep 2014 17:08:35 +0100

systemd (208-8ubuntu5) utopic; urgency=medium

  * Extend systemd's "net" device udev rule to trigger ifup@.service on
    network devices. In Debian this is done through net.agent, but we do not
    install this in Ubuntu. (LP: #1374521)
  * debian/ifup@.service: Additionally run for "auto" class. We don't really
    support "allow-hotplug" in Ubuntu at the moment, so we need to deal with
    "auto" devices appearing after "/etc/init.d/networking start" already ran.
    (LP: #1374521)
  * Pull latest keymaps from upstream trunk.

 -- Martin Pitt <martin.pitt@ubuntu.com>  Tue, 30 Sep 2014 07:55:12 +0200

systemd (208-8ubuntu4) utopic; urgency=medium

  * debian/tests/boot-and-services: Accept lower-case spelling of "command
    line" in dmesg log. Curiously the case differs between amd64 and i386..

 -- Martin Pitt <martin.pitt@ubuntu.com>  Thu, 18 Sep 2014 21:10:42 +0200

systemd (208-8ubuntu3) utopic; urgency=medium

  [ Dariusz Gadomski ]
  * Remove udev-fallback-graphics.conf (LP: #1367241).

  [ Martin Pitt ]
  * 75-persistent-net-generator.rules: Add new MS Azure MAC prefix 00:25:ae.
    (LP: #1367883)
  * Provide shutdown fallback for upstart. (LP: #1370329)
  * debian/tests/boot-and-services: Check rsyslog and udev.
  * debian/tests/boot-and-services: Add tests for journal.
  * debian/tests/boot-and-services: Replace grub kernel command line mangling
    with installing systemd-sysv. Rebooting after that works now, and most
    dependencies to "upstart" got fixed/dropped.

  [ Andy Whitcroft ]
  * Unblacklist hyperv_fb again, it is needed for graphical support on Hyper-V
    platforms. (LP: #1359933)

 -- Martin Pitt <martin.pitt@ubuntu.com>  Thu, 18 Sep 2014 08:39:21 +0200

systemd (208-8ubuntu2) utopic; urgency=medium

  [ Ben Howard ]
  * 75-persistent-net-generator.rules: Fix matches of HyperV. (LP: #1361272)

  [ Martin Pitt ]
  * Add new autopkgtest boot_and_services which reboots the testbed with
    systemd as init and verifies that the most critical services like lightdm,
    D-BUS, NetworkManager, and cron work. (To be extended in the future)
  * Fix udev path in udev(7). (LP: #1357782)
  * path_id: suppress ID_PATH for devices with an unknown parent device type.
    (LP: #1321816)
  * udev-builtin-keyboard: Allow numeric key codes. (LP: #1247584)

 -- Martin Pitt <martin.pitt@ubuntu.com>  Mon, 08 Sep 2014 14:44:35 +0200

systemd (208-8ubuntu1) utopic; urgency=medium

  [ Martin Pitt ]
  * Merge with Debian unstable.
  * debian/gbp.conf: Put ubuntu tags in the ubuntu/ namespace.

  [ Dann Frazier ]
  * Add support for HP ProLiant m400 Server Cartridge soft powerdown
    (LP: #1354306)

 -- Martin Pitt <martin.pitt@ubuntu.com>  Thu, 21 Aug 2014 07:58:30 +0200

systemd (208-8) unstable; urgency=medium

  [ Martin Pitt ]
  * Fix duplicate line in copyright. (Closes: #756899)
  * Drop --disable-xattr configure option for udeb, does not exist any more.
  * Add Turkish debconf translations. Thanks Mert Dirik! (Closes: #757498)
  * Backport fix for lazy session-activation on non-seat0 seats.
    (LP: #1355331)

  [ Michael Biebl ]
  * Use "kmod static-nodes --output=/proc/self/fd/1" in make_static_nodes() as
    we can't rely on /dev/stdout to exist at this point during boot.
    (Closes: #757830)
  * Fix udev SysV init script and d-i start script to not write to
    /sys/kernel/uevent_helper unconditionally to not fail on a kernel with
    CONFIG_UEVENT_HELPER unset. (Closes: #756312)
  * Add Breaks: kmod (<< 14) to udev to make sure we have a kmod version
    supporting the static-nodes command.
  * Add Breaks: systemd (<< 208) to udev to avoid partial upgrades. Newer udev
    versions rely on kmod-static-nodes.service being provided by systemd.
    (Closes: #757777)
  * Updated upstream v208-stable patch series to 53b1b6c.
  * Cherry-pick upstream fix to ignore temporary dpkg files. (Closes: #757302)
  * Make emergency.service conflict with rescue.service.
    Otherwise if rescue mode is selected during boot and the emergency mode
    is triggered (e.g. via a broken fstab entry), we have two sulogin
    processes fighting over the tty. (Closes: #757072)
  * Stop syslog.socket when entering emergency mode as otherwise every log
    message triggers the start of the syslog service and its dependencies
    which conflicts with emergency.target. (Closes: #755581)

 -- Michael Biebl <biebl@debian.org>  Thu, 21 Aug 2014 00:14:21 +0200

systemd (208-7ubuntu4) utopic; urgency=medium

  * Lower Breaks: to lvm2 again. Our lvm2 package has always used udev for
    device setup, and thus should be compatible with systemd, too.

 -- Martin Pitt <martin.pitt@ubuntu.com>  Thu, 07 Aug 2014 07:11:28 +0200

systemd (208-7ubuntu3) utopic; urgency=medium

  * Make libpam-systemd prefer systemd-shim over systemd-sysv for now, as
    otherwise large swathes of build-dependency trees fail to install when
    the systemd-sysv package is present.  This needs to be revisited, but
    will unblock builds for now.

 -- Colin Watson <cjwatson@ubuntu.com>  Thu, 07 Aug 2014 01:16:40 +0200

systemd (208-7ubuntu2) utopic; urgency=medium

  * Lower initscripts dependency until the sysvinit merge lands. Until then,
    no reliable NFS mounts under systemd for you.

 -- Martin Pitt <martin.pitt@ubuntu.com>  Wed, 06 Aug 2014 19:44:03 +0200

systemd (208-7ubuntu1) utopic; urgency=medium

  [ Martin Pitt]
  * Merge with Debian unstable. Remaining Ubuntu changes:
    - Add patches for specifying an alternate /etc/machine-id location, skip
      tests that fail on buildds (presumably due to missing /etc/hostname),
      and run tests during package build.
    - Create disk/by-partlabel links for mmcblk partitions.
    - Hack to support system-image read-only /etc, and modify files in
      /etc/writable/ instead.
    - debian/rules: Drop doc dir symlinking. It creates havoc with dpkg
      upgrades, and we already have the automatic per-file symlinking.
    - debian/rules: Add an epoch to libgudev.
    - Drop 80-networking.rules and the Debian *.agent scripts, we never
      supported them in Ubuntu.
    - Keep our much simpler udev maintainer scripts (all platforms must
      support udev, no debconf).
    - Add udev Apport package hook.
    - debian/extra/initramfs.top: Drop $ROOTDELAY, we do that in a more
      sensible way with wait-for-root. Will get applicable to Debian once
      Debian gets wait-for-root in initramfs-tools.
    - debian/extra/initramfs.bottom: If LVM is installed, settle udev,
      otherwise we get missing LV symlinks. Workaround for LP #1185394.
    - Add 40-hyperv-hotadd.rules: Workaround for LP #1233466.
    - Mark graphics devices as PRIMARY_DEVICE_FOR_DISPLAY so that we can wait
      for those in plymouth.
    - Add debian/udev.lvm2.init: Dummy SysV init script to satisfy insserv
      dependencies to "lvm2" which is handled with udev rules in Ubuntu.

    Upgrade fixes, keep until 16.04 LTS release:
    - systemd Conflicts/Replaces/Provides systemd-services.
    - Remove obsolete systemd-logind upstart job.

  * Add /run/shm -> /dev/shm symlink in debian/tmpfiles.d/debian.conf
    (LP: #1320534, Closes: #674755).

  [ Manoj Iyer ]
  * Add HP ProLiant m800 Server Cartridge power control support. The cartridge
    uses gpio_keys.12 to emulate shutdown. (LP: #1347776)

 -- Martin Pitt <martin.pitt@ubuntu.com>  Wed, 06 Aug 2014 15:30:15 +0200

systemd (208-7) unstable; urgency=medium

  [ Michael Biebl ]
  * Mask remaining services provided by the initscripts package and document
    in more detail why certain services have been masked. (Closes: #659264)
  * Install zsh completions to the correct place. (Closes: #717540)

  [ Jon Severinsson ]
  * Cherry-pick upstream fix for journal file permissions.
  * Map some rcS.d init script dependencies to their systemd equivalent.
  * Update Depends on initscripts to the version with a systemd-compatible
    mountnfs ifup hook. (Closes: #746358)
  * Add Breaks on lvm2 versions without native systemd support.
    (Closes: #678438, #692120)
  * Do not fail udev upgrades if the udev service is already runtime-masked
    when the preinst script is run. (Closes: #755746)
  * Add Pre-Depends on systemd to systemd-sysv, to avoid risking that the
    sysv-compatible symlinks become dangling on a partial install.
  * Ensure that systemctl is usable right after being unpacked, by adding the
    required Pre-Depends to systemd and libsystemd-daemon0. (Closes: #753589)
  * Add support for TuxOnIce hibernation. (Closes: #746463)

  [ Martin Pitt ]
  * Rename "api" autopkgtest to "build-login", and stop requiring that
    sd_login_monitor_new() succeeds. It doesn't in many environments like
    schroot or after upgrades from < 204, and the main point of the test is
    to check that libsystemd-login-dev has correct contents and dependencies.
    Drop "isolation-machine" requirement.
  * Use glibc's xattr support instead of requiring libattr. Fixes FTBFS with
    latest glibc and libattr. Cherrypicked from trunk. Drop libattr1-dev build
    dependency. (Closes: #756097)
  * Build python3-systemd for Python 3 bindings. Drop python-systemd; it does
    not have any reverse dependencies, and we want to encourage moving to
    Python 3. (LP: #1258089)
  * Add simple autopkgtest for python3-systemd.
  * Add dbus dependency to libpam-systemd. (Closes: #755968)
  * Fix /dev/cdrom symlink to appear for all types of drives, not just for
    pure CD-ROM ones. Also, fix the symlinks to stay after change events.
    (LP: #1323777)
  * 75-persistent-net-generator.rules: Adjust Ravello interfaces; they don't
    violate the assignment schema, they should just not be persistent.
    Thanks to Boris Figovsky. (Closes: #747475, LP: #1317776)
  * Reinstate patches to make logind D-BUS activatable.
  * Re-add systemd-shim alternative dependency to libpam-systemd. Version it
    to ensure cgmanager support. (Closes: #754984, LP: #1343802)
  * Convert udev-finish.upstart from a task to a job, to avoid hangs with
    startpar. (Closes: #756631)
  * Add debian/extra/60-keyboard.hwdb: Latest keymaps from upstream git.
    This makes it trivial to backport keymap fixes to stable releases.
    (Closes: #657809; LP: #1322770, #1339998)
  * udev.init: Create static device nodes, as this moved out of udevd.
    Thanks to Michael Biebl for the script! (Closes: #749021)

 -- Martin Pitt <mpitt@debian.org>  Wed, 06 Aug 2014 13:33:22 +0200

systemd (208-6ubuntu1) utopic; urgency=medium

  * Merge with Debian unstable. Remaining Ubuntu changes:
    - Add patches for specifying an alternate /etc/machine-id location, skip
      tests that fail on buildds (presumably due to missing /etc/hostname),
      and run tests during package build.
    - Fix FTBFS against recent kernels & glibc.
    - Create disk/by-partlabel links for mmcblk partitions.
    - Hack to support system-image read-only /etc, and modify files in
      /etc/writable/ instead.
    - debian/rules: Drop doc dir symlinking. It creates havoc with dpkg
      upgrades, and we already have the automatic per-file symlinking.
    - debian/rules: Add an epoch to libgudev.
    - Don't build the systemd-sysv package for now.
    - Drop 80-networking.rules and the Debian *.agent scripts, we never
      supported them in Ubuntu.
    - Keep our much simpler udev maintainer scripts (all platforms must
      support udev, no debconf).
    - Add udev Apport package hook.
    - debian/extra/initramfs.top: Drop $ROOTDELAY, we do that in a more
      sensible way with wait-for-root. Will get applicable to Debian once
      Debian gets wait-for-root in initramfs-tools.
    - debian/extra/initramfs.bottom: If LVM is installed, settle udev,
      otherwise we get missing LV symlinks. Workaround for LP #1185394.
    - Add 40-hyperv-hotadd.rules: Workaround for LP #1233466.
    - Mark graphics devices as PRIMARY_DEVICE_FOR_DISPLAY so that we can wait
      for those in plymouth.
    - Add debian/udev.lvm2.init: Dummy SysV init script to satisfy insserv
      dependencies to "lvm2" which is handled with udev rules in Ubuntu.
    - Re-add systemd-shim alternative dependency to libpam-systemd, and
      version it to ensure cgmanager support. (LP: #1343802)
    - Revert 2d54bc3: Drop patches to make logind D-Bus activatable; this
      was wrong to do in Debian, as it's necessary for non-systemd pid 1.

    Upgrade fixes, keep until 16.04 LTS release:
    - systemd Conflicts/Replaces/Provides systemd-services.
    - Remove obsolete systemd-logind upstart job.

 -- Martin Pitt <martin.pitt@ubuntu.com>  Mon, 21 Jul 2014 12:56:58 +0200

systemd (208-6) unstable; urgency=medium

  [ Jon Severinsson ]
  * Add v208-stable patch series.
    - Update Debian patches to apply on top of v208-stable.
    - Move new manpages to libsystemd-*-dev as appropriate.

  [ Michael Biebl ]
  * Upload to unstable.

 -- Michael Biebl <biebl@debian.org>  Wed, 16 Jul 2014 00:44:15 +0200

systemd (208-5) experimental; urgency=medium

  * Merge changes from unstable branch.

 -- Michael Biebl <biebl@debian.org>  Sat, 28 Jun 2014 13:41:32 +0200

systemd (208-4) experimental; urgency=medium

  * Merge changes from unstable branch.
  * Drop alternative dependency on systemd-shim in libpam-systemd. The
    systemd-shim package no longer provides an environment to run
    systemd-logind standalone. See #752939 for further details.

 -- Michael Biebl <biebl@debian.org>  Sat, 28 Jun 2014 01:22:11 +0200

systemd (208-3) experimental; urgency=medium

  * Merge changes from unstable branch.

 -- Michael Biebl <biebl@debian.org>  Wed, 25 Jun 2014 11:29:07 +0200

systemd (208-2) experimental; urgency=medium

  [ Sjoerd Simons ]
  * Don't stop a running user manager from garbage collecting the users. Fixes
    long shutdown times when using a systemd user session

  [ Michael Stapelberg ]
  * Fix bug-script: “systemctl dump” is now “systemd-analyze dump”
    (Closes: #748311)

  [ Michael Biebl ]
  * Merge changes from unstable branch.
  * Cherry-pick upstream fixes to make sd_session_get_vt() actually work.

 -- Michael Biebl <biebl@debian.org>  Tue, 24 Jun 2014 17:45:26 +0200

systemd (208-1) experimental; urgency=medium

  [ Michael Biebl ]
  * New upstream release. (Closes: #729566)
  * Update patches.
  * Update symbols files for libsystemd-journal and libsystemd-login.
  * Install new files and remove the ones we don't use.
  * Install zsh completion files. (Closes: #717540)
  * Create a compat symlink /etc/sysctl.d/99-sysctl.conf as systemd-sysctl no
    longer reads /etc/sysctl.conf.
  * Bump Build-Depends on kmod to (>= 14).
  * Bump Build-Depends on libcryptsetup-dev to (>= 2:1.6.0) for tcrypt
    support.
  * Make kmod-static-nodes.service check for the kmod binary since we don't
    want a hard dependency on kmod e.g. for container installations.
  * Disable various features which aren't required for the udeb build.
  * Move new sd_pid_get_slice and sd_session_get_vt man pages into
    libsystemd-login-dev.
  * Make no-patch-numbers the default for gbp-pq.
  * Adjust systemd-user pam config file for Debian.
    This pam config file is used by libpam-systemd/systemd-logind when
    launching systemd user instances.
  * Drop patches to make logind D-Bus activatable. The cgroup handling has
    been reworked in v205 and logind no longer creates cgroup hierarchies on
    its own. That means that the standalone logind is no longer functional
    without support from systemd (or an equivalent cgroup manager).

  [ Martin Pitt ]
  * Explain patch management in debian/README.source.

 -- Michael Biebl <biebl@debian.org>  Mon, 28 Apr 2014 00:22:57 +0200

systemd (204-14) unstable; urgency=medium

  * Fix SIGABRT in insserv generator caused by incorrect usage of strcat().
    (Closes: #752992)
  * Mark -dev packages as Multi-Arch: same. (Closes: #720017)

 -- Michael Biebl <biebl@debian.org>  Sat, 28 Jun 2014 13:22:43 +0200

systemd (204-13) unstable; urgency=medium

  * Switch back to load the sg module via the kmod builtin. The problem was
    not that the kmod builtin is faster then modprobe but rather the incorrect
    usage of the "=" assignment operator. We need to use "+=" here, so the sg
    module is loaded in addition to other scsi modules, which are loaded via
    the modalias rule. Thanks to Tommaso Colombo for the analysis.
  * Cherry-pick upstream fix which prevents systemd from entering an infinite
    loop when trying to break an ordering cycle. (Closes: #752259)
  * Update insserv generator to not create any drop-in files for services
    where the corresponding SysV init script does not exist.
  * Drop the check for /sys/kernel/uevent_helper from postinst and the SysV
    init script and do not unconditionally overwrite it in the initramfs hook.
    Since a long time now udev has been using the netlink interface to
    communicate with the kernel and with Linux 3.16 it is possible to disable
    CONFIG_UEVENT_HELPER completely. (Closes: #752742)

 -- Michael Biebl <biebl@debian.org>  Sat, 28 Jun 2014 00:01:16 +0200

systemd (204-12) unstable; urgency=medium

  [ Martin Pitt ]
  * Change the sg loading rule (for Debian #657948) back to using modprobe.
    kmod is too fast and then sg races with sd, causing the latter to not see
    SCSI disks.  (Closes: #752591, #752605)

  [ Michael Biebl ]
  * Update udev bug-script to attach instead of paste extra info if a new
    enough reportbug version is available.

 -- Michael Biebl <biebl@debian.org>  Wed, 25 Jun 2014 10:55:12 +0200

systemd (204-11) unstable; urgency=medium

  [ Martin Pitt ]
  * Explain patch management in debian/README.source. (Closes: #739113)
  * Replace "Always probe cpu support drivers" patch with cherry-picked
    upstream fix which is more general.
  * Advertise hibernation only if there's enough free swap. Patches backported
    from current upstream. (LP: #1313522)
  * Fix typo in sg loading rule to make it actually work.

  [ Michael Biebl ]
  * Make no-patch-numbers the default for gbp-pq.
  * Cherry-pick upstream fix to properly handle multiline syslog messages.
    (Closes: #746351)
  * Cherry-pick upstream fix for libudev which fixes a memleak in
    parent_add_child().
  * Drop "-b debian" from Vcs-Git since we use the master branch for
    packaging now.
  * Drop Conflicts: sysvinit (<< 2.88dsf-44~) from systemd-sysv since this
    breaks dist-upgrades from wheezy when switching from sysvinit to
    systemd-sysv as default init. While downgrading the Pre-Depends in
    sysvinit would have been an alternative, dropping the Conflicts and only
    keeping the Replaces was deemed the lesser evil. (Closes: #748355)
  * Use Conflicts instead of Breaks against sysvinit-core. This avoids
    /sbin/init going missing when switching from systemd-sysv to sysvinit.
    While at it, add a Replaces: upstart. (Closes: #751589)
  * Make the SysV compat tools try both /run/initctl and /dev/initctl. This
    makes them usable under sysvinit as PID 1 without requiring any symlinks.
  * Various ifupdown integration fixes
    - Use DefaultDependencies=no in ifup@.service so the service can be
      started as early as possible.
    - Create the ifupdown runtime directory in ifup@.service as we can no
      longer rely on the networking service to do that for us.
    - Don't stop ifup@.service on shutdown but let the networking service take
      care of stopping all hotplugged interfaces.
    - Only start ifup@.service for interfaces configured as allow-hotplug.

  [ Michael Stapelberg ]
  * Clarify that “systemd” does not influence init whereas “systemd-sysv” does
    (Closes: #747741)

  [ Ansgar Burchardt ]
  * Don't use "set +e; set +u" unconditionally in the lsb init-functions hook
    as this might change the behaviour of existing SysV init scripts.
    (Closes: #751472)

 -- Michael Biebl <biebl@debian.org>  Tue, 24 Jun 2014 17:03:43 +0200

systemd (204-10) unstable; urgency=medium

  * In the udeb's udev.startup, make sure that /dev/pts exists.
  * systemd-logind-launch: Set the #files ulimit, for unprivileged LXC
    containers.
  * Drop udev.NEWS, it only applies to pre-squeeze.
  * Remove /var/log/udev on purge.
  * Always probe cpu support drivers. (LP #1207705)
  * On Dell PowerEdge systems, the iDRAC7 and later support a USB Virtual NIC
    for management. Name this interface "idrac" to avoid confusion with "real"
    network interfaces.
  * Drop numerical prefixes from patches, to avoid future diff noise when
    removing, cherry-picking, and merging patches. From now on, always use
    "gbp-pq export --no-patch-numbers" to update them.

 -- Martin Pitt <mpitt@debian.org>  Sun, 27 Apr 2014 11:53:52 +0200

systemd (204-9) unstable; urgency=medium

  * The "Flemish Beef and Beer Stew" release.

  [ Steve Langasek ]
  * Do proper refcounting of the PAM module package on prerm, so that we
    don't drop the module from the PAM config when uninstalling a
    foreign-arch package.  Related to Ubuntu bug #1295521.

  [ Martin Pitt ]
  * debian/udev.udev-finish.upstart: Fix path to tmp-rules,
    debian/extra/rule_generator.functions creates them in /run/udev/.
  * rules: Remove the kernel-install bits; we don't want that in Debian and
    thus it shouldn't appear in dh_install --list-missing output.
  * Ship sd-shutdown.h in libsystemd-daemon-dev.
  * Run dh_install with --fail-missing, to avoid forgetting files when we move
    to new versions.
  * Mount /dev/pts with the correct permissions in the udev, to avoid needing
    pt_chown (not available on all architectures). Thanks Adam Conrad.
  * Add new block of Windows Azure ethernet hardware address to
    75-persistent-net-generator.rules. (LP: #1274348, Closes: #739018)
  * Drop our Debian specific 60-persistent-storage{,-tape}.rules and use the
    upstream rules. They are compatible and do a superset of the
    functionality. (Closes: #645466)
  * Drop our Debian specific 80-drivers.rules and use the upstream rules with
    a patch for the sg module (see #657948). These now stop calling modprobe
    and use the kmod builtin, giving some nice boot speed improvement.
    (Closes: #717404)
  * Drop our Debian specific 50-udev-default.rules and 91-permissions.rules
    and use the upstream rules with a patch for the remaining Debian specific
    default device permissions. Many thanks to Marco d'Itri for researching
    which Debian-specific rules are obsolete! Amongst other things, this now
    also reads the hwdb info for USB devices (Closes: #717405) and gets rid of
    some syntax errors (Closes: #706221)
  * Set default polling interval on removable devices as well, for kernels
    which have "block" built in instead of being a module. (Closes: #713877)
  * Make sd_login_monitor_new() work for logind without systemd.
  * Cherry-pick upstream fix for polkit permissions for rebooting with
    multiple sessions.
  * Kill /etc/udev/links.conf, create_static_nodes, and associated code. It's
    obsolete with devtmpfs (which is required now), and doesn't run with
    systemd or upstart anyway.
  * Drop unnecessary udev.dirs.
  * Add autopkgtests for smoke-testing logind, hostnamed, timedated, localed,
    and a compile/link/run test against libsystemd-login-dev.

  [ Marco d'Itri ]
  * preinst: check for all the system calls required by modern releases
    of udev. (Closes: #648325)
  * Updated fbdev-blacklist.conf for recent kernels.
  * Do not blacklist viafb because it is required on the OLPC XO-1.5.
    (Closes: #705792)
  * Remove write_cd_rules and the associated rules which create "persistent"
    symlinks for CD/DVD devices and replace them with more rules in
    60-cdrom_id, which will create symlinks for one at random among the
    devices installed. Since the common case is having a single device
    then everything will work out just fine most of the times...
    (Closes: #655924)
  * Fix write_net_rules for systemd and sysvinit users by copying the
    temporary rules from /run/udev/ to /etc/udev/. (Closes: #735563)
  * Do not install sysctl.d/50-default.conf because the systemd package
    should not change kernel policies, at least until it will become
    the only supported init system.

  [ Michael Stapelberg ]
  * Add systemd-dbg package, thanks Daniel Schaal (Closes: #742724).
  * Switch from gitpkg to git-buildpackage. Update README.source accordingly.
  * Make libpam-systemd depend on systemd-sysv | systemd-shim. Packages that
    need logind functionality should depend on libpam-systemd.

  [ Michael Biebl ]
  * Do not send potentially private fstab information without prior user
    confirmation. (Closes: #743158)
  * Add support for LSB facilities defined by insserv.
    Parse /etc/insserv.conf.d content and /etc/insserv.conf and generate
    systemd unit drop-in files to add corresponding dependencies. Also ship
    targets for the Debian specific $x-display-manager and
    $mail-transport-agent system facilities. (Closes: #690892)
  * Do not accidentally re-enable /var/tmp cleaning when migrating the TMPTIME
    setting from /etc/default/rcS. Fix up existing broken configurations.
    (Closes: #738862)

 -- Michael Biebl <biebl@debian.org>  Sat, 26 Apr 2014 21:37:29 +0200

systemd (204-8ubuntu1) utopic; urgency=medium

  * Merge with Debian unstable. Drop the systemd-services split as we want to
    move to systemd as pid 1 (UbuntuSpec:core-1403-systemd-transition) so that
    we can start experimenting with booting Ubuntu with systemd. This does NOT
    yet change the default, with this upstart will still be used to bring up
    the system. To boot with systemd, add init=/lib/systemd/systemd to the
    grub menu (at boot or in /etc/default/grub GRUB_CMDLINE_LINUX_DEFAULT).

    Remaining Ubuntu specific changes:
    - debian/rules: Don't build the systemd-sysv package for now.
    - debian/udev.templates: Drop debconfiscation of udev, not necessary for
      Ubuntu. Drop debconf pre-dependency.
    - debian/extra/initramfs.top: Drop $ROOTDELAY, we do that in a more
      sensible way with wait-for-root. (Will get applicable to Debian once
      Debian gets wait-for-root in initramfs-tools.)
    - Drop debian/extra/{50-udev-default.rules,60-persistent-storage*.rules,
      75-cd-aliases-generator.rules,80-drivers.rules,80-networking.rules,
      91-permissions.rules}: These are the Debian specific rules, in Ubuntu we
      have always used the upstream ones.
    - Add debian/extra/rules/78-graphics-card.rules: Mark graphics devices as
      PRIMARY_DEVICE_FOR_DISPLAY so that we can wait for those in plymouth.
    - Add debian/extra/rules/73-idrac.rules: On Dell PowerEdge systems, the
      iDRAC7 and later support a USB Virtual NIC for management. Name this
      interface "idrac" to avoid confusion with "real" network interfaces.
    - Add debian/extra/udev.py: Apport hook.
    - debian/extra/udev.startup, debian/rules: Don't install/support
      /etc/udev/links.conf, that's a hack (if you want links, create udev
      rules).
    - Drop debian/source/{git-patches,options}, we use proper patches.
    - debian/rules: We continue to use the old net iface naming schema for the
      time being. Install old udev rule generator in debian/udev.install.
    - debian/rules: Don't install init.d scripts, only the upstart jobs.
    - debian/rules: Add an epoch to libgudev.
    - Drop debian/udev.dirs, not necessary.
    - Drop debian/udev.NEWS, debian/udev.maintscript: Not applicable to
      Ubuntu.
    - debian/udev.{postinst,postrm,preinst,prerm}: Keep our much simpler
      versions (all platforms must support udev, no debconf).
    - debian/rules: Drop doc dir symlinking. It creates havoc with dpkg
      upgrades, and we already have the automatic per-file symlinking.
    - Add debian/extra/rules/40-hyperv-hotadd.rules: Workaround for LP #1233466
    - Various debian/patches/*, see patch headers.

    Applicable to Debian:
    - Add libpam-systemd.systemd-logind.upstart to bring up logind at boot
      when using upstart.
    - debian/control, debian/tests/: Add autopkgtest.
    - debian/extra/initramfs.hook, debian/udev.*{pre,post}inst: Divert udevadm
      to udevadm.upgrade during upgrades while udev is unconfigured.
    - Add debian/extra/60-keyboard.hwdb: Latest upstream keymaps, for easy
      backporting.
    - debian/extra/initramfs.bottom: If LVM is installed, settle udev,
      otherwise we get missing LV symlinks. (LP #1185394)
    - Add debian/extra/README-{etc,lib}-rules.d documentation, install into
      udev.
    - debian/rules: Run tests during package build.
    - debian/udev.udev-finish.upstart: Fix path to tmp-rules,
      debian/extra/rule_generator.functions creates them in /run/udev/.
    - debian/udev-udeb.install: Add 64-btrfs.rules, 75-probe_mtd.rules, and
      80-drivers.rules, they are potentially useful in a d-i environment.
    - debian/extra/rules/75-persistent-net-generator.rules: Add new block of
      Windows Azure ethernet hardware address to ignore persistent naming
      (LP #1274348).
    - debian/extra/udev.startup: Mount devpts with the correct permissions to
      avoid needing pt_chown.
    - debian/libpam-systemd.prerm: Do proper refcounting of the PAM module
      package on prerm, so that we don't drop the module from the PAM config
      when uninstalling a foreign-arch package.  Related to LP #1295521.
    - Run dh_install with --list-missing.

    Upgrade fixes, keep until 16.04 LTS release:
    - debian/control: Conflicts/Replaces/Provides systemd-services.
  * debian/tests/timedated: Get along with comments in /etc/timezone,
    cloud-init puts one there.

 -- Martin Pitt <martin.pitt@ubuntu.com>  Sat, 26 Apr 2014 17:29:00 +0200

systemd (204-8) unstable; urgency=low

  [ Michael Stapelberg ]
  * move manpages from systemd to libsystemd-*-dev as appropriate
    (Closes: #738723)
  * fix systemctl enable/disable/… error message “Failed to issue method call:
    No such file or directory” (the previous upload did actually not contain
    this fix due to a merge conflict) (Closes: #738843)
  * add explicit “Depends: sysv-rc” so that initscript’s “Depends: sysv-rc |
    file-rc” will not be satisfied with file-rc. We need the invoke-rc.d and
    update-rc.d from sysv-rc, file-rc’s doesn’t have support for systemd.
    (Closes: #739679)
  * set capabilities cap_dac_override,cap_sys_ptrace=ep for
    systemd-detect-virt, so that it works for unprivileged users.
    (Closes: #739699)
  * pam: Check $XDG_RUNTIME_DIR owner (Closes: #731300)
  * Ignore chkconfig headers entirely, they are often broken in Debian
    (Closes: #634472)

  [ Michael Biebl ]
  * do a one-time migration of RAMTMP= from /etc/default/rcS and
    /etc/default/tmpfs, i.e. enable tmp.mount (Closes: #738687)
  * Bump Standards-Version to 3.9.5.

 -- Michael Biebl <biebl@debian.org>  Wed, 19 Mar 2014 18:57:35 +0100

systemd (204-7) unstable; urgency=low

  * fix systemctl enable/disable/… error message “Failed to issue method call:
    No such file or directory” (Closes: #734809)
  * bug-script: attach instead of paste extra info with reportbug ≥ 6.5.0
    (Closes: #722530)
  * add stage1 bootstrap support to avoid Build-Depends cycles (Thanks Daniel
    Schepler)
  * cherry-pick:
    order remote mounts from mountinfo before remote-fs.target (77009452cfd)
    (Closes: #719945)
    Fix CPUShares configuration option (ccd90a976dba) (Closes: #737156)
    fix reference in systemd-inhibit(1) (07b4b9b) (Closes: #738316)

 -- Michael Stapelberg <stapelberg@debian.org>  Tue, 11 Feb 2014 23:34:42 +0100

systemd (204-6) unstable; urgency=low

  [ Michael Stapelberg ]
  * Run update-rc.d defaults before update-rc.d <enable|disable>
    (Closes: #722523)
  * preinst: preserve var-{lock,run}.mount when upgrading from 44 to 204
    (Closes: #723936)
  * fstab-generator: don’t rely on /usr being mounted in the initrd
    (Closes: #724797)
  * systemctl: mangle names when avoiding dbus (Closes: #723855)
  * allow group adm read access on /var/log/journal (Closes: #717386)
  * add systemd-journal group (Thanks Guido Günther) (Closes: #724668)
  * copy /etc/localtime instead of symlinking (Closes: #726256)
  * don’t try to start autovt units when not running with systemd as pid 1
    (Closes: #726466)
  * Add breaks/replaces for the new sysvinit-core package (Thanks Alf Gaida)
    (Closes: #733240)
  * Add myself to uploaders

  [ Tollef Fog Heen ]
  * Make 99-systemd.rules check for /run/systemd/systemd instead of the
    ill-named cgroups directory.

  [ Martin Pitt ]
  * debian/udev.upstart: Fix path to udevd, the /sbin/udevd compat symlink
    should go away at some point.
  * debian/udev-udeb.install: Add 64-btrfs.rules and 75-probe_mtd.rules, they
    are potentially useful in a d-i environment.
  * debian/shlibs.local: Drop libudev; this unnecessarily generates overly
    strict dependencies, the libudev ABI is stable.
  * debian/extra/rules/75-persistent-net-generator.rules: Add Ravello systems
    (LP: #1099278)

 -- Michael Stapelberg <stapelberg@debian.org>  Tue, 31 Dec 2013 14:39:44 +0100

systemd (204-5) unstable; urgency=high

  * Cherry-pick 72fd713 from upstream which fixes insecure calling of polkit
    by avoiding a race condition in scraping /proc (CVE-2013-4327).
    Closes: #723713

 -- Michael Biebl <biebl@debian.org>  Mon, 23 Sep 2013 11:59:53 +0200

systemd (204-4) unstable; urgency=low

  * Add preinst check to abort udev upgrade if the currently running kernel
    lacks devtmpfs support. Since udev 176, devtmpfs is mandatory as udev no
    longer creates any device nodes itself. This only affects self-compiled
    kernels which now need CONFIG_DEVTMPFS=y.  Closes: #722580
  * Fix SysV init script to correctly mount a devtmpfs instead of tmpfs. This
    only affects users without an initramfs, which usually is responsible for
    mounting the devtmpfs.  Closes: #722604
  * Drop pre-squeeze upgrade code from maintainer scripts and simplify the
    various upgrade checks.
  * Suppress errors about unknown hwdb builtin. udev 196 introduced a new
    "hwdb" builtin which is not understood by the old udev daemon.
  * Add missing udeb line to shlibs.local. This ensures that udev-udeb gets a
    proper dependency on libudev1-udeb and not libudev1.  Closes: #722939
  * Remove udev-udeb dependency from libudev1-udeb to avoid a circular
    dependency between the two packages. This dependency was copied over from
    the old udev-gtk-udeb package and no longer makes any sense since
    libudev1-udeb only contains a library nowadays.

 -- Michael Biebl <biebl@debian.org>  Wed, 18 Sep 2013 00:05:21 +0200

systemd (204-3) unstable; urgency=low

  [ Michael Biebl ]
  * Upload to unstable.
  * Use /bin/bash in debug-shell.service as Debian doesn't have /sbin/sushell.
  * Only import net.ifaces cmdline property for network devices.
  * Generate strict dependencies between the binary packages using a
    shlibs.local file and add an explicit versioned dependency on
    libsystemd-login0 to systemd to ensure packages are upgraded in sync.
    Closes: #719444
  * Drop obsolete Replaces: libudev0 from udev package.
  * Use correct paths for various binaries, like /sbin/quotaon, which are
    installed in / and not /usr in Debian.  Closes: #721347
  * Don't install kernel-install(8) man page since we don't install the
    corresponding binary either.  Closes: #722180
  * Cherry-pick upstream fixes to make switching runlevels and starting
    reboot via ctrl-alt-del more robust.
  * Cherry-pick upstream fix to properly apply ACLs to Journal files.
    Closes: #717863

  [ Michael Stapelberg ]
  * Make systemctl enable|disable call update-rc.d for SysV init scripts.
    Closes: #709780
  * Don't mount /tmp as tmpfs by default and make it possible to enable this
    feature via "systemctl enable tmp.mount".  Closes: #718906

  [ Daniel Schaal ]
  * Add bug-script to systemd and udev.  Closes: #711245

  [ Ondrej Balaz ]
  * Recognize discard option in /etc/crypttab.  Closes: #719167

 -- Michael Biebl <biebl@debian.org>  Thu, 12 Sep 2013 00:13:11 +0200

systemd (204-2) experimental; urgency=low

  [ Daniel Schaal ]
  * Enable verbose build logs.  Closes: #717465
  * Add handling of Message Catalog files to provide additional information
    for log entries.  Closes: #717427
  * Remove leftover symlink to debian-enable-units.service.  Closes: #717349

  [ Michael Stapelberg ]
  * Install 50-firmware.rules in the initramfs and udeb.  Closes: #717635

  [ Michael Biebl ]
  * Don't pass static start priorities to dh_installinit anymore.
  * Switch the hwdb trigger to interest-noawait.
  * Remove obsolete support for configurable udev root from initramfs.
  * Bind ifup@.service to the network device. This ensures that ifdown is run
    when the device is removed and the service is stopped.
    Closes: #660861, #703033
  * Bump Standards-Version to 3.9.4. No further changes.
  * Add Breaks against consolekit (<< 0.4.6-1) for udev-acl.  Closes: #717385
  * Make all packages Priority: optional, with the exception of udev and
    libudev1, which remain Priority: important, and systemd-sysv, which
    remains Priority: extra due to the conflict with sysvinit.
    Closes: #717365
  * Restart systemd-logind.service on upgrades due to changes in the
    CreateSession D-Bus API between v44 and v204.  Closes: #717403

 -- Michael Biebl <biebl@debian.org>  Wed, 24 Jul 2013 23:47:59 +0200

systemd (204-1) experimental; urgency=low

  * New upstream release.  Closes: #675175, #675177
    - In v183 the udev sources have been merged into the systemd source tree.
      As a result, the udev binary packages will now be built from the systemd
      source package. To align the version numbers 139 releases were skipped.
    - For a complete list of changes, please refer to the NEWS file.
  * Add Marco to Uploaders.
  * Drop Suggests on the various python packages from systemd. The
    systemd-analyze tool has been reimplemented in C.
  * Add binary packages as found in the udev 175-7.2 source package.
  * Wrap dependencies for better readability.
  * Drop hard-coded Depends on libglib2.0-0 from gir1.2-gudev-1.0.
  * Drop old Conflicts, Replaces and Breaks, which are no longer necessary.
  * Make libgudev-1.0-dev depend on gir1.2-gudev-1.0 as per GObject
    introspection mini-policy.  Closes: #691313
  * The hwdb builtin has replaced pci-db and usb-db in udev. Drop the
    Recommends on pciutils and usbutils accordingly.
  * Drop our faketime hack. Upstream uses a custom xsl style sheet now to
    generate the man pages which no longer embeds the build date.
  * Add Depends on libpam-runtime (>= 1.0.1-6) to libpam-systemd as we are
    using pam-auth-update.
  * Explicitly set Section and Priority for the udev binary package.
  * Update Build-Depends:
    - Drop libudev-dev, no longer required.
    - Add gtk-doc-tools and libglib2.0-doc for the API documentation in
      libudev and libgudev.
    - Add libgirepository1.0-dev and gobject-introspection for GObject
      introspection support in libgudev.
    - Add libgcrypt11-dev for encryption support in the journal.
    - Add libblkid-dev for the blkid udev builtin.
  * Use gir dh addon to ensure ${gir:Depends} is properly set.
  * Rename libudev0 → libudev1 for the SONAME bump.
  * Update symbols files. libudev now uses symbols versioning as the other
    libsystemd libraries. The libgudev-1.0-0 symbols file has been copied from
    the old udev package.
  * Run gtkdocize on autoreconf.
  * Enable python bindings for the systemd libraries and ship them in a new
    package named python-systemd.
  * Tighten Depends on libsystemd-id128-dev for libsystemd-journal-dev as per
    libsystemd-journal.pc.
  * Remove obsolete bash-completion scripts on upgrades. Nowadays they are
    installed in /usr/share/bash-completion/completions.
  * Rename conffiles for logind and journald.
  * Rename udev-gtk-udeb → libudev1-udeb to better reflect its actual contents.
  * Build two flavours: a regular build and one for the udev udebs with
    reduced features/dependencies.
  * Create a few compat symlinks for the udev package, most notably
    /sbin/udevadm and /sbin/udevd.
  * Remove the dpkg-triggered debian-enable-units script. This was a temporary
    workaround for wheezy. Packages should use dh-systemd now to properly
    integrate service files with systemd.
  * Update debian/copyright using the machine-readable copyright format 1.0.
  * Integrate changes from udev 175-7 and acknowledge the 175-7.1 and 175-7.2
    non-maintainer uploads.
  * Keep the old persistent network interface naming scheme for now and make
    the new one opt-in via net.ifnames=1 on the kernel command line.
  * Drop the obsolete udev-mtab SysV init script and properly clean up on
    upgrades.
  * Simplify the udev SysV init script and remove experimental and obsolete
    features.
  * Revert upstream commits which dropped support for distro specific
    features and config files.
  * Make logind, hostnamed, localed and timedated D-Bus activatable and
    usable when systemd is not running.
  * Store hwdb binary database in /lib/udev, not /etc/udev. Create the file on
    install and upgrades.
  * Provide a dpkg file trigger for hwdb, so the database is automatically
    updated when packages install files into /lib/udev/hwdb.d.

 -- Michael Biebl <biebl@debian.org>  Fri, 19 Jul 2013 00:32:36 +0200

systemd (44-12) unstable; urgency=low

  * Cherry-pick e17187 from upstream to fix build failures with newer glibc
    where the clock_* symbols have been moved from librt to libc.
    Closes: #701364
  * If the new init-system-helpers package is installed, make the
    debian-enable-units script a no-op. The auto-enabler was meant as a
    temporary workaround and will be removed once all packages use the new
    helper.
  * Update the checks which test if systemd is the active init. The
    recommended check is [ -d /run/systemd/system ] as this will also work
    with a standalone systemd-logind.
  * Set Maintainer to pkg-systemd-maintainers@lists.alioth.debian.org. Add
    Tollef and myself as Uploaders.
  * Stop building the GUI bits. They have been split into a separate source
    package called systemd-ui.

 -- Michael Biebl <biebl@debian.org>  Thu, 20 Jun 2013 01:32:16 +0200

systemd (44-11) unstable; urgency=low

  * Team upload.
  * Run debian-enable-units.service after sysinit.target to ensure our tmp
    files aren't nuked by systemd-tmpfiles.
  * The mountoverflowtmp SysV init script no longer exists so remove that
    from remount-rootfs.service to avoid an unnecessary diff to upstream.
  * Do not fail on purge if /var/lib/systemd is empty and has been removed
    by dpkg.

 -- Michael Biebl <biebl@debian.org>  Wed, 13 Mar 2013 08:03:06 +0100

systemd (44-10) unstable; urgency=low

  * Team upload.
  * Using the return code of "systemctl is-enabled" to determine whether we
    enable a service or not is unreliable since it also returns a non-zero
    exit code for masked services. As we don't want to enable masked services,
    grep for the string "disabled" instead.

 -- Michael Biebl <biebl@debian.org>  Fri, 15 Feb 2013 17:01:24 +0100

systemd (44-9) unstable; urgency=low

  * Team upload.
  * Fix typo in systemd.socket man page.  Closes: #700038
  * Use color specification in "systemctl dot" which is actually
    understood by dot.  Closes: #643689
  * Fix mounting of remote filesystems like NFS.  Closes: #673309
  * Use a file trigger to automatically enable service and socket units. A lot
    of packages simply install systemd units but do not enable them. As a
    result they will be inactive after the next boot. This is a workaround for
    wheezy which will be removed again in jessie.  Closes: #692150

 -- Michael Biebl <biebl@debian.org>  Fri, 15 Feb 2013 13:35:39 +0100

systemd (44-8) unstable; urgency=low

  * Team upload.
  * Use comment=systemd.* syntax in systemd.mount man page. The
    mount/util-linux version in wheezy is not recent enough to support the new
    x-systemd* syntax. Closes: #697141
  * Don't enable persistent storage of journal log files. The journal in v44
    is not yet mature enough.

 -- Michael Biebl <biebl@debian.org>  Sat, 19 Jan 2013 20:05:05 +0100

systemd (44-7) unstable; urgency=low

  * Fix a regression in the init-functions hook wrt reload handling that was
    introduced when dropping the X-Interactive hack.  Closes: #696355

 -- Michael Biebl <biebl@debian.org>  Fri, 21 Dec 2012 00:00:12 +0100

systemd (44-6) unstable; urgency=low

  [ Michael Biebl ]
  * No longer ship the /sys directory in the systemd package since it is
    provided by base-files nowadays.
  * Don't run udev rules if systemd is not active.
  * Converting /var/run, /var/lock and /etc/mtab to symlinks is a one-time
    migration so don't run the debian-fixup script on every boot.

  [ Tollef Fog Heen ]
  * Prevent the systemd package from being removed if it's the active init
    system, since that doesn't work.

  [ Michael Biebl ]
  * Use a separate tmpfs for /run/lock (size 5M) and /run/user (size 100M).
    Those directories are user-writable which could lead to DoS by filling up
    /run.  Closes: #635131

 -- Michael Biebl <biebl@debian.org>  Sun, 16 Dec 2012 21:58:37 +0100

systemd (44-5) unstable; urgency=low

  * Team upload.

  [ Tollef Fog Heen ]
  * disable killing on entering START_PRE, START, thanks to Michael
    Stapelberg for patch.  This avoids killing VMs run through libvirt
    when restarting libvirtd.  Closes: #688635.
  * Avoid reloading services when shutting down, since that won't work and
    makes no sense.  Thanks to Michael Stapelberg for the patch.
    Closes: #635777.
  * Try to determine which init scripts support the reload action
    heuristically.  Closes: #686115, #650382.

  [ Michael Biebl ]
  * Update Vcs-* fields, the Git repository is hosted on alioth now. Set the
    default branch to "debian".
  * Avoid reload and (re)start requests during early boot which can lead to
    deadlocks.  Closes: #624599
  * Make systemd-cgroup work even if not all cgroup mounts are available on
    startup.  Closes: #690916
  * Fix typos in the systemd.path and systemd.unit man page.  Closes: #668344
  * Add watch file to track new upstream releases.

 -- Michael Biebl <biebl@debian.org>  Thu, 25 Oct 2012 21:41:23 +0200

systemd (44-4) unstable; urgency=low

  [ Michael Biebl ]
  * Override timestamp for man page building, thereby avoiding skew
    between architectures which caused problems for multi-arch.
    Closes: #680011

  [ Tollef Fog Heen ]
  * Move diversion removal from postinst to preinst.  Closes: #679728
  * Prevent the journal from crashing when running out of disk space.
    This is 499fb21 from upstream.  Closes: #668047.
  * Stop mounting a tmpfs on /media.  Closes: #665943

 -- Tollef Fog Heen <tfheen@debian.org>  Sun, 01 Jul 2012 08:17:50 +0200

systemd (44-3) unstable; urgency=low

  [ Michael Biebl ]
  * Bump to debhelper 9.
  * Convert to Multi-Arch: same where possible.  Closes: #676615

  [ Tollef Fog Heen ]
  * Cherry-pick d384c7 from upstream to stop journald from leaking
    memory.  Thanks to Andreas Henriksson for testing.  Closes: #677701
  * Ship lsb init script override/integration in /lib/lsb/init-functions.d
    rather than diverting /lib/lsb/init-functions itself.  Add appropriate
    Breaks to ensure upgrades happen.

 -- Tollef Fog Heen <tfheen@debian.org>  Fri, 29 Jun 2012 22:34:16 +0200

systemd (44-2) unstable; urgency=low

  [ Michael Biebl ]
  * Tighten the versions in the maintscript file
  * Ship the /sys directory in the package
  * Re-add workaround for non-interactive PAM sessions
  * Mask checkroot-bootclean (Closes: #670591)
  * Don't ignore errores in systemd-sysv postinst

  [ Tollef Fog Heen ]
  * Bring tmpfiles.d/tmp.conf in line with Debian defaults.  Closes: #675422
  * Make sure /run/sensigs.omit.d exists.
  * Add python-dbus and python-cairo to Suggests, for systemd-analyze.
    Closes: #672965

 -- Tollef Fog Heen <tfheen@debian.org>  Tue, 08 May 2012 18:04:22 +0200

systemd (44-1) unstable; urgency=low

  [ Tollef Fog Heen ]
  * New upstream version.
    - Backport 3492207: journal: PAGE_SIZE is not known on ppc and other
      archs
    - Backport 5a2a2a1: journal: react with immediate rotation to a couple
      of more errors
    - Backport 693ce21: util: never follow symlinks in rm_rf_children()
      Fixes CVE-2012-1174, closes: #664364
  * Drop output message from init-functions hook, it's pointless.
  * Only rmdir /lib/init/rw if it exists.
  * Explicitly order debian-fixup before sysinit.target to prevent a
    possible race condition with the creation of sockets.  Thanks to
    Michael Biebl for debugging this.
  * Always restart the initctl socket on upgrades, to mask sysvinit
    removing it.

  [ Michael Biebl ]
  * Remove workaround for non-interactive sessions from pam config again.
  * Create compat /dev/initctl symlink in case we are upgrading from a system
    running a newer version of sysvinit (using /run/initctl) and sysvinit is
    replaced with systemd-sysv during the upgrade. Closes: #663219
  * Install new man pages.
  * Build-Depend on valac (>= 0.12) instead of valac-0.12. Closes: #663323

 -- Tollef Fog Heen <tfheen@debian.org>  Tue, 03 Apr 2012 19:59:17 +0200

systemd (43-1) experimental; urgency=low

  [ Tollef Fog Heen ]
  * Target upload at experimental due to libkmod dependency
  * New upstream release
    - Update bash-completion for new verbs and arguments. Closes: #650739
    - Fixes local DoS (CVE-2012-1101).  Closes: #662029
    - No longer complains if the kernel lacks audit support.  Closes: #642503
  * Fix up git-to-source package conversion script which makes gitpkg
    happier.
  * Add libkmod-dev to build-depends
  * Add symlink from /bin/systemd to /lib/systemd/systemd.
  * Add --with-distro=debian to configure flags, due to no /etc/os-release
    yet.
  * Add new symbols for libsystemd-login0 to symbols file.
  * Install a tmpfiles.d file for the /dev/initctl → /run/initctl
    migration.  Closes: #657979
  * Disable coredump handling, it's not ready yet.
  * If /run is a symlink, don't try to do the /var/run → /run migration.
    Ditto for /var/lock → /run/lock.  Closes: #647495

  [ Michael Biebl ]
  * Add Build-Depends on liblzma-dev for journal log compression.
  * Add Build-Depends on libgee-dev, required to build systemadm.
  * Bump Standards-Version to 3.9.2. No further changes.
  * Add versioned Build-Depends on automake and autoconf to ensure we have
    recent enough versions. Closes: #657284
  * Add packages for libsystemd-journal and libsystemd-id128.
  * Update symbols file for libsystemd-login.
  * Update configure flags, use rootprefix instead of rootdir.
  * Copy intltool files instead of symlinking them.
  * Re-indent init-functions script.
  * Remove workarounds for services using X-Interactive. The LSB X-Interactive
    support turned out to be broken and has been removed upstream so we no
    longer need any special handling for those type of services.
  * Install new systemd-journalctl, systemd-cat and systemd-cgtop binaries.
  * Install /var/lib/systemd directory.
  * Install /var/log/journal directory where the journal files are stored
    persistently.
  * Setup systemd-journald to not read from /proc/kmsg (ImportKernel=no).
  * Avoid error messages from systemctl in postinst if systemd is not running
    by checking for /sys/fs/cgroup/systemd before executing systemctl.
    Closes: #642749
  * Stop installing lib-init-rw (auto)mount units and try to cleanup
    /lib/init/rw in postinst. Bump dependency on initscripts accordingly.
    Closes: #643699
  * Disable pam_systemd for non-interactive sessions to work around an issue
    with sudo.
  * Use new dh_installdeb maintscript facility to handle obsolete conffiles.
    Bump Build-Depends on debhelper accordingly.
  * Rename bash completion file systemctl-bash-completion.sh →
    systemd-bash-completion.sh.
  * Update /sbin/init symlink. The systemd binary was moved to $pkglibdir.

 -- Tollef Fog Heen <tfheen@debian.org>  Tue, 07 Feb 2012 21:36:34 +0100

systemd (37-1.1) unstable; urgency=low

  * Non-maintainer upload with Tollef's consent.
  * Remove --parallel to workaround a bug in automake 1.11.3 which doesn't
    generate parallel-safe build rules. Closes: #661842
  * Create a compat symlink /run/initctl → /dev/initctl to work with newer
    versions of sysvinit. Closes: #657979

 -- Michael Biebl <biebl@debian.org>  Sat, 03 Mar 2012 17:42:10 +0100

systemd (37-1) unstable; urgency=low

  [ Tollef Fog Heen ]
  * New upstream version
  * Change the type of the debian-fixup service to oneshot.
    Closes: #642961
  * Add ConditionPathIsDirectory to lib-init-rw.automount and
    lib-init-rw.mount so we only activate the unit if the directory
    exists.  Closes: #633059
  * If a sysv service exists in both rcS and rcN.d runlevels, drop the
    rcN.d ones to avoid loops.  Closes: #637037
  * Blacklist fuse init script, we do the same work already internally.
    Closes: #643700
  * Update README.Debian slightly for /run rather than /lib/init/rw

  [ Josh Triplett ]
  * Do a one-time migration of the $TMPTIME setting from /etc/default/rcS to
    /etc/tmpfiles.d/tmp.conf. If /etc/default/rcS has a TMPTIME setting of
    "infinite" or equivalent, migrate it to an /etc/tmpfiles.d/tmp.conf that
    overrides the default /usr/lib/tmpfiles.d/tmp.conf and avoids clearing
    /tmp.  Closes: #643698

 -- Tollef Fog Heen <tfheen@debian.org>  Wed, 28 Sep 2011 20:04:13 +0200

systemd (36-1) unstable; urgency=low

  [ Tollef Fog Heen ]
  * New upstream release. Closes: #634618
    - Various man page fixes. Closes: #623521
  * Add debian-fixup service that symlinks mtab to /proc/mounts and
    migrates /var/run and /var/lock to symlinks to /run

  [ Michael Biebl ]
  * Build for libnotify 0.7.
  * Bump Build-Depends on libudev to (>= 172).
  * Add Build-Depends on libacl1-dev. Required for building systemd-logind
    with ACL support.
  * Split libsystemd-login and libsystemd-daemon into separate binary
    packages.
  * As autoreconf doesn't like intltool, override dh_autoreconf and call
    intltoolize and autoreconf ourselves.
  * Add Build-Depends on intltool.
  * Do a one-time migration of the hwclock configuration. If UTC is set to
    "no" in /etc/default/rcS, create /etc/adjtime and add the "LOCAL" setting.
  * Remove /cgroup cleanup code from postinst.
  * Add Build-Depends on gperf.

 -- Tollef Fog Heen <tfheen@debian.org>  Wed, 14 Sep 2011 08:25:17 +0200

systemd (29-1) unstable; urgency=low

  [ Tollef Fog Heen ]
  * New upstream version, Closes: #630510
    - Includes typo fixes in documentation.  Closes: #623520
  * Fall back to the init script reload function if a native .service file
    doesn't know how to reload.  Closes: #628186
  * Add hard dependency on udev.  Closes: #627921

  [ Michael Biebl ]
  * hwclock-load.service is no longer installed, so we don't need to remove it
    anymore in debian/rules.
  * Install /usr/lib directory for binfmt.d, modules-load.d, tmpfiles.d and
    sysctl.d.
  * Remove obsolete conffiles from /etc/tmpfiles.d on upgrades. Those files
    are installed in /usr/lib/tmpfiles.d now.
  * Depend on util-linux (>= 2.19.1-2) which provides whole-disk locking
    support in fsck and remove our revert patch.
  * Don't choke when systemd was compiled with a different CAP_LAST_CAP then
    what it is run with. Patch cherry-picked from upstream Git.
    Closes: #628081
  * Enable dev-hugepages.automount and dev-mqueue.automount only when enabled
    in kernel. Patch cherry-picked from upstream Git.  Closes: #624522

 -- Tollef Fog Heen <tfheen@debian.org>  Wed, 08 Jun 2011 16:14:31 +0200

systemd (25-2) experimental; urgency=low

  * Handle downgrades more gracefully by removing diversion of
    /lib/lsb/init-functions on downgrades to << 25-1.
  * Cherry-pick a133bf10d09f788079b82f63faa7058a27ba310b from upstream,
    avoids assert when dumping properties.  Closes: #624094
  * Remove "local" in non-function context in init-functions wrapper.

 -- Tollef Fog Heen <tfheen@debian.org>  Wed, 27 Apr 2011 22:20:04 +0200

systemd (25-1) experimental; urgency=low

  * New upstream release, target experimental due to initscripts
    dependency.
    - Fixes where to look for locale config.  Closes: #619166
  * Depend on initscripts >= 2.88dsf-13.4 for /run transition.
  * Add Conflicts on klogd, since it doesn't work correctly with the
    kmg→/dev/log bridge.  Closes: #622555
  * Add suggests on Python for systemd-analyze.
  * Divert /lib/lsb/init-functions instead of (ab)using
    /etc/lsb-base-logging.sh for diverting calls to /etc/init.d/*
  * Remove obsolete conffile /etc/lsb-base-logging.sh.  Closes: #619093
  * Backport 3a90ae048233021833ae828c1fc6bf0eeab46197 from master:
    mkdir /run/systemd/system when starting up

 -- Tollef Fog Heen <tfheen@debian.org>  Sun, 24 Apr 2011 09:02:04 +0200

systemd (20-1) unstable; urgency=low

  * New upstream version
  * Install systemd-machine-id-setup
  * Call systemd-machine-id-setup in postinst
  * Cherry-pick b8a021c9e276adc9bed5ebfa39c3cab0077113c6 from upstream to
    prevent dbus assert error.
  * Enable TCP wrapper support.  Closes: #618409
  * Enable SELinux support.  Closes: #618412
  * Make getty start after Apache2 and OpenVPN (which are the only two
    known users of X-Interactive: yes).  Closes: #618419

 -- Tollef Fog Heen <tfheen@debian.org>  Fri, 11 Mar 2011 19:14:21 +0100

systemd (19-1) experimental; urgency=low

  * New upstream release
  * Add systemd-tmpfiles to systemd package.
  * Add ifup@.service for handling hotplugged interfaces from
    udev.  Closes: #610871
  * Mask mtab.service and udev-mtab.service as they are pointless when
    /etc/mtab is a symlink to /proc/mounts
  * Add breaks on lvm2 (<< 2.02.84-1) since older versions have udev rules
    that don't work well with systemd causing delays on bootup.

 -- Tollef Fog Heen <tfheen@debian.org>  Thu, 17 Feb 2011 07:36:22 +0100

systemd (17-1) experimental; urgency=low

  [ Tollef Fog Heen ]
  * New upstream release
  * Clarify ifupdown instructions in README.Debian somewhat.
    Closes: #613320
  * Silently skip masked services in lsb-base-logging.sh instead of
    failing.  Initial implementation by Michael Biebl.  Closes: #612551
  * Disable systemd-vconsole-setup.service for now.

  [ Michael Biebl ]
  * Bump build dependency on valac-0.10 to (>= 0.10.3).
  * Improve regex in lsb-base-logging.sh for X-Interactive scripts.
    Closes: #613325

 -- Tollef Fog Heen <tfheen@debian.org>  Wed, 16 Feb 2011 21:06:16 +0100

systemd (16-1) experimental; urgency=low

  [ Tollef Fog Heen ]
  * New upstream release.  Closes: #609611
  * Get rid of now obsolete patches that are upstream.
  * Use the built-in cryptsetup support in systemd, build-depend on
    libcryptsetup-dev (>= 2:1.2.0-1) to get a libcryptsetup in /lib.
  * Don't use systemctl redirect for init scripts with X-Interactive: true

  [ Michael Biebl ]
  * Update package description
  * Use v8 debhelper syntax
  * Make single-user mode work
  * Run hwclock-save.service on shutdown
  * Remove dependencies on legacy sysv mount scripts, as we use native
    mounting.

 -- Tollef Fog Heen <tfheen@debian.org>  Sun, 16 Jan 2011 11:04:13 +0100

systemd (15-1) UNRELEASED; urgency=low

  [ Tollef Fog Heen ]
  * New upstream version, thanks a lot to Michael Biebl for help with
    preparing this version.
    - This version handles cycle breaking better.  Closes: #609225
  * Add libaudit-dev to build-depends
  * /usr/share/systemd/session has been renamed to /usr/share/systemd/user
    upstream, adjust build system accordingly.
  * Remove -s from getty serial console invocation.
  * Add dependency on new util-linux to make sure /sbin/agetty exists
  * Don't mount /var/lock with gid=lock (Debian has no such group).
  * Document problem with ifupdown's /etc/network/run being a normal
    directory.

  [ Michael Biebl ]
  * Revert upstream change which requires libnotify 0.7 (not yet available in
    Debian).
  * Use dh-autoreconf for updating the build system.
  * Revert upstream commit which uses fsck -l (needs a newer version of
    util-linux).
  * Explicitly disable cryptsetup support to not accidentally pick up a
    libcryptsetup dependency in a tainted build environment, as the library
    is currently installed in /usr/lib.
  * Remove autogenerated man pages and vala C sources, so they are rebuilt.
  * Use native systemd mount support:
    - Use MountAuto=yes and SwapAuto=yes (default) in system.conf
    - Mask SysV init mount, check and cleanup scripts.
    - Create an alias (symlink) for checkroot (→ remount-rootfs.service) as
      synchronization point for SysV init scripts.
  * Mask x11-common, rmnologin, hostname, bootmisc and bootlogd.
  * Create an alias for procps (→ systemd-sysctl.service) and
    urandom (→ systemd-random-seed-load.service).
  * Create an alias for module-init-tools (→ systemd-modules-load.service) and
    a symlink from /etc/modules-load.d/modules.conf → /etc/modules.
  * Install lsb-base hook which redirects calls to SysV init scripts to
    systemctl: /etc/init.d/<foo> <action> → systemctl <action> <foo.service>
  * Install a (auto)mount unit to mount /lib/init/rw early during boot.

 -- Tollef Fog Heen <tfheen@debian.org>  Sat, 20 Nov 2010 09:28:01 +0100

systemd (11-2) UNRELEASED; urgency=low

  * Tighten depends from systemd-* on systemd to ensure they're upgraded
    in lockstep.  Thanks to Michael Biebl for the patch.
  * Add missing #DEBHELPER# token to libpam-systemd
  * Stop messing with runlevel5/multi-user.target symlink, this is handled
    correctly upstream.
  * Stop shipping /cgroup in the package.
  * Remove tmpwatch services, Debian doesn't have or use tmpwatch.
  * Make sure to enable GTK bits.
  * Ship password agent
  * Clean up cgroups properly on upgrades, thanks to Michael Biebl for the
    patch.  Closes: #599577

 -- Tollef Fog Heen <tfheen@debian.org>  Tue, 02 Nov 2010 21:47:10 +0100

systemd (11-1) experimental; urgency=low

  * New upstream version.  Closes: #597284
  * Add pam-auth-update calls to libpam-systemd's postinst and prerm
  * Make systemd-sysv depend on systemd
  * Now mounts the cgroup fs in /sys/fs/cgroup.  Closes: #595966
  * Add libnotify-dev to build-depends (needed for systemadm)

 -- Tollef Fog Heen <tfheen@debian.org>  Thu, 07 Oct 2010 22:01:19 +0200

systemd (8-2) experimental; urgency=low

  * Hardcode udev rules dir in configure call.
  * Remove README.source as it's no longer accurate.

 -- Tollef Fog Heen <tfheen@debian.org>  Mon, 30 Aug 2010 21:10:26 +0200

systemd (8-1) experimental; urgency=low

  * New upstream release
  * Only ship the top /cgroup
  * Pass --with-rootdir= to configure, to make it think / is / rather
    than //
  * Add PAM module package
  * Fix up dependencies in local-fs.target.  Closes: #594420
  * Move systemadm to its own package.  Closes: #588451
  * Update standards-version (no changes needed)
  * Update README.Debian to explain how to use systemd.
  * Add systemd-sysv package that provides /sbin/init and friends.

 -- Tollef Fog Heen <tfheen@debian.org>  Sat, 07 Aug 2010 07:31:38 +0200

systemd (0~git+20100605+dfd8ee-1) experimental; urgency=low

  * Initial release, upload to experimental.  Closes: #580814

 -- Tollef Fog Heen <tfheen@debian.org>  Fri, 30 Apr 2010 21:02:25 +0200<|MERGE_RESOLUTION|>--- conflicted
+++ resolved
@@ -1,4 +1,3 @@
-<<<<<<< HEAD
 systemd (218-2ubuntu2) UNRELEASED; urgency=medium
 
   * debian/udev.postinst: Fix missing --usr, so that hwdb.bin goes back to
@@ -8,6 +7,13 @@
   * Make failure of boot-and-services NSpawn.test_boot non-fatal for now. This
     currently fails when being triggered by Jenkins, but is totally
     unreproducible when running this manually on the exact same machine.
+  * build-logind autopkgtest: Re-enforce that sd_login_monitor_new() succeeds,
+    and restrict this test to isolation-container. (Reproduces LP #1400203)
+  * Bring back patch to make sd_login_monitor_new() work under other init
+    systems where /sys/fs/cgroup/systemd/machine does not exist.
+    (LP: #1400203)
+  * build-login autopkgtest: Build against libsystemd, not libsystemd-login
+    any more.
 
  -- Martin Pitt <martin.pitt@ubuntu.com>  Wed, 17 Dec 2014 08:24:30 +0100
 
@@ -52,19 +58,6 @@
     - Remove obsolete systemd-logind upstart job.
 
  -- Martin Pitt <martin.pitt@ubuntu.com>  Tue, 16 Dec 2014 08:50:52 +0100
-=======
-systemd (218-3) UNRELEASED; urgency=medium
-
-  * build-logind autopkgtest: Re-enforce that sd_login_monitor_new() succeeds,
-    and restrict this test to isolation-container. (Reproduces LP #1400203)
-  * Bring back patch to make sd_login_monitor_new() work under other init
-    systems where /sys/fs/cgroup/systemd/machine does not exist.
-    (LP: #1400203)
-  * build-login autopkgtest: Build against libsystemd, not libsystemd-login
-    any more.
-
- -- Martin Pitt <mpitt@debian.org>  Wed, 17 Dec 2014 09:22:17 +0100
->>>>>>> 9f720059
 
 systemd (218-2) experimental; urgency=medium
 
