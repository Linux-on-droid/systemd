<<<<<<< HEAD
systemd (239-12~bpo9+1) stretch-backports; urgency=medium

  * Rebuild for stretch-backports

 -- Michael Biebl <biebl@debian.org>  Sat, 17 Nov 2018 23:08:07 +0100
=======
systemd (241-1) unstable; urgency=medium

  [ Adam Borowski ]
  * Make libpam-systemd Provide: logind, default-logind.
    This allows alternate logind implementations such as elogind, without
    having to recompile every dependant package -- as long as the client API
    remains compatible.
    These new virtual packages got policy-approved in #917431. (Closes: #915407)

  [ Felipe Sateler ]
  * New upstream version 241
    - Refresh patches
    - Backport upstream fix for Driver= matches in .network files

  [ Martin Pitt ]
  * debian/libsystemd0.symbols: Add new symbol from release 241
  * Fix various bugs and races in networkd tests.
    This should get the autopkgtest back to green, which regressed with
    dnsmasq 2.80.

 -- Felipe Sateler <fsateler@debian.org>  Thu, 21 Feb 2019 20:10:15 -0300

systemd (240-6) unstable; urgency=high

  * High urgency as this fixes a vulnerability.

  [ Felipe Sateler ]
  * Reenable pristine-tar in gbp.conf.
    The pristine-tar bug has been fixed, so we can use it again.
    This reverts commit 9fcfbbf6fea15eacfa3fad74240431c5f2c3300e.
  * d/watch: add version mangle to transform -rc to ~rc.
    Upstream has started releasing rcs, so let's account for that
  * Fix comment about why we disable hwclock.service.
    Systemd nowadays doesn't do it itself because the kernel does it on its
    own when necessary, and when not, it is not safe to save the hwclock (eg,
    there is no certainty the system clock
    is correct)
  * udev: Backport upstream preventing mass killings when not running under
    systemd (Closes: #918764)

  [ Dimitri John Ledkov ]
  * debian/tests/storage: improve cleanups.
    On fast ppc64el machines, cryptsetup start job may not complete by the
    time tearDown is executed. In that case stop, causes to simply cancel the
    start job without actually cleaning up the dmsetup node. This leads to
    failing subsequent test as it no longer starts with a clean device. Thus
    ensure the systemd-cryptsetup unit is started, before stopping it.
    Also rmmod scsi_debug module at the end, to allow re-running the test in a
    loop.
  * debian/tests/upstream: Mark TEST-13-NSPAWN-SMOKE as flakey.
  * debian/tests/control: add socat to upstream tests for pull #11591
  * Blacklist TEST-10-ISSUE-2467 #11706
  * debian/tests/storage: fix for LUKS2 and avoid interactive password
    prompts.

  [ Martin Pitt ]
  * udevadm: Fix segfault with subsystem-match containing '/'
    (Closes: #919206)
  * sd-bus: if we receive an invalid dbus message, ignore and proceed
  * sd-bus: enforce a size limit on D-Bus object paths.
    This avoids accessing/modifying memory outside of the allocated stack
    region by sending specially crafted D-Bus messages with very large object
    paths.
    Vulnerability discovered by Chris Coulson <chris.coulson@canonical.com>,
    patch provided by Riccardo Schirone <rschiron@redhat.com>.
    (CVE-2019-6454)

 -- Martin Pitt <mpitt@debian.org>  Mon, 18 Feb 2019 13:54:04 +0000

systemd (240-5) unstable; urgency=medium

  [ Felipe Sateler ]
  * Revert interface renaming changes. (Closes: #919390)

  [ Martin Pitt ]
  * process-util: Fix memory leak (Closes: #920018)

 -- Martin Pitt <mpitt@debian.org>  Sun, 27 Jan 2019 21:33:07 +0000

systemd (240-4) unstable; urgency=medium

  [ Benjamin Drung ]
  * Fix shellcheck issues in initramfs-tools scripts

  [ Michael Biebl ]
  * Import patches from v240-stable branch (up to f02b5472c6)
    - Fixes a problem in logind closing the controlling terminal when using
      startx. (Closes: #918927)
    - Fixes various journald vulnerabilities via attacker controlled alloca.
      (CVE-2018-16864, CVE-2018-16865, Closes: #918841, Closes: #918848)
  * sd-device-monitor: Fix ordering of setting buffer size.
    Fixes an issue with uevents not being processed properly during coldplug
    stage and some kernel modules not being loaded via "udevadm trigger".
    (Closes: #917607)
  * meson: Stop setting -fPIE globally.
    Setting -fPIE globally can lead to miscompilations on certain
    architectures. Instead use the b_pie=true build option, which was
    introduced in meson 0.49. Bump the Build-Depends accordingly.
    (Closes: #909396)

 -- Michael Biebl <biebl@debian.org>  Sat, 12 Jan 2019 21:49:44 +0100

systemd (240-3) unstable; urgency=medium

  * udev.init: Trigger add events for subsystems.
    Update the SysV init script and mimic the behaviour of the initramfs and
    systemd-udev-trigger.service which first trigger subsystems and then
    devices during the coldplug stage.
  * udevadm: Refuse to run trigger, control, settle and monitor commands in
    chroot (Closes: #917633)
  * network: Set link state configuring before setting addresses.
    Fixes a crash in systemd-networkd caused by an assertion failure.
    (Closes: #918658)
  * libudev-util: Make util_replace_whitespace() read only len characters.
    Fixes a regression where /dev/disk/by-id/ names had additional
    underscores.
  * man: Update color of journal logs in DEBUG level (Closes: #917948)
  * Remove old state directory of systemd-timesyncd on upgrades.
    Otherwise timesyncd will fail to update the clock file if it was created
    as /var/lib/private/systemd/timesync/clock.
    This was the case when the service was using DynamicUser=yes which it no
    longer does in v240. (Closes: #918190)

 -- Michael Biebl <biebl@debian.org>  Wed, 09 Jan 2019 18:40:57 +0100

systemd (240-2) unstable; urgency=medium

  * Pass separate dev_t var to device_path_parse_major_minor.
    Fixes FTBFS on mips/mipsel (MIPS/O32). (Closes: #917195)
  * test-json: Check absolute and relative difference in floating point test.
    Fixes FTBFS due to test-suite failures on armel, armhf and hppa.
    (Closes: #917215)
  * sd-device: Fix segfault when error occurs in device_new_from_{nulstr,strv}()
    Fixes a segfault in systemd-udevd when debug logging is enabled.
  * udev-event: Do not read stdout or stderr if the pipefd is not created.
    This fixes problems with device-mapper symlinks no longer being created
    or certain devices not being marked as ready. (Closes: #917124)
  * Don't bump fs.nr_open in PID 1.
    In v240, systemd bumped fs.nr_open in PID 1 to the highest possible
    value. Processes that are spawned directly by systemd, will have
    RLIMIT_NOFILE be set to 512K (hard).
    pam_limits in Debian defaults to "set_all", i.e. for limits which are
    not explicitly configured in /etc/security/limits.conf, the value from
    PID 1 is taken, which means for login sessions, RLIMIT_NOFILE is set to
    the highest possible value instead of 512K. Not every software is able
    to deal with such an RLIMIT_NOFILE properly.
    While this is arguably a questionable default in Debian's pam_limit,
    work around this problem by not bumping fs.nr_open in PID 1.
    (Closes: #917167)

 -- Michael Biebl <biebl@debian.org>  Thu, 27 Dec 2018 14:03:57 +0100

systemd (240-1) unstable; urgency=medium

  [ Michael Biebl ]
  * New upstream version 240
    - core: Skip cgroup_subtree_mask_valid update if UNIT_STUB
      (Closes: #903011)
    - machined: Rework referencing of machine scopes from machined
      (Closes: #903288)
    - timesync: Fix serialization of IP address
      (Closes: #916516)
    - core: Don't track jobs-finishing-during-reload explicitly
      (Closes: #916678)
  * Rebase patches
  * Install new systemd-id128 binary
  * Update symbols file for libsystemd0
  * Update nss build options

  [ Martin Pitt ]
  * tests: Disable some flaky upstream tests.
    See https://github.com/systemd/systemd/issues/11195
  * tests: Disable flaky TEST-17-UDEV-WANTS upstream test.
    See https://github.com/systemd/systemd/issues/11195

 -- Michael Biebl <biebl@debian.org>  Sat, 22 Dec 2018 16:01:43 +0100

systemd (239-15) unstable; urgency=medium

  [ Felipe Sateler ]
  * Fix container check in udev init script.
    Udev needs writable /sys, so the init script tried to check before
    starting. Unfortunately, the check was inverted. Let's add the missing
    '!' to negate the check.
    (Closes: #915261)
  * Add myself to uploaders

  [ Michael Biebl ]
  * Remove obsolete systemd-shim conffile on upgrades.
    The D-Bus policy file was dropped from the systemd-shim package in
    version 8-4, but apparently there are cases where users removed the
    package before that cleanup happened. The D-Bus policy file that was
    shipped by systemd-shim was much more restrictive and now prevents
    calling GetDynamicUsers() and other recent APIs on systemd Manager.
    (Closes: #914285)

 -- Felipe Sateler <fsateler@debian.org>  Wed, 05 Dec 2018 21:03:34 -0300

systemd (239-14) unstable; urgency=medium

  [ Michael Biebl ]
  * autopkgtest: Drop test_custom_cgroup_cleanup from boot-and-services
  * resolved: Increase size of TCP stub replies (Closes: #915049)
  * meson: Unify linux/stat.h check with other checks and use _GNU_SOURCE.
    Fixes a build failure with glibc 2.28.
  * Drop procps dependency from systemd.
    The systemd-exit.service user service no longer uses the "kill" binary.
  * Simplify container check in udev SysV init script.
    Instead of using "ps" to detect a container environment, simply test if
    /sys is writable. This matches what's used in systemd-udevd.service via
    ConditionPathIsReadWrite=/sys and follows
    https://www.freedesktop.org/wiki/Software/systemd/ContainerInterface/
    This means we no longer need procps, so drop that dependency from the
    udev package. (Closes: #915095)

  [ Mert Dirik ]
  * 40-systemd: Honour __init_d_script_name.
    Make /lib/lsb/init-functions.d/40-systemd use __init_d_script_name
    (if available) to figure out real script name. (Closes: #826214)
  * 40-systemd: Improve heuristics for init-d-script.
    Improve heuristics for scripts run via init-d-script so that the
    redirection works even for older init-d-script versions without the
    __init_d_script_name variable.

 -- Michael Biebl <biebl@debian.org>  Sun, 02 Dec 2018 01:00:01 +0100

systemd (239-13) unstable; urgency=medium

  * autopktest: Add e2fsprogs dependency to upstream test.
    Some of the upstream tests require mkfs.ext4. (Closes: #887250)
  * systemctl: Tell update-rc.d to skip creating any systemd symlinks.
    When calling update-rc.d via systemd-sysv-install, tell it to skip
    creating any systemd symlinks as we want to handle those directly in
    systemctl. Older update-rc.d versions will ignore that request, but
    that's ok. This means we don't need a versioned dependency against
    init-system-helpers. (Closes: #743217)
  * pam_systemd: Suppress LOG_DEBUG log messages if debugging is off
    (Closes: #825949)
  * Drop cgroup-don-t-trim-cgroup-trees-created-by-someone-el.patch.
    The patch is no longer necessary as lxc.service now uses Delegate=yes.
  * Remove obsolete Replaces from pre-jessie

 -- Michael Biebl <biebl@debian.org>  Tue, 20 Nov 2018 19:44:39 +0100
>>>>>>> a636626e

systemd (239-12) unstable; urgency=high

  [ Martin Pitt ]
  * Enable QEMU on more architectures in "upstream" autopkgtest.
    Taken from the Ubuntu package, so apparently QEMU works well enough on
    these architectures now.
  * autopkgtest: Avoid test bed reset for boot-smoke.
    Make "boot-smoke"'s dependencies a strict superset of "upstream"'s, so
    that autopkgtest doesn't have to provide a new testbed.
  * Fix wrong "nobody" group from sysusers.d.
    Fix our make-sysusers-basic sysusers.d generator to special-case the
    nobody group. "nobody" user and "nogroup" group both have the same ID
    65534, which is the only special case for Debian's static users/groups.
    So specify the gid explicitly, to avoid systemd-sysusers creating a
    dynamic system group for "nobody".
    Also clean up the group on upgrades.
    Thanks to Keh-Ming Luoh for the original patch! (Closes: #912525)

  [ Michael Biebl ]
  * autopkgtest: Use shutil.which() which is provided by Python 3
  * Drop non-existing gnuefi=false build option.
    This was mistakenly added when converting from autotools to meson.
  * core: When deserializing state always use read_line(…, LONG_LINE_MAX, …)
    Fixes a vulnerability in unit_deserialize which allows an attacker to
    supply arbitrary state across systemd re-execution via NotifyAccess.
    (CVE-2018-15686, Closes: #912005)
  * meson: Use the host architecture compiler/linker for src/boot/efi.
    Fixes cross build failure for arm64. (Closes: #905381)
  * systemd: Do not pass .wants fragment path to manager_load_unit.
    Fixes an issue with overridden units in /etc not being used due to a
    .wants/ symlink pointing to /lib. (Closes: #907054)
  * machined: When reading os-release file, join PID namespace too.
    This ensures that we properly acquire the os-release file from containers.
    (Closes: #911231)

 -- Michael Biebl <biebl@debian.org>  Sat, 17 Nov 2018 18:39:21 +0100

systemd (239-11~bpo9+1) stretch-backports; urgency=medium

  * Rebuild for stretch-backports

 -- Michael Biebl <biebl@debian.org>  Sun, 28 Oct 2018 21:49:54 +0100

systemd (239-11) unstable; urgency=high

  [ Michael Biebl ]
  * debian/tests/upstream: Clean up after each test run.
    Otherwise the loopback images used by qemu are not properly released and
    we might run out of disk space.
  * dhcp6: Make sure we have enough space for the DHCP6 option header.
    Fixes out-of-bounds heap write in systemd-networkd dhcpv6 option
    handling.
    (CVE-2018-15688, LP: #1795921, Closes: #912008)
  * chown-recursive: Rework the recursive logic to use O_PATH.
    Fixes a race condition in chown_one() which allows an attacker to cause
    systemd to set arbitrary permissions on arbitrary files.
    (CVE-2018-15687, LP: #1796692, Closes: #912007)

  [ Martin Pitt ]
  * debian/tests/boot-and-services: Use gdm instead of lightdm.
    This seems to work more reliably, on Ubuntu CI's i386 instances lightdm
    fails.

  [ Manuel A. Fernandez Montecelo ]
  * Run "meson test" instead of "ninja test"
    Upstream developers of meson recommend to run it in this way, because
    "ninja test" just calls "meson test", and by using meson directly and
    using extra command line arguments it is possible to control aspects of
    how the tests are run.
  * Increase timeout for test in riscv64.
    The buildds for the riscv64 arch used at the moment are slow, so increase
    the timeouts for this arch by a factor of 10, for good measure.
    (Closes: #906429)

 -- Michael Biebl <biebl@debian.org>  Sun, 28 Oct 2018 13:02:18 +0100

systemd (239-10) unstable; urgency=medium

  [ Michael Biebl ]
  * meson: Rename -Ddebug to -Ddebug-extra.
    Meson added -Doptimization and -Ddebug options, which obviously causes
    a conflict with our -Ddebug options. Let's rename it.
    (Closes: #909455)
  * Add conflicts against consolekit.
    Letting both ConsoleKit and logind manage dynamic device permissions
    will only lead to inconsistent and unexpected results.

  [ Felipe Sateler ]
  * Link systemctl binary statically against libshared.
    This reduces the Pre-Depends list considerably, and is more resilient
    against borked installs.

 -- Michael Biebl <biebl@debian.org>  Tue, 25 Sep 2018 16:11:12 +0200

systemd (239-9) unstable; urgency=medium

  * autopkgtest: Remove needs-recommends runtime restriction.
    This restriction has been deprecated and there are plans to remove it
    altogether. The tests pass withouth needs-recommends, so it seems safe
    to remove.
  * test: Use installed catalogs when test-catalog is not located at build
    dir.
    This makes it possible to run test-catalog as installed test, so we no
    longer need to mark it as EXFAIL in our root-unittests autopkgtest.
  * test: Use "systemd-runtest.env" to set $SYSTEMD_TEST_DATA and
    $SYSTEMD_CATALOG_DIR.
    This avoids embedding ABS_{SRC,BUILD}_DIR into libsystemd-shared.so and
    the test binaries and should make the build reproducible.
    (Closes: #908365)

 -- Michael Biebl <biebl@debian.org>  Wed, 12 Sep 2018 19:07:38 +0200

systemd (239-8) unstable; urgency=medium

  [ Michael Biebl ]
  * Clean up dbus-org.freedesktop.timesync1.service Alias on purge
    (Closes: #904290)
  * user-runtime-dir: Fix wrong SELinux context (Closes: #908026)
  * core: Fix gid when DynamicUser=yes with static user (Closes: #904335)
  * Remove udev control socket on shutdown under sysvinit.
    The udev control socket is no longer removed automatically when the
    daemon is stopped. As this can confuse other software, update the SysV
    init script to remove the control socket manually and make sure the init
    script is executed on shutdown (runlevel 0) and reboot (runlevel 6).
    (Closes: #791944)
  * Bump Standards-Version to 4.2.1

  [ Martin Pitt ]
  * timedated: Fix wrong PropertyChanged values and refcounting

 -- Michael Biebl <biebl@debian.org>  Fri, 07 Sep 2018 08:41:12 +0200

systemd (239-7~bpo9+1) stretch-backports; urgency=medium

  * Rebuild for stretch-backports.
  * Rebase patches
  * Disable MemoryAccounting= by default.
    The new upstream default is to turn memory accounting on. This is only
    recommended for Linux kernels 4.14 or higher though as with older
    kernels, like the one from Stretch, it introduces significant overhead.

 -- Michael Biebl <biebl@debian.org>  Tue, 09 Oct 2018 08:11:11 +0200

systemd (239-7) unstable; urgency=medium

  * autopkgtest: Add iputils-ping dependency to root-unittests.
    The ping binary is required by test-bpf.
  * autopkgtest: Add dbus-user-session and libpam-systemd dependency to
    root-unittests.
    Without a working D-Bus user session, a lot of the test-bus-* tests are
    skipped.
  * network/link: Fix logic error in matching devices by MAC (Closes: #904198)

 -- Michael Biebl <biebl@debian.org>  Sun, 22 Jul 2018 13:40:15 +0200

systemd (239-6) unstable; urgency=medium

  [ Martin Pitt ]
  * autopkgtest: Install libnss-systemd.
    Make sure that dynamic users can be resolved. This e. g. prevents a
    startup failure for systemd-resolved.
  * autopkgtest: Add missing python3 test dependency for udev test

  [ Michael Biebl ]
  * autopkgtest: Make AppArmor violator test work with merged-usr
  * Make /dev/kvm accessible to local users and group kvm.
    Re-add the uaccess tag to /dev/kvm to make it accessible to local
    users. Access is also granted via group kvm, so create that in
    udev.postinst. (Closes: #887852)
  * Move a few man pages from systemd to systemd-journal-remote.
    The systemd package shipped a few systemd-journal-remote and
    systemd-journal-upload related man pages which really belong into the
    systemd-journal-remote package. Move those man pages into the correct
    package and add a Breaks/Replaces against systemd accordingly.
    (Closes: #903557)
  * autopkgtest: Drop no-longer needed workaround from upstream test
  * Go back to statically allocate system users for timesyncd, networkd and
    resolved.
    There are currently too many open issues related to D-Bus and the usage
    of DynamicUser. (Closes: #902971)
  * Change python3-minimal dependency to python3.
    While we strictly only need python3-minimal, the usage of
    python3-minimal triggers a lintian error: depends-on-python-minimal
  * test: Drop SKIP_INITRD for QEMU-based tests.
    The Debian Linux kernel ships ext4 support as a module, so we require an
    initrd to successfully start the QEMU images.
  * debian/tests/localed-x11-keymap: Deal with absence of
    /etc/default/keyboard more gracefully
  * autopkgtest: Add various dependencies to make upstream test pass on Debian
    - netcat-openbsd: Required by TEST-12-ISSUE-3171.
    - busybox-static: Required by TEST-13-NSPAWN-SMOKE.
    - plymouth: Required by TEST-15-DROPIN and TEST-22-TMPFILES.
  * Drop seccomp system call filter for udev.
    The seccomp based system call whitelist requires at least systemd 239 to
    be the active init and during a dist-upgrade we can't guarantee that
    systemd has been fully configured before udev is restarted.
    The versioned systemd Breaks that was added to udev for #902185 didn't
    really fix this issue, so revert that change again. (Closes: #903224)

 -- Michael Biebl <biebl@debian.org>  Thu, 19 Jul 2018 00:04:54 +0200

systemd (239-5) unstable; urgency=medium

  * Add inverse version restriction of the Breaks to the systemd-shim
    alternative in libpam-systemd.
    Otherwise apt will fail to find an installation path for libpam-systemd
    in cases where libpam-systemd is an indirect dependency. (Closes: #902998)

 -- Michael Biebl <biebl@debian.org>  Thu, 05 Jul 2018 11:50:10 +0200

systemd (239-4) unstable; urgency=medium

  [ Michael Biebl ]
  * Drop outdated section from README.Debian about switching back to SysV init
  * sleep: Fix one more printf format of a fiemap field
  * basic: Add missing comma in raw_clone assembly for sparc
  * bus-util: Make log level lower in request_name_destroy_callback()
  * tmpfiles: Specify access mode for /run/systemd/netif
  * Add Breaks against python-dbusmock (<< 0.18) to systemd.
    The logind and timedated tests in python-dbusmock were broken by the
    latest systemd release and had to be adjusted to work with systemd 239.
    See #902602
  * Drop patches which try to support running systemd services without systemd
    as pid 1.
    No one is currently actively maintaining systemd-shim, which means that
    e.g. running systemd-logind no longer works when systemd is not pid 1.
    Thus drop our no longer working patches. Bump the Breaks against
    systemd-shim accordingly.
    See #895292, #901404, #901405

  [ Martin Pitt ]
  * test: fix networkd-test.py rate limiting and dynamic user

 -- Michael Biebl <biebl@debian.org>  Tue, 03 Jul 2018 23:36:28 +0200

systemd (239-3) unstable; urgency=medium

  * Revert "systemctl: when removing enablement or mask symlinks, cover both
    /run and /etc"
    We currently have packages in the archive which use
    "systemctl --runtime unmask" and are broken by this change.
    This is a intermediate step until it is clear whether upstream will
    revert this commit or whether we will have to update affected packages
    to deal with this changed behaviour.
    See #902287 and https://github.com/systemd/systemd/issues/9393

 -- Michael Biebl <biebl@debian.org>  Wed, 27 Jun 2018 14:46:06 +0200

systemd (239-2) unstable; urgency=medium

  * sleep: Fix printf format of fiemap fields.
    This should fix a FTBFS on ia64.
  * timesync: Change type of drift_freq to int64_t.
    This should fix a FTBFS on x32.
  * Bump systemd Breaks to ensure it is upgraded in lockstep with udev.
    The hardening features used by systemd-udevd.service require systemd 239
    and udev will fail to start with older versions. (Closes: #902185)

 -- Michael Biebl <biebl@debian.org>  Wed, 27 Jun 2018 13:59:24 +0200

systemd (239-1) unstable; urgency=medium

  [ Michael Biebl ]
  * New upstream version 239
  * Drop alternative iptables-dev Build-Depends.
    It is no longer needed as both Ubuntu and Debian now ship libiptc-dev in
    their latest stable (LTS) release.
  * Drop alternative btrfs-tools Recommends.
    It is no longer needed as btrfs-progs is now available in both Debian
    and Ubuntu and keeping the alternative around prevents the transitional
    package from being autoremoved.
  * Disable installation of RPM macros.
    This avoids having to remove them manually later on.
  * Drop cleanup rules for libtool .la files.
    With the switch to Meson, libtool is no longer used.
  * Drop fallback for older kernels when running the test suite.
    We now assume that we have a kernel newer then 3.13.
  * Stop cleaning up .busname units.
    Those are gone upstream, so we no longer need to remove them manually.
  * Update symbols file for libsystemd0
  * Rebase patches
  * Install new resolvectl tool.
    Don't ship the /sbin/resolvconf compat symlink in the systemd package,
    as this would cause a file conflict with the resolvconf and openresolv
    package.
  * Disable support for "Portable Services"
    This is still an experimental feature.
  * Disable pristine-tar in gbp.conf.
    It is currently not possible to import the systemd v239 tarball using
    pristine-tar due to #902115.
  * Bump Build-Depends on meson to (>= 0.44)
  * Stop setting the path for the kill binary, no longer necessary
  * Stop creating systemd-network and systemd-resolve system user
    systemd-networkd.service and systemd-resolved.service now use
    DynamicUser=yes.

  [ Dimitri John Ledkov ]
  * Run all upstream tests, and then report all that failed.

 -- Michael Biebl <biebl@debian.org>  Sat, 23 Jun 2018 00:18:08 +0200

systemd (238-5) unstable; urgency=medium

  [ Evgeny Vereshchagin ]
  * upstream autopkgtest: Copy journal subdirectories.
    Otherwise logs are missing on failures.

  [ Martin Pitt ]
  * debian/tests/boot-and-services: Ignore cpi.service failure.
    This is apparently a regression in Ubuntu 18.04, not in systemd, so
    ignore it.

  [ Michael Biebl ]
  * sd-bus: Do not try to close already closed fd (Closes: #896781)
  * Use dh_missing to act on uninstalled files.
    The usage of dh_install --fail-missing has been deprecated.
  * meson: Avoid warning about comparison of bool and string.
    The result of this is undefined and will become a hard error in a future
    Meson release.
  * login: Respect --no-wall when cancelling a shutdown request
    (Closes: #897938)
  * Add dependencies of libsystemd-shared to Pre-Depends.
    This is necessary so systemctl is functional at all times during a
    dist-upgrade. (Closes: #897986)
  * Drop dh_strip override, the dbgsym migration is done

  [ Felipe Sateler ]
  * Don't include libmount.h in a header file.
    Kernel and glibc headers both use MS_* constants, but are not in sync, so
    only one of them can be used at a time. Thus, only import them where
    needed. Works around #898743.

 -- Michael Biebl <biebl@debian.org>  Sat, 26 May 2018 10:31:29 +0200

systemd (238-4) unstable; urgency=medium

  [ Michael Biebl ]
  * udev/net-id: Fix check for address to keep interface names stable
  * debian/copyright: Move global wildcard section to the top

  [ Martin Pitt ]
  * Fix daemon reload failures

  [ Laurent Bigonville ]
  * Fix /sys/fs/cgroup mount when using SELinux.
    Since v236, all cgroups except /sys/fs/cgroup/systemd and
    /sys/fs/cgroup/unified are not mounted when SELinux is enabled (even in
    permissive mode). Disabling SELinux completely restores these cgroups.
    This patch fixes that issue by no longer making the assumption that those
    cgroups are mounted by initrd/dracut before systemd is started.

 -- Michael Biebl <biebl@debian.org>  Sun, 01 Apr 2018 13:02:57 +0200

systemd (238-3) unstable; urgency=medium

  [ Martin Pitt ]
  * Enable systemd-sysusers unit and provide correct Debian static u/gids.
    Add a helper script debian/extra/make-sysusers-basic which generates a
    sysusers.d(5) file from Debian's static master passwd/group files.
    systemd 238 now supports  specifying different uid and gid and a
    non-default login shell, so this is possible now. (Closes: #888126)
  * udev README.Debian: Include initrd rebuild and some clarifications in
    migration.
    While initrd update is already being mentioned in the introductory
    section, it is easy to miss when going through the migration steps, so
    explicitly mention it again. Also add a warning about keeping a fallback
    on misconfigurations, and the possibility to migrate one interface at a
    time.
    Thanks to Karl O. Pinc for the suggestions! (Closes: #881769)

  [ Michael Biebl ]
  * basic/macros: Rename noreturn into _noreturn_.
    "noreturn" is reserved and can be used in other header files we include.
    (Closes: #893426)
  * units: Fix SuccessAction that belongs to [Unit] section not [Service]
    section (Closes: #893282)

 -- Michael Biebl <biebl@debian.org>  Tue, 20 Mar 2018 23:22:57 +0100

systemd (238-2) unstable; urgency=medium

  [ Alf Gaida ]
  * core: do not free stack-allocated strings.
    Fixes a crash in systemd when the cpuacct cgroup controller is not
    available. (Closes: #892360)

 -- Michael Biebl <biebl@debian.org>  Sat, 10 Mar 2018 01:12:47 +0100

systemd (238-1) unstable; urgency=medium

  [ Michael Biebl ]
  * New upstream version 238
    - Fixes systemd-tmpfiles to correctly handle symlinks present in
      non-terminal path components. (CVE-2018-6954, Closes: #890779)
  * Rebase patches
  * Use compat symlinks as provided by upstream.
    As the upstream build system now creates those symlinks for us, we no
    longer have to create them manually.
  * Update symbols file for libsystemd0
  * test-cgroup-util: bail out when running under a buildd environment

  [ Dimitri John Ledkov ]
  * systemd-sysv-install: Fix name initialisation.
    Only initialise NAME after --root optional argument has been parsed,
    otherwise NAME is initialized to e.g. `enable`, instead of to the
    `unit-name`, resulting in failures. (LP: #1752882)

 -- Michael Biebl <biebl@debian.org>  Wed, 07 Mar 2018 23:21:53 +0100

systemd (237-4) unstable; urgency=medium

  [ Gunnar Hjalmarsson ]
  * Fix PO template creation.
    Cherry-pick upstream patches to build a correct systemd.pot including
    the polkit policy files even without policykit-1 being installed.
    (LP: #1707898)

  [ Michael Biebl ]
  * Drop mask for fuse SysV init script.
    The fuse package has removed its SysV init script a long time ago, so
    the mask is no longer needed.
  * Replace two Debian specific patches which cherry-picks from upstream
    master

 -- Michael Biebl <biebl@debian.org>  Wed, 28 Feb 2018 19:18:34 +0100

systemd (237-3~bpo9+1) stretch-backports; urgency=medium

  * Rebuild for stretch-backports
  * Rebase patches
  * Revert "Add Build-Depends on python3-evdev <!nocheck>"
    This package is not availabe in stretch or stretch-backports.
  * Revert "Drop debian/extra/rules/70-debian-uaccess.rules"
    There is no libu2f-udev package in stretch or stretch-backports shipping
    the udev rules for U2F devices.

 -- Michael Biebl <biebl@debian.org>  Sun, 25 Feb 2018 18:22:14 +0100

systemd (237-3) unstable; urgency=medium

  [ Martin Pitt ]
  * debian/tests/boot-smoke: More robust journal checking.
    Also fail the test if calling journalctl fails, and avoid calling it
    twice. See https://github.com/systemd/systemd/pull/8032
  * Simplify PO template creation.
    Use the existing upstream build system instead of a manual call to
    `intltool-update` and `xgettext` to build systemd.pot. Remove the now
    obsolete intltool build dependency, but still explicitly keep gettext.
    (LP: #1707898)
  * Make systemd-sysv-install robust against existing $ROOT.
    Always initialize `$ROOT`, to avoid the script getting confused by an
    existing outside env variable. Also fix the `--root` option to actually
    work, the previous approach was conceptually broken due to how shell
    quoting works. Make the work with `set -u`. (Closes: #890436)

  [ Felipe Sateler ]
  * Backport upstream patch fixing a wrong assert() call (Closes: #890423)

 -- Michael Biebl <biebl@debian.org>  Wed, 14 Feb 2018 23:07:17 +0100

systemd (237-2) unstable; urgency=medium

  * Drop debian/extra/rules/70-debian-uaccess.rules.
    Up-to-date udev rules for U2F devices are shipped in libu2f-udev nowadays.
    (Closes: #889665)
  * service: relax PID file symlink chain checks a bit.
    Let's read the PID file after all if there's a potentially unsafe symlink
    chain in place. But if we do, then refuse taking the PID if its outside of
    the cgroup. (Closes: #889144)

 -- Michael Biebl <biebl@debian.org>  Fri, 09 Feb 2018 23:35:31 +0100

systemd (237-1) unstable; urgency=medium

  * New upstream version 237
  * Rebase patches
  * Update symbols file for libsystemd0
  * Update Vcs-* to point to https://salsa.debian.org
  * Bump Standards-Version to 4.1.3
  * Set Rules-Requires-Root to no

 -- Michael Biebl <biebl@debian.org>  Tue, 30 Jan 2018 01:55:24 +0100

systemd (236-4) unstable; urgency=medium

  [ Felipe Sateler ]
  * Allow systemd-timesyncd to start when libnss-systemd is not installed.
    Pick upstream patch requiring the existence of the systemd-timesync user
    only when running as root, which is not the case for the system unit.
    (Closes: #887343)

  [ Nicolas Braud-Santoni ]
  * debian/copyright: Refer to the CC0 license file (Closes: #882629)

  [ Michael Biebl ]
  * Add Build-Depends on python3-evdev <!nocheck>
    This is used by hwdb/parse_hwdb.py to perform additional validation on
    hwdb files.

 -- Michael Biebl <biebl@debian.org>  Sun, 28 Jan 2018 22:29:32 +0100

systemd (236-3~bpo9+1) stretch-backports; urgency=medium

  * Rebuild for stretch-backports.

 -- Michael Biebl <biebl@debian.org>  Fri, 12 Jan 2018 10:39:46 +0100

systemd (236-3) unstable; urgency=medium

  * Revert "core/execute: RuntimeDirectory= or friends requires mount
    namespace"
    This was making mounts from SSH sessions invisible to the system.
    (Closes: #885325)

 -- Michael Biebl <biebl@debian.org>  Thu, 11 Jan 2018 16:46:04 +0100

systemd (236-2~bpo9+1) stretch-backports; urgency=medium

  * Rebuild for stretch-backports.
  * Revert "Don't rely on the debhelper meson build system support"
    There is now a recent enough backport of debhelper available for
    stretch.
  * Revert "Bump Build-Depends on libmount-dev to (>= 2.30)"
    The newest version shipped in stretch is 2.29 and we don't strictly need
    the fixes provided by libmount 2.30.
    Or put differently, we don't introduce any regressions compared to
    what's currently in stretch if we revert the upstream commit which
    bumped the libmount version.

 -- Michael Biebl <biebl@debian.org>  Sat, 06 Jan 2018 16:16:17 +0100

systemd (236-2) unstable; urgency=medium

  * Downgrade priority of libudev1 to optional.
    This makes it compliant with recent versions of debian-policy which
    recommends to use priority optional for library packages.
  * Clarify NEWS entry about removal of system users.
    Mention in the recent NEWS entry that the associated system groups
    should be removed as well. (Closes: #885061)
  * cryptsetup-generator: Don't mistake NULL input as OOM.
    Fixes systemd-cryptsetup-generator failing to run during boot.
    (Closes: #885201)
  * analyze: Use normal bus connection for "plot" verb.
    Fixes "systemd-analyze plot" failing to run as root. (Closes: #884506)
  * Stop re-enabling systemd services on every upgrade.
    This was done so changes to the [Install] section would be applied on
    upgrades. Forcefully re-enabling a service might overwrite local
    modifications though and thus far, none of the affected services did
    actually change its [Install] section. So remove this code from the
    maintainer scripts as it was apparently doing more harm then good.
    (Closes: #869354)

 -- Michael Biebl <biebl@debian.org>  Tue, 02 Jan 2018 00:35:14 +0100

systemd (236-1) unstable; urgency=medium

  [ Martin Pitt ]
  * debian/tests/upstream: Only show ≥ warning in journal dumps.
    Showing the entire debug log is too hard to scan visually, and most of
    the time the warnings and errors are sufficient to explain a failure.
    Put the journal files into the artifacts though, in case the debug
    information is necessary.

  [ Michael Biebl ]
  * New upstream version 236
    - nspawn: Adjust path to static resolv.conf to support split usr.
      (Closes: #881310)
    - networkd: Don't stop networkd if CONFIG_FIB_RULES=n in kernel.
      (Closes: #881823)
    - core: Fix segfault in compile_bind_mounts() when BindPaths= or
      BindReadOnlyPaths= is set. (Closes: #883380)
    - meson: Link NSS modules with -z nodelete to fix memory leak in
      nss-systemd. (Closes: #883407)
    - logind: Make sure we don't acces m->action_what if it's not initialized.
      (Closes: #882270)
    - systemctl: Ignore shutdown's "-t" argument. (Closes: #882245)
    - core: Be more defensive if we can't determine per-connection socket
      peer. (Closes: #879603)
    - bpf-firewall: Actually invoke BPF_PROG_ATTACH to check whether
      cgroup/bpf is available. (Closes: #878965)
  * Rebase patches
  * Update symbols file for libsystemd0
  * Bump Standards-Version to 4.1.2
  * Clean up old /var/lib/systemd/clock on upgrade.
    The clock file used by systemd-timesyncd is now stored in
    StateDirectory=systemd/timesync. (Closes: #883605)
  * Stop creating systemd-timesync system user.
    DynamicUser=yes has been enabled for systemd-timesyncd.service so
    allocating a system user statically is no longer necessary.
  * Document removal of systemd-{timesync,journal-gateway,journal-upload} user.
    We no longer create those system users as the corresponding services now
    use DynamicUser=yes. Removing those system users automatically is tricky,
    as the relevant services might be running during upgrade. Add a NEWS
    entry instead which documents this change.
  * Revert "udev-rules: Permission changes for /dev/dri/renderD*"
    This would introduce a new system group "render". As the name is rather
    generic, this needs further discussion first, so revert this change for
    now.

 -- Michael Biebl <biebl@debian.org>  Sun, 17 Dec 2017 21:45:51 +0100

systemd (235-3) unstable; urgency=medium

  [ Michael Biebl ]
  * Switch from XC-Package-Type to Package-Type. As of dpkg-dev 1.15.7
    Package-Type is recognized as an official field name.
  * Install modprobe configuration file to /lib/modprobe.d.
    Otherwise it is not read by kmod. (Closes: #879191)

  [ Felipe Sateler ]
  * Backport upstream (partial) fix for combined DynamicUser= + User=
    UID was not allowed to be different to GID, which is normally the case in
    debian, due to the group users being allocated the GID 100 without an
    equivalent UID 100 being allocated.
  * Backport upstream patches to fully make DynamicUser=yes + static,
    pre-existing User= work.

  [ Martin Pitt ]
  * Add missing python3-minimal dependency to systemd-tests
  * Drop long-obsolete systemd-bus-proxy system user
    systemd-bus-proxy hasn't been shipped since before stretch and never
    created any files. Thus clean up the obsolete system user on upgrades.
    (Closes: #878182)
  * Drop static systemd-journal-gateway system user
    systemd-journal-gatewayd.service now uses DynamicUser=, so we don't need
    to create this statically any more. Don't remove the user on upgrades
    though, as there is likely still be a running process. (Closes: #878183)
  * Use DynamicUser= for systemd-journal-upload.service.
  * Add Recommends: libnss-systemd to systemd-sysv.
    This is useful to actually be able to resolve dynamically created system
    users with DynamicUser=true. This concept is going to be used much more
    in future versions and (hopefully) third-party .services, so pulling it
    into the default installation seems prudent now.
  * resolved: Fix loop on packets with pseudo dns types.
    (CVE-2017-15908, Closes: #880026, LP: #1725351)
  * bpf-firewall: Properly handle kernels without BPF cgroup but with TRIE maps.
    Fixes "Detaching egress BPF: Invalid argument" log spam. (Closes: #878965)
  * Fix MemoryDenyWriteExecution= bypass with pkey_mprotect() (LP: #1725348)

 -- Martin Pitt <mpitt@debian.org>  Wed, 15 Nov 2017 09:34:00 +0100

systemd (235-2) unstable; urgency=medium

  * Revert "tests: when running a manager object in a test, migrate to private
    cgroup subroot first"
    This was causing test suite failures when running inside a chroot.

 -- Michael Biebl <biebl@debian.org>  Wed, 11 Oct 2017 00:46:07 +0200

systemd (235-1) unstable; urgency=medium

  [ Michael Biebl ]
  * New upstream version 235
    - cryptsetup-generator: use remote-cryptsetup.target when _netdev is
      present (Closes: #852534)
    - tmpfiles: change btmp mode 0600 → 0660 (Closes: #870638)
    - networkd: For IPv6 addresses do not treat IFA_F_DEPRECATED as not ready
      (Closes: #869995)
    - exec-util,conf-files: skip non-executable files in execute_directories()
      (Closes: #867902)
    - man: update udevadm -y/--sysname-match documentation (Closes: #865081)
    - tmpfiles: silently ignore any path that passes through autofs
      (Closes: #805553)
    - shared: end string with % if one was found at the end of a expandible
      string (Closes: #865450)
  * Refresh patches
  * Bump Build-Depends on libmount-dev to (>= 2.30)
  * Install new modprobe.d config file
  * Bump Standards-Version to 4.1.1

  [ Martin Pitt ]
  * Merge logind-kill-off autopkgtest into logind test.
    This was horribly inefficient as a separate test (from commit
    6bd0dab41e), as that cost two VM resets plus accompanying boots; and
    this does not change any state thus does not require this kind of
    isolation.

 -- Michael Biebl <biebl@debian.org>  Tue, 10 Oct 2017 18:29:28 +0200

systemd (234-3~bpo9+1) stretch-backports; urgency=medium

  * Rebuild for stretch-backports.
  * Revert "Drop systemd-timesyncd.service.d/disable-with-time-daemon.conf"
    It's still required in stretch as the NTP implementations were only
    fixed in buster.

 -- Michael Biebl <biebl@debian.org>  Sun, 10 Sep 2017 00:27:07 +0200

systemd (234-3) unstable; urgency=medium

  [ Martin Pitt ]
  * Various fixes for the upstream autopkgtest.

  [ Felipe Sateler ]
  * Add fdisk to the dependencies of the upstream autopkgtest.
    The upstream autopkgtest uses sfdisk, which is now in the non-essential
    fdisk package. (Closes: #872119)
  * Disable nss-systemd on udeb builds
  * Correctly disable resolved on udeb builds
  * Help fix collisions in libsystemd-shared symbols by versioning them.
    Backport upstream patch to version the symbols provided in the private
    library, so that they cannot confuse unversioned pam modules or libraries
    linked into them. (Closes: #873708)

  [ Dimitri John Ledkov ]
  * Cherrypick upstream networkd-test.py assertion/check fixes.
    This resolves ADT test suite failures, when running tests under lxc/lxd
    providers.
  * Cherrypick arm* seccomp fixes.
    This should resolve ADT test failures, on arm64, when running as root.
  * Disable KillUserProcesses, yet again, with meson this time.
  * initramfs-tools: trigger udevadm add actions with subsystems first.
    This updates the initramfs-tools init-top udev script to trigger udevadm
    actions with type specified. This mimics the systemd-udev-trigger.service.
    Without type specified only devices are triggered, but triggering
    subsystems may also be required and should happen before triggering the
    devices. This is the case for example on s390x with zdev generated udev
    rules. (LP: #1713536)

  [ Michael Biebl ]
  * (Re)add --quiet flag to addgroup calls.
    This is now safe with adduser having been fixed to no longer suppress
    fatal error messages if --quiet is used. (Closes: #837871)
  * Switch back to default GCC (Closes: #873661)
  * Drop systemd-timesyncd.service.d/disable-with-time-daemon.conf.
    All major NTP implementations ship a native service file nowadays with a
    Conflicts=systemd-timesyncd.service so this drop-in is no longer
    necessary. (Closes: #873185)

 -- Michael Biebl <biebl@debian.org>  Mon, 04 Sep 2017 00:17:00 +0200

systemd (234-2.3) unstable; urgency=high

  * Non-maintainer upload.
  * Also switch to g++-6 temporarily (needed for some tests):
    - Add g++-6 to Build-Depends
    - Export CXX = g++-6

 -- Cyril Brulebois <kibi@debian.org>  Thu, 24 Aug 2017 02:40:53 +0200

systemd (234-2.2) unstable; urgency=high

  * Non-maintainer upload.
  * Switch to gcc-6 on all architectures, working around an FTBFS on mips64el,
    apparently due to a gcc-7 bug (See: #871514):
    - Add gcc-6 to Build-Depends in debian/control
    - Export CC = gcc-6 in debian/rules

 -- Cyril Brulebois <kibi@debian.org>  Wed, 23 Aug 2017 22:53:09 +0000

systemd (234-2.1) unstable; urgency=high

  * Non-maintainer upload.
  * Fix missing 60-input-id.rules in udev-udeb, which breaks the graphical
    version of the Debian Installer, as no key presses or mouse events get
    processed (Closes: #872598).

 -- Cyril Brulebois <kibi@debian.org>  Wed, 23 Aug 2017 20:41:33 +0200

systemd (234-2~bpo9+1) stretch-backports; urgency=medium

  * Rebuild for stretch-backports.
  * Switch debian-branch to stretch-backports
  * Don't rely on the debhelper meson build system support.
    This requires a newer debhelper which is not availabe in stretch (yet).

 -- Michael Biebl <biebl@debian.org>  Tue, 08 Aug 2017 23:44:17 +0200

systemd (234-2) unstable; urgency=medium

  [ Martin Pitt ]
  * udev README.Debian: Fix name of example *.link file

  [ Felipe Sateler ]
  * test-condition: Don't assume that all non-root users are normal users.
    Automated builders may run under a dedicated system user, and this test
    would fail that.

  [ Michael Biebl ]
  * Revert "units: Tell login to preserve environment"
    Environment=LANG= LANGUAGE= LC_CTYPE= ... as used in the getty units is
    not unsetting the variables but instead sets it to an empty var. Passing
    that environment to login messes up the system locale settings and
    breaks programs like gpg-agent.
    (Closes: #868695)

 -- Michael Biebl <biebl@debian.org>  Thu, 20 Jul 2017 15:13:42 +0200

systemd (234-1) unstable; urgency=medium

  [ Michael Biebl ]
  * New upstream version 234
    - tmpfiles: Create /var/log/lastlog if it does not exist.
      (Closes: #866313)
    - network: Bridge vlan without PVID. (Closes: #859941)
  * Rebase patches
  * Switch build system from autotools to meson.
    Update the Build-Depends accordingly.
  * Update fsckd patch for meson
  * udev autopkgtest: no longer install test-udev binary manually.
    This is now done by the upstream build system.
  * Update symbols file for libsystemd0
  * Update lintian override for systemd-tests.
    Upstream now installs manual and unsafe tests in subdirectories of
    /usr/lib/systemd/tests/, so ignore those as well.
  * Bump Standards-Version to 4.0.0
  * Change priority of libnss-* packages from extra to optional.
  * Use UTF-8 locale when building the package.
    Otherwise meson will be pretty unhappy when trying to process files with
    unicode characters. Use C.UTF-8 as this locale is pretty much guaranteed
    to be available everywhere.
  * Mark test-timesync as manual.
    The test tries to setup inotify watches for /run/systemd/netif/links
    which fails in a buildd environment where systemd is not active.
  * Do not link udev against libsystemd-shared.
    We ship udev in a separate binary package, so can't use
    libsystemd-shared, which is part of the systemd binary package.
  * Avoid requiring a "kvm" system group.
    This group is not universally available and as a result generates a
    warning during boot. As kvm is only really useful if the qemu package is
    installed and this package already takes care of setting up the proper
    permissions for /dev/kvm, drop this rule from 50-udev-default.rules.

  [ Martin Pitt ]
  * udev README.Debian: Update transitional rules and mention *.link files.
    - 01-mac-for-usb.link got replaced with 73-usb-net-by-mac.rules
    - /etc/systemd/network/50-virtio-kernel-names.link is an upgrade
      transition for VMs with virtio
    - Describe *.link files as a simpler/less error prone (but also less
      flexible) way of customizing interface names. (Closes: #868002)

 -- Michael Biebl <biebl@debian.org>  Thu, 13 Jul 2017 17:38:28 +0200

systemd (233-10) unstable; urgency=medium

  [ Martin Pitt ]
  * Adjust var-lib-machines.mount target.
    Upstream PR #6095 changed the location to
    {remote-fs,machines}.target.wants, so just install all available ones.

  [ Dimitri John Ledkov ]
  * Fix out-of-bounds write in systemd-resolved.
    CVE-2017-9445 (Closes: #866147, LP: #1695546)

  [ Michael Biebl ]
  * Be truly quiet in systemctl -q is-enabled (Closes: #866579)
  * Improve RLIMIT_NOFILE handling.
    Use /proc/sys/fs/nr_open to find the current limit of open files
    compiled into the kernel instead of using a hard-coded value of 65536
    for RLIMIT_NOFILE. (Closes: #865449)

  [ Nicolas Braud-Santoni ]
  * debian/extra/rules: Use updated U2F ruleset.
    This ruleset comes from Yubico's libu2f-host. (Closes: #824532)

 -- Michael Biebl <biebl@debian.org>  Mon, 03 Jul 2017 18:51:58 +0200

systemd (233-9) unstable; urgency=medium

  * hwdb: Use path_join() to generate the hwdb_bin path.
    This ensures /lib/udev/hwdb.bin gets the correct SELinux context. Having
    double slashes in the path makes selabel_lookup_raw() return the wrong
    context. (Closes: #851933)
  * Drop no longer needed Breaks against usb-modeswitch
  * Drop Breaks for packages shipping rcS init scripts.
    This transition was completed in stretch.

 -- Michael Biebl <biebl@debian.org>  Mon, 19 Jun 2017 15:10:14 +0200

systemd (233-8) experimental; urgency=medium

  * Bump debhelper compatibility level to 10
  * Drop versioned Build-Depends on dpkg-dev.
    It's no longer necessary as even Jessie ships a new enough version.
  * timesyncd: don't use compiled-in list if FallbackNTP has been configured
    explicitly (Closes: #861769)
  * resolved: fix null pointer p->question dereferencing.
    This fixes a bug which allowed a remote DoS (daemon crash) via a crafted
    DNS response with an empty question section.
    Fixes: CVE-2017-9217 (Closes: #863277)

 -- Michael Biebl <biebl@debian.org>  Mon, 29 May 2017 14:12:08 +0200

systemd (233-7) experimental; urgency=medium

  [ Michael Biebl ]
  * basic/journal-importer: Fix unaligned access in get_data_size()
    (Closes: #862062)
  * ima: Ensure policy exists before asking the kernel to load it
    (Closes: #863111)
  * Add Depends: procps to systemd.
    It's required by /usr/lib/systemd/user/systemd-exit.service which calls
    /bin/kill to stop the systemd --user instance. (Closes: #862292)
  * service: Serialize information about currently executing command
    (Closes: #861157)
  * seccomp: Add clone syscall definitions for mips (Closes: #861171)

  [ Dimitri John Ledkov ]
  * ubuntu: disable dnssec on any ubuntu releases (LP: #1690605)

  [ Felipe Sateler ]
  * Specify nobody user and group.
    Otherwise nss-systemd will translate to group 'nobody', which doesn't
    exist on debian systems.

 -- Michael Biebl <biebl@debian.org>  Wed, 24 May 2017 12:26:18 +0200

systemd (233-6) experimental; urgency=medium

  [ Felipe Sateler ]
  * Backport upstream PR #5531.
    This delays opening the mdns and llmnr sockets until a network has enabled
    them. This silences annoying messages when networkd receives such packets
    without expecting them: Got mDNS UDP packet on unknown scope.

  [ Martin Pitt ]
  * resolved: Disable DNSSEC by default on stretch and zesty.
    Both Debian stretch and Ubuntu zesty are close to releasing, switch to
    DNSSEC=off by default for those. Users can still turn it back on with
    DNSSEC=allow-downgrade (or even "yes").

  [ Michael Biebl ]
  * Add Conflicts against hal.
    Since v183, udev no longer supports RUN+="socket:". This feature is
    still used by hal, but now generates vast amounts of errors in the
    journal. Thus force the removal of hal by adding a Conflicts to the udev
    package. This is safe, as hal is long dead and no longer useful.
  * Drop systemd-ui Suggests
    systemd-ui is unmaintained upstream and not particularly useful anymore.
  * journal: fix up syslog facility when forwarding native messages.
    Native journal messages (_TRANSPORT=journal) typically don't have a
    syslog facility attached to it. As a result when forwarding the
    messages to syslog they ended up with facility 0 (LOG_KERN).
    Apply syslog_fixup_facility() so we use LOG_USER instead.
    (Closes: #837893)
  * Split upstream tests into systemd-tests binary package (Closes: #859152)
  * Get PACKAGE_VERSION from config.h.
    This also works with meson and is not autotools specific.

  [ Sjoerd Simons ]
  * init-functions Only call daemon-reload when planning to redirect
    systemctl daemon-reload is a quite a heavy operation, it will re-parse
    all configuration and re-run all generators. This should only be done
    when strictly needed. (Closes: #861158)

 -- Michael Biebl <biebl@debian.org>  Fri, 28 Apr 2017 21:47:14 +0200

systemd (233-5) experimental; urgency=medium

  * Do not throw a warning in emergency and rescue mode if plymouth is not
    installed.
    Ideally, plymouth should only be referenced via dependencies, not
    ExecStartPre. This at least avoids the confusing error message on
    minimal installations that do not carry plymouth.
  * rules: Allow SPARC vdisk devices when identifying CD drives
    (Closes: #858014)

 -- Michael Biebl <biebl@debian.org>  Tue, 21 Mar 2017 21:00:08 +0100

systemd (233-4) experimental; urgency=medium

  [ Martin Pitt ]
  * udev autopkgtest: Drop obsolete sys.tar.xz fallback.
    This was only necessary for supporting 232 as well.
  * root-unittest: Drop obsolete FIXME comment.
  * Add libpolkit-gobject-1-dev build dep for polkit version detection.
  * Move systemd.link(5) to udev package.
    .link files are being handled by udev, so it should ship the
    corresponding manpage. Bump Breaks/Replaces accordingly. (Closes: #857270)

  [ Michael Biebl ]
  * Restart journald on upgrades (Closes: #851438)
  * Avoid strict DM API versioning.
    Compiling against the dm-ioctl.h header as provided by the Linux kernel
    will embed the DM interface version number. Running an older kernel can
    lead to errors on shutdown when trying to detach DM devices.
    As a workaround, build against a local copy of dm-ioctl.h based on 3.13,
    which is the minimum required version to support DM_DEFERRED_REMOVE.
    (Closes: #856337)

 -- Michael Biebl <biebl@debian.org>  Thu, 16 Mar 2017 18:40:16 +0100

systemd (233-3) experimental; urgency=medium

  [ Michael Biebl ]
  * Install D-Bus policy files in /usr
  * Drop no longer needed maintainer scripts migration code and simplify
    various version checks
  * Fix location of installed tests
  * Override package-name-doesnt-match-sonames lintian warning for libnss-*
  * Don't ship any symlinks in /etc/systemd/system.
    Those should be created dynamically via "systemctl enable".

  [ Martin Pitt ]
  * root-unittests autopkgtest: Skip test-udev.
    It has its own autopkgtest and needs some special preparation. At some
    point that should be merged into root-unittests, but let's quickfix this
    to unbreak upstream CI.

 -- Michael Biebl <biebl@debian.org>  Fri, 03 Mar 2017 19:49:44 +0100

systemd (233-2) experimental; urgency=medium

  * test: skip instead of fail if crypto kmods are not available.
    The Debian buildds have module loading disabled, thus AF_ALG sockets are
    not available during build. Skip the tests that cover those (khash and
    id128) instead of failing them in this case.
    https://github.com/systemd/systemd/issues/5524

 -- Martin Pitt <mpitt@debian.org>  Fri, 03 Mar 2017 11:51:25 +0100

systemd (233-1) experimental; urgency=medium

  [ Martin Pitt ]
  * New upstream release 233:
    - udev: Remove /run/udev/control on stop to avoid sendsigs to kill
      udevd. (Closes: #791944)
    - nspawn: Handle container directory symlinks. (Closes: #805785)
    - Fix mount units to not become "active" when NFS mounts time out.
      (Closes: #835810)
    - hwdb: Rework path/priority comparison when loading files from /etc/
      vs. /lib. (Closes: #845442)
    - machinectl: Fix "list" command when failing to determine OS version.
      (Closes: #849316)
    - Support tilegx architecture. (Closes: #856306)
    - systemd-sleep(8): Point out inhibitor interface as better alternative
      for suspend integration. (Closes: #758279)
    - journalctl: Improve error message wording when specifying boot
      offset with ephemeral journal. (Closes: #839291)
  * Install new systemd-umount and /usr/lib/environment.d/
  * Use "make install-tests" for shipped unit tests
  * Switch back to gold linker on mips*
    Bug #851736 got fixed now.
  * debian/rules: Drop obsolete SETCAP path

  [ Michael Biebl ]
  * Drop upstart jobs for udev
  * Drop /sbin/udevadm compat symlink from udev-udeb and initramfs
  * Drop Breaks and Replaces from pre-jessie

 -- Martin Pitt <mpitt@debian.org>  Thu, 02 Mar 2017 17:10:09 +0100

systemd (232-19) unstable; urgency=medium

  [ Martin Pitt ]
  * debian/README.source: Update patch and changelog handling to current
    reality.
  * root-unittests autopkgtest: Blacklist test-journal-importer.
    This got added in a recent PR, but running this requires using "make
    install-tests" which hasn't landed yet.
  * fsckd: Fix format specifiers on 32 bit architectures.
  * resolved: Fix NSEC proofs for missing TLDs (Closes: #855479)
  * boot-and-services autopkgtest: Skip CgroupsTest on unified hierarchy.
  * boot-smoke autopkgtest: Run in containers, too.
  * logind autopkgtest: Adjust to work in containers.

  [ Dimitri John Ledkov ]
  * Fix resolved failing to follow CNAMES for DNS stub replies (LP: #1647031)
  * Fix emitting change signals with a sessions property in logind
    (LP: #1661568)

  [ Michael Biebl ]
  * If an automount unit is masked, don't react to activation anymore.
    Otherwise we'll hit an assert sooner or later. (Closes: #856035)

  [ Felipe Sateler ]
  * resolved: add the new KSK to the built-in resolved trust anchor.
    The old root key will be discarded in early 2018, so get this into
    stretch.
  * Backport some zsh completion fixes from upstream (Closes: #847203)

 -- Martin Pitt <mpitt@debian.org>  Thu, 02 Mar 2017 09:21:12 +0100

systemd (232-18) unstable; urgency=medium

  * udev autopkgtest: Adjust to script-based test /sys creation.
    PR #5250 changes from the static sys.tar.xz to creating the test /sys
    directory with a script. Get along with both cases until 233 gets
    released and packaged.
  * systemd-resolved.service.d/resolvconf.conf: Don't fail if resolvconf is
    not installed. ReadWritePaths= fails by default if the referenced
    directory does not exist. This happens if resolvconf is not installed, so
    use '-' to ignore the absence. (Closes: #854814)
  * Fix two more seccomp issues.
  * Permit seeing process list of units whose unit files are missing.
  * Fix systemctl --user enable/disable without $XDG_RUNTIME_DIR being set.
    (Closes: #855050)

 -- Martin Pitt <mpitt@debian.org>  Mon, 13 Feb 2017 17:36:12 +0100

systemd (232-17) unstable; urgency=medium

  * Add libcap2-bin build dependency for tests. This will make
    test_exec_capabilityboundingset() actually run. (Closes: #854394)
  * Add iproute2 build dependency for tests. This will make
    test_exec_privatenetwork() actually run; it skips if "ip" is not present.
    (Closes: #854396)
  * autopkgtest: Run all upstream unit tests as root.
    Ship all upstream unit tests in libsystemd-dev, and run them all as root
    in autopkgtest. (Closes: #854392) This also fixes the FTBFS on non-seccomp
    architectures.
  * systemd-resolved.service.d/resolvconf.conf: Allow writing to
    /run/resolvconf. Upstream PR #5283 will introduce permission restrictions
    for systemd-resolved.service, including the lockdown to writing
    /run/systemd/. This will then cause the resolvconf call in our drop-in to
    fail as that needs to write to /run/resolvconf/. Add this to
    ReadWritePaths=. (This is a no-op with the current unrestricted unit).

 -- Martin Pitt <mpitt@debian.org>  Fri, 10 Feb 2017 11:52:46 +0100

systemd (232-16) unstable; urgency=medium

  [ Martin Pitt ]
  * Add autopkgtest for test-seccomp
  * udev: Fix by-id symlinks for devices whose IDs contain whitespace
    (Closes: #851164, LP: #1647485)
  * Add lintian overrides for binary-or-shlib-defines-rpath on shipped test
    programs. This is apparently a new lintian warning on which uploads get
    rejected.  These are only test programs, not in $PATH, and they need to
    link against systemd's internal library.

  [ Michael Biebl ]
  * Fix seccomp filtering. (Closes: #852811)
  * Do not crash on daemon-reexec when /run is full (Closes: #850074)

 -- Martin Pitt <mpitt@debian.org>  Thu, 09 Feb 2017 16:22:43 +0100

systemd (232-15) unstable; urgency=medium

  * Add missing Build-Depends on tzdata.
    It is required to successfully run the test suite. (Closes: #852883)
  * Bump systemd Breaks to ensure it is upgraded in lockstep with udev.
    The sandboxing features used by systemd-udevd.service require systemd
    (>= 232-11). (Closes: #853078)
  * Bump priority of libpam-systemd to standard.
    This reflects the changes that have been made in the archive a while
    ago. See #803184

 -- Michael Biebl <biebl@debian.org>  Wed, 01 Feb 2017 22:45:35 +0100

systemd (232-14) unstable; urgency=medium

  * Deal with NULL pointers more gracefully in unit_free() (Closes: #852202)
  * Fix issues in journald during startup

 -- Michael Biebl <biebl@debian.org>  Mon, 23 Jan 2017 14:52:46 +0100

systemd (232-13) unstable; urgency=medium

  * Re-add versioned Conflicts/Replaces against upstart.
    In Debian the upstart package was never split into upstart and
    upstart-sysv, so we need to keep that for switching from upstart to
    systemd-sysv. (Closes: #852156)
  * Update Vcs-* according to the latest recommendation
  * Update Homepage and the URLs in debian/copyright to use https

 -- Michael Biebl <biebl@debian.org>  Sun, 22 Jan 2017 08:19:28 +0100

systemd (232-12) unstable; urgency=medium

  * Fix build if seccomp support is disabled
  * Enable seccomp support on ppc64

 -- Michael Biebl <biebl@debian.org>  Wed, 18 Jan 2017 19:43:51 +0100

systemd (232-11) unstable; urgency=medium

  [ Martin Pitt ]
  * Fix RestrictAddressFamilies=
    Backport upstream fix for setting up seccomp filters to fix
    RestrictAddressFamilies= on non-amd64 architectures. Drop the hack from
    debian/rules to remove this property from unit files.
    See #843160
  * Use local machine-id for running tests during package build.
    Since "init" and thus "systemd" are not part of debootstrap any more,
    some buildd chroots don't have an /etc/machine-id any more. Port the old
    Add-env-variable-for-machine-ID-path.patch to the current code, use a
    local machine-id again, and always make test suite failures fatal.
    (Closes: #851445)

  [ Michael Biebl ]
  * gpt-auto-generator: support LUKS encrypted root partitions
    (Closes: #851475)
  * Switch to bfd linker on mips*
    The gold linker is currently producing broken libraries on mips*
    resulting in segfaults for users of libsystemd. Switch to bfd until
    binutils has been fixed. (Closes: #851412)
  * Revert "core: turn on specifier expansion for more unit file settings"
    The expansion of the % character broke the fstab-generator and
    specifying the tmpfs size as percentage of physical RAM resulted in the
    size being set to 4k. (Closes: #851492)
  * Drop obsolete Conflicts, Breaks and Replaces
  * Require systemd-shim version which supports v232.
    See #844785

  [ Ondřej Nový ]
  * Redirect try-restart in init-functions hook (Closes: #851688)

 -- Michael Biebl <biebl@debian.org>  Wed, 18 Jan 2017 12:38:54 +0100

systemd (232-10) unstable; urgency=medium

  * Add NULL sentinel to strjoin.
    We haven't cherry-picked upstream commit 605405c6c which introduced a
    strjoin macro that adds the NULL sentinel automatically so we need to do
    it manually. (Closes: #851210)

 -- Michael Biebl <biebl@debian.org>  Fri, 13 Jan 2017 05:08:55 +0100

systemd (232-9) unstable; urgency=medium

  * Use --disable-wheel-group configure switch.
    Instead of mangling the tmpfiles via sed to remove the wheel group, use
    the configure switch which was added upstream in v230.
    See https://github.com/systemd/systemd/issues/2492
  * Update debian/copyright.
    Bob Jenkins released the lookup3.[ch] files as public domain which means
    there is no copyright holder.
  * Drop fallback for older reportbug versions when attaching files
  * debian/extra/init-functions.d/40-systemd: Stop checking for init env var.
    This env variable is no longer set when systemd executes a service so
    it's pointless to check for it.
  * debian/extra/init-functions.d/40-systemd: Stop setting
    _SYSTEMCTL_SKIP_REDIRECT=true.
    It seems we don't actually need it to detect recursive loops (PPID is
    sufficient) and by exporting it we leak _SYSTEMCTL_SKIP_REDIRECT into
    the runtime environment of the service. (Closes: #802018)
  * debian/extra/init-functions.d/40-systemd: Rename _SYSTEMCTL_SKIP_REDIRECT.
    Rename _SYSTEMCTL_SKIP_REDIRECT to SYSTEMCTL_SKIP_REDIRECT to be more
    consistent with other environment variables which are used internally by
    systemd, like SYSTEMCTL_SKIP_SYSV.
  * Various specifier resolution fixes.
    Turn on specifier expansion for more unit file settings.
    See https://github.com/systemd/systemd/pull/4835 (Closes: #781730)

 -- Michael Biebl <biebl@debian.org>  Thu, 12 Jan 2017 16:59:22 +0100

systemd (232-8) unstable; urgency=medium

  [ Martin Pitt ]
  * Drop systemd dependency from libnss-myhostname again.
    This NSS module is completely independent from systemd, unlike the other
    three.
  * Install 71-seat.rules into the initrd.
    This helps plymouth to detect applicable devices. (Closes: #756109)
  * networkd: Fix crash when setting routes.
  * resolved: Drop removal of resolvconf entry on stop.
    This leads to timeouts on shutdown via the resolvconf hooks and does not
    actually help much -- /etc/resolv.conf would then just be empty instead of
    having a nonexisting 127.0.0.53 nameserver, so manually stopping resolved
    in a running system is broken either way. (LP: #1648068)
  * Keep RestrictAddressFamilies on amd64.
    This option and libseccomp currently work on amd64 at least, so let's make
    sure it does not break there as well, and benefit from the additional
    protection at least on this architecture.
  * Explicitly set D-Bus policy dir.
    This is about to change upstream in
    https://github.com/systemd/systemd/pull/4892, but as explained in commit
    2edb1e16fb12f4 we need to keep the policies in /etc/ until stretch+1.

  [ Michael Biebl ]
  * doc: Clarify NoNewPrivileges in systemd.exec(5). (Closes: #756604)
  * core: Rework logic to determine when we decide to add automatic deps for
    mounts.  This adds a concept of "extrinsic" mounts. If mounts are
    extrinsic we consider them managed by something else and do not add
    automatic ordering against umount.target, local-fs.target,
    remote-fs.target. (Closes: #818978)
  * rules: Add persistent links for nbd devices. (Closes: #837999)

 -- Michael Biebl <biebl@debian.org>  Sat, 17 Dec 2016 01:54:18 +0100

systemd (232-7) unstable; urgency=medium

  [ Michael Biebl ]
  * Mark liblz4-tool build dependency as <!nocheck>
  * udev: Try mount -n -o move first
    initramfs-tools is not actually using util-linux mount (yet), so making
    mount -n --move the first alternative would trigger an error message if
    users have built their initramfs without busybox support.

  [ Alexander Kurtz ]
  * debian/extra/kernel-install.d/85-initrd.install: Remove an unnecessary
    variable. (Closes: #845977)

  [ Martin Pitt ]
  * Drop systemd-networkd's "After=dbus.service" ordering, so that it can
    start during early boot (for cloud-init.service). It will auto-connect to
    D-Bus once it becomes available later, and transient (from DHCP) hostname
    and timezone setting do not currently work anyway. (LP: #1636912)
  * Run hwdb/parse_hwdb.py during package build.
  * Package libnss-systemd
  * Make libnss-* depend on the same systemd package version.

 -- Martin Pitt <mpitt@debian.org>  Wed, 30 Nov 2016 14:38:36 +0100

systemd (232-6) unstable; urgency=medium

  * Add policykit-1 test dependency for networkd-test.py.
  * debian/rules: Don't destroy unit symlinks with sed -i.
    Commit 21711e74 introduced a "sed -i" to remove RestrictAddressFamilies=
    from units. This also caused unit symlinks to get turned into real files,
    causing D-Bus activated services like timedated to fail ("two units with
    the same D-Bus name").
  * Fall back to "mount -o move" in udev initramfs script
    klibc's mount does not understand --move, so for the time being we need to
    support both variants. (Closes: #845161)
  * debian/README.Debian: Document how to generate a shutdown log.
    Thanks 積丹尼 Dan Jacobson. (Closes: #826297)

 -- Martin Pitt <mpitt@debian.org>  Mon, 21 Nov 2016 10:39:57 +0100

systemd (232-5) unstable; urgency=medium

  * Add missing liblz4-tool build dependency.
    Fixes test-compress failure during package build.
  * systemd: Ship /var/lib.
    This will soon contain a polkit pkla file.

 -- Martin Pitt <mpitt@debian.org>  Sun, 20 Nov 2016 12:22:52 +0100

systemd (232-4) unstable; urgency=medium

  [ Martin Pitt ]
  * debian/tests/unit-config: Query pkg-config for system unit dir.
    This fixes confusion on merged-/usr systems where both /usr/lib/systemd and
    /lib/systemd exist. It's actually useful to verify that systemd.pc says the
    truth.
  * debian/tests/upstream: Fix clobbering of merged-/usr symlinks
  * debian/tests/systemd-fsckd: Create /etc/default/grub.d if necessary
  * debian/rules: Drop check for linking to libs in /usr.
    This was just an approximation, as booting without an initrd could still be
    broken by library updates (e. g. #828991). With merged /usr now being the
    default this is now completely moot.
  * Move kernel-install initrd script to a later prefix.
    60- does not leave much room for scripts that want to run before initrd
    building (which is usually one of the latest things to do), so bump to 85.
    Thanks to Sjoerd Simons for the suggestion.
  * Disable 99-default.link instead of the udev rule for disabling persistent
    interface names.
    Disabling 80-net-setup-link.rules will also cause ID_NET_DRIVER to not be
    set any more, which breaks 80-container-ve.network and matching on driver
    name in general. So disable the actual default link policy instead. Still
    keep testing for 80-net-setup-link.rules in the upgrade fix and
    73-usb-net-by-mac.rules to keep the desired behaviour on systems which
    already disabled ifnames via that udev rule.
    See https://lists.freedesktop.org/archives/systemd-devel/2016-November/037805.html
  * debian/tests/boot-and-services: Always run seccomp test
    seccomp is now available on all architectures on which Debian and Ubuntu
    run tests, so stop making this test silently skip if seccomp is disabled.
  * Bump libseccomp build dependency as per configure.ac.
  * Replace "Drop RestrictAddressFamilies=" patch with sed call.
    With that it will also apply to upstream builds/CI, and it is structurally
    simpler.
  * Rebuild against libseccomp with fixed shlibs. (Closes: #844497)

  [ Michael Biebl ]
  * fstab-generator: add x-systemd.mount-timeout option. (Closes: #843989)
  * build-sys: do not install ctrl-alt-del.target symlink twice.
    (Closes: #844039)
  * Enable lz4 support.
    While the compression rate is not as good as XZ, it is much faster, so a
    better default for the journal and especially systemd-coredump.
    (Closes: #832010)

  [ Felipe Sateler ]
  * Enable machines.target by default. (Closes: #806787)

  [ Evgeny Vereshchagin ]
  * debian/tests/upstream: Print all journal files.
    We don't print all journal files. This is misleading a bit:
    https://github.com/systemd/systemd/pull/4331#issuecomment-252830790
    https://github.com/systemd/systemd/pull/4395#discussion_r87948836

  [ Luca Boccassi ]
  * Use mount --move in initramfs-tools udev script.
    Due to recent changes in busybox and initramfs-tools the mount
    utility is no longer the one from busybox but from util-linux.
    The latter does not support mount -o move.
    The former supports both -o move and --move, so use it instead to be
    compatible with both.
    See this discussion for more details:
    https://bugs.debian.org/823856 (Closes: #844775)

 -- Michael Biebl <biebl@debian.org>  Sun, 20 Nov 2016 03:34:58 +0100

systemd (232-3) unstable; urgency=medium

  [ Felipe Sateler ]
  * Make systemd-delta less confused on merged-usr systems. (Closes: #843070)
  * Fix wrong paths for /bin/mount when compiled on merged-usr system.
    Then the build system finds /usr/bin/mount which won't exist on a
    split-/usr system. Set the paths explicitly in debian/rules and drop
    Use-different-default-paths-for-various-binaries.patch. (Closes: #843433)

  [ Martin Pitt ]
  * debian/tests/logind: Split out "pid in logind session" test
  * debian/tests/logind: Adjust "in logind session" test for unified cgroup
    hierarchy
  * debian/tests/boot-and-services: Check common properties of CLI programs.
    Verify that CLI programs have a sane behaviour and exit code when being
    called with --help, --version, or an invalid option.
  * nspawn: Fix exit code for --help and --version (Closes: #843544)
  * core: Revert using the unified hierarchy for the systemd cgroup.
    Too many things don't get along with it yet, like docker, LXC, or runc.
    (Closes: #843509)

 -- Martin Pitt <mpitt@debian.org>  Wed, 09 Nov 2016 09:34:45 +0100

systemd (232-2) unstable; urgency=medium

  * Drop RestrictAddressFamilies from service files.
    RestrictAddressFamilies= is broken on 32bit architectures and causes
    various services to fail with a timeout, including
    systemd-udevd.service.
    While this might actually be a libseccomp issue, remove this option for
    now until a proper solution is found. (Closes: #843160)

 -- Michael Biebl <biebl@debian.org>  Sat, 05 Nov 2016 22:43:27 +0100

systemd (232-1) unstable; urgency=medium

  [ Martin Pitt ]
  * New upstream release 232:
    - Fix "systemctl start" when ReadWriteDirectories is a symlink
      (Closes: ##792187)
    - Fix "journalctl --setup-keys" output (Closes: #839097)
    - Run run sysctl service if /proc/sys/net is writable, for containers
      (Closes: #840529)
    - resolved: Add d.f.ip6.arpa to the DNSSEC default negative trust anchors
      (Closes: #834453)
  * debian/tests/logind: Copy the current on-disk unit instead of the
    on-memory one.
  * Build sd-boot on arm64. gnu-efi is available on arm64 now.
    (Closes: #842617)
  * Link test-seccomp against seccomp libs to fix FTBFS
  * debian/rules: Remove nss-systemd (until we package it)
  * Install new systemd-mount

  [ Michael Biebl ]
  * Install new journal-upload.conf man pages in systemd-journal-remote

 -- Martin Pitt <mpitt@debian.org>  Fri, 04 Nov 2016 07:18:10 +0200

systemd (231-10) unstable; urgency=medium

  [ Martin Pitt ]
  * systemctl: Add --wait option to wait until started units terminate again.
  * nss-resolve: return NOTFOUND instead of UNAVAIL on resolution errors.
    This makes it possible to configure a fallback to "dns" without breaking
    DNSSEC, with "resolve [!UNAVAIL=return] dns".
  * libnss-resolve.postinst: Skip dns fallback if resolve is present.
    Only fall back to "dns" if nss-resolve is not installed (for the
    architecture of the calling program). Once it is, we never want to fall
    back to "dns" as that breaks enforcing DNSSEC verification and also
    pointlessly retries NXDOMAIN failures. (LP: #1624071)
  * unit: sent change signal before removing the unit if necessary
    (LP: #1632964)
  * networkd: Fix assertion crash on adding VTI with IPv6 addresses
    (LP: #1633274)
  * debian/tests/upstream: Stop specifying initrd, it is autodetected now.
  * debian/tests/upstream: Add gcc/libc-dev/make test dependencies,
    so that the tests can build helper binaries.

  [ Felipe Sateler ]
  * Explicitly disable installing the upstream-provided PAM configuration.
  * Register interest in the status of dracut and initramfs-tools in reportbug
    template

  [ Michael Biebl ]
  * Stop creating systemd-update-utmp-runlevel.service symlinks manually

 -- Martin Pitt <mpitt@debian.org>  Wed, 26 Oct 2016 13:24:37 +0200

systemd (231-9) unstable; urgency=medium

  * pid1: process zero-length notification messages again.
    Just remove the assertion, the "n" value was not used anyway. This fixes
    a local DoS due to unprocessed/unclosed fds which got introduced by the
    previous fix. (Closes: #839171) (LP: #1628687)
  * pid1: Robustify manager_dispatch_notify_fd()
  * test/networkd-test.py: Add missing writeConfig() helper function.

 -- Martin Pitt <mpitt@debian.org>  Thu, 29 Sep 2016 23:39:24 +0200

systemd (231-8) unstable; urgency=medium

  [ Martin Pitt ]
  * Replace remaining systemctl --failed with --state=failed
    "--failed" is deprecated in favor of --state.
  * debian/shlibs.local.in: More precisely define version of internal shared
    lib.
  * debian/tests/upstream: Drop blacklisting
    These tests now work fine without qemu.
  * debian/tests/storage: Avoid rmmod scsi_debug (LP: #1626737)
  * upstream build system: Install libudev, libsystemd, and nss modules to
    ${rootlibdir}. Drop downstream workaround from debian/rules.
  * Ubuntu: Disable resolved's DNSSEC for the final 16.10 release.
    Resolved's DNSSEC support is still not mature enough, and upstream
    recommends to disable it in stable distro releases still.
  * Fix abort/DoS on zero-length notify message triggers (LP: #1628687)
  * resolved: don't query domain-limited DNS servers for other domains
    (LP: #1588230)

  [ Antonio Ospite ]
  * Update systemd-user pam config to require pam_limits.so.
    (Closes: #838191)

 -- Martin Pitt <mpitt@debian.org>  Thu, 29 Sep 2016 13:40:21 +0200

systemd (231-7) unstable; urgency=medium

  [ Michael Biebl ]
  * fsckd: Do not exit on idle timeout if there are still clients connected
    (Closes: #788050, LP: #1547844)

  [ Martin Pitt ]
  * 73-usb-net-by-mac.rules: Split kernel command line import line.
    Reportedly this makes the rule actually work on some platforms. Thanks Alp
    Toker! (LP: #1593379)
  * debian/tests/boot-smoke: Only run 5 iterations
  * systemd.postinst: Drop obsolete setcap call for systemd-detect-virt.
    Drop corresponding libcap2-bin dependency.
  * debian/tests/systemd-fsckd: Robustify check for "unit was running"
    (LP: #1624406)
  * debian/extra/set-cpufreq: Use powersave with intel_pstate.
    This is what we did on xenial, and apparently powersave is still actually
    better than performance. Thanks to Doug Smythies for the measurements!
    (LP: #1579278)
  * Ubuntu: Move ondemand.service from static to runtime enablement.
    This makes it easier to keep performance, by disabling ondemand.service.
    Side issue in LP: #1579278
  * Revert "networkd: remove route if carrier is lost"
    This causes networkd to drop addresses from unmanaged interfaces in some
    cases. (Closes: #837759)
  * debian/tests/storage: Avoid stderr output of stopping systemd-cryptsetup@.service
  * libnss-*.prerm: Remove possible [key=value] options from NSS modules as well.
    (LP: #1625584)

 -- Martin Pitt <mpitt@debian.org>  Tue, 20 Sep 2016 15:03:06 +0200

systemd (231-6) unstable; urgency=medium

  [ Martin Pitt ]
  * Add alternative iptables-dev build dependencies
    libiptc-dev is very new and not yet present in stable Debian/Ubuntu releases.
    Add it as a fallback build dependency for backports and upstream tests.
  * Detect if seccomp is enabled but seccomp filtering is disabled
    (Closes: #832713)
  * resolved: recognize DNS names with more than one trailing dot as invalid
    (LP: #1600000)
  * debian/tests/smoke: Store udev db dump artifact on failure
  * networkd: limit the number of routes to the kernel limit
  * systemctl: consider service running only when it is in active or reloading state
  * networkd: remove route if carrier is lost
  * Add Ref()/Unref() bus calls for units

  [ Felipe Sateler ]
  * git-cherry-pick: always recreate the patch-queue branch.

  [ Dimitri John Ledkov ]
  * Use idiomatic variables from dpkg include.

 -- Martin Pitt <mpitt@debian.org>  Sun, 11 Sep 2016 15:00:55 +0200

systemd (231-5) unstable; urgency=medium

  [ Iain Lane ]
  * Let graphical-session-pre.target be manually started (LP: #1615341)

  [ Felipe Sateler ]
  * Add basic version of git-cherry-pick
  * Replace Revert-units-add-a-basic-SystemCallFilter-3471.patch with upstream
    patch
  * sysv-generator: better error reporting. (Closes: #830257)

  [ Martin Pitt ]
  * 73-usb-net-by-mac.rules: Test for disabling 80-net-setup-link.rules more
    efficiently. Stop calling readlink at all and just test if
    /etc/udev/rules.d/80-net-setup-link.rules exists -- a common way to
    disable an udev rule is to just "touch" it in /etc/udev/rule.d/ (i. e.
    empty file), and if the rule is customized we cannot really predict anyway
    if the user wants MAC-based USB net names or not. (LP: #1615021)
  * Ship kernel-install (Closes: #744301)
  * Add debian/extra/kernel-install.d/60-initrd.install.
    This kernel-install drop-in copies the initrd of the selected kernel to
    the EFI partition.
  * bootctl: Automatically detect ESP partition.
    This makes bootctl work with Debian's /boot/efi/ mountpoint without having
    to explicitly specify --path.
    Patches cherry-picked from upstream master.
  * systemd.NEWS: Point out that alternatively rcS scripts can be moved to
    rc[2-5]. Thanks to Petter Reinholdtsen for the suggestion!

  [ Michael Biebl ]
  * Enable iptables support (Closes: #787480)
  * Revert "logind: really handle *KeyIgnoreInhibited options in logind.conf"
    The special 'key handling' inhibitors should always work regardless of
    any *IgnoreInhibited settings – otherwise they're nearly useless.
    Update man pages to clarify that *KeyIgnoreInhibited only apply to a
    subset of locks (Closes: #834148)

 -- Martin Pitt <mpitt@debian.org>  Fri, 26 Aug 2016 10:58:07 +0200

systemd (231-4) unstable; urgency=medium

  * Revert "pid1: reconnect to the console before being re-executed"
    This unbreaks consoles after "daemon-reexec". (Closes: #834367)

 -- Martin Pitt <mpitt@debian.org>  Thu, 18 Aug 2016 07:03:13 +0200

systemd (231-3) unstable; urgency=medium

  * resolved resolvconf integration: Run resolvconf without privilege
    restrictions. On some architectures (at least ppc64el), running resolvconf
    does not work with MemoryDenyWriteExecute=yes. (LP: #1609740)
  * Revert unit usage of MemoryDenyWriteExecute=yes. This is implemented
    through seccomp as well. (Closes: #832713)

 -- Martin Pitt <mpitt@debian.org>  Mon, 15 Aug 2016 09:58:09 +0200

systemd (231-2) unstable; urgency=medium

  [ Martin Pitt ]
  * debian/rules: Fix UPSTREAM_VERSION for upstream master builds
  * Limit "link against /usr" check to some critical binaries only and add
    generators
  * debian/rules: Put back cleanup of *.busname (Closes: #833487)
  * debian/tests/localed-x11-keymap: Robustify cleanup
  * debian/tests/localed-x11-keymap: Check that localed works without
    /etc/default/keyboard. This reproduces #833849.
  * Revert "units: add a basic SystemCallFilter (#3471)"
    This causes fatal failures on kernels that don't have seccomp enabled.
    This can be reactivated once
    https://github.com/systemd/systemd/issues/3882 is fixed.
    (Closes: #832713, #832893)

  [ Simon McVittie ]
  * localed: tolerate absence of /etc/default/keyboard.
    The debian-specific patch to read Debian config files was not tolerating
    the absence of /etc/default/keyboard. This causes systemd-localed to
    fail to start on systems where that file isn't populated (like embedded
    systems without keyboards). (Closes: #833849)

 -- Martin Pitt <mpitt@debian.org>  Sun, 14 Aug 2016 10:54:57 +0200

systemd (231-1) unstable; urgency=low

  [ Martin Pitt ]
  * New upstream release 231:
    - Fix "Failed to create directory /str/sys/fs/selinux: Read-only file
      system" warning. (Closes: #830693)
  * systemd.postinst: Remove systemd-networkd-resolvconf-update.path removal
    leftover. (Closes: #830778)
  * Drop support for rcS.d SysV init scripts.
    These are prone to cause dependency loops, and almost all packages with
    rcS scripts now ship a native systemd service.
  * networkd: Handle router advertisements in userspace again.
    Drop Revert-Revert-networkd-ndisc-revert-to-letting-the-k.patch.
    Bug #814566/#815586 got fixed in 230, and #815884 and #815884 and #815793
    are unreproducible and need more reporter feedback.
  * debian/gbp.conf: Enable dch options "full" and "multimaint-merge"
  * systemd-sysv: Add Conflicts: systemd-shim.
    To avoid shim trying to claim the D-Bus interfaces.
  * Add graphical-session.target user unit.
  * Add graphical-session-pre.target user unit
  * Add debian/extra/units-ubuntu/user@.service.d/timeout.conf.
    This avoids long hangs during shutdown if user services fail/hang due to
    X.org going away too early. This is mostly a workaround, so only install
    for Ubuntu for now.
  * Dynamically add upstream version to debian/shlibs.local
  * Set Debian/Ubuntu downstream support URL in journal catalogs
    (Closes: #769187)

  [ Michael Biebl ]
  * Restrict Conflicts: openrc to << 0.20.4-2.1.
    Newer versions of openrc no longer ship conflicting implementations of
    update-rc.d/invoke-rc.d.
  * Add Depends: dbus to systemd-container.
    This is required for systemd-machined and systemd-nspawn to work
    properly. (Closes: #830575)
  * Drop insserv.conf generator.
    We no longer parse /etc/insserv.conf and /etc/insserv.conf.d/* and
    augment services with that dependency information via runtime drop-in
    files. Services which want to provide certain system facilities need to
    pull in the corresponding targets themselves. Either directly in the
    native service unit or by shipping a drop-in snippet for SysV init
    scripts. (Closes: #825858)
  * getty-static.service: Only start if we have a working VC subsystem.
    Use ConditionPathExists=/dev/tty0, the same check as in getty@.service,
    to determine whether we have a functional VC subsystem and we should
    start any gettys. (Closes: #824779)
  * Stop mentioning snapshot and restore in the package description.
    Support for the .snapshot unit type has been removed upstream.
  * Drop sigpwr-container-shutdown.service.
    This is no longer necessary as lxc-stop has been fixed to use SIGRTMIN+3
    to shut down systemd based LXC containers.
    https://github.com/lxc/lxc/pull/1086
    https://www.freedesktop.org/wiki/Software/systemd/ContainerInterface/

  [ Felipe Sateler ]
  * Add versioned breaks for packages shipping rcS init scripts

 -- Martin Pitt <mpitt@debian.org>  Tue, 26 Jul 2016 12:17:14 +0200

systemd (230-7) unstable; urgency=medium

  * Tell dh_shlibdeps to look in the systemd package for libraries. Otherwise
    dpkg-shlibdeps fails to find libsystemd-shared as we no longer create a
    shlibs file for it.
  * Add Build-Depends-Package to libudev1.symbols and libsystemd0.symbols.
    This ensures proper dependencies when a package has a Build-Depends on a
    higher version of libudev-dev or libsystemd-dev then what it gets from the
    used symbols.

 -- Michael Biebl <biebl@debian.org>  Fri, 08 Jul 2016 13:04:33 +0200

systemd (230-6) unstable; urgency=medium

  [ Martin Pitt ]
  * debian/tests/boot-smoke: Stop running in containers again, too unreliable
    on Ubuntu s390x right now.

  [ Michael Biebl ]
  * Bump Build-Depends on debhelper to (>= 9.20160114), required for
    --dbgsym-migration support.
  * Install test-udev binary into $libdir/udev/ not $libdir. Only libraries
    should be installed directly into $libdir.
  * Exclude libsystemd-shared from dh_makeshlibs.

  [ Felipe Sateler ]
  * Do not install libsystemd-shared.so symlink
  * {machine,system}ctl: always pass &changes and &n_changes (Closes: #830144)

  [ Michael Prokop ]
  * debian/tests/logind: Ensure correct version of logind is running.

 -- Michael Biebl <biebl@debian.org>  Thu, 07 Jul 2016 15:22:16 +0200

systemd (230-5) unstable; urgency=medium

  [ Martin Pitt ]
  * Sync test/networkd-test.py with current upstream master, and remove our
    debian/tests/networkd copy. Directly run test/networkd-test.py in
    autopkgtest.
  * debian/extra/rules/73-usb-net-by-mac.rules: Disable when
    /etc/udev/rules.d/80-net-setup-link.rules is a symlink to /dev/null, to be
    consistent with the documented way to disable ifnames. (Closes: #824491,
    LP: #1593379)
  * debian/rules: Ignore libcap-ng.so in the "does anything link against /usr"
    check, to work around libaudit1 recently gaining a new dependency against
    that library (#828991). We have no influence on that ourselves. This fixes
    the FTBFS in the meantime.

  [ Felipe Sateler ]
  * Convert common code into a private shared library. This saves about 9 MB
    of installed size in the systemd package, and some more in systemd-*.

 -- Martin Pitt <mpitt@debian.org>  Fri, 01 Jul 2016 09:15:12 +0200

systemd (230-4) unstable; urgency=medium

  [ Martin Pitt ]
  * tmp.mount: Add nosuid and nodev mount options. This restores compatibility
    with the original SysV int RAMTMP defaults. (Closes: #826377)
  * debian/tests/upstream: Some tests fail on platforms without QEMU at the
    moment due to upstream PR#3587; blacklist these for now if QEMU is not
    available.
  * debian/rules: Don't run the "anything links against /usr" check for
    upstream tests, as those run on Ubuntu 16.04 LTS which does not yet have
    libidn moved to /lib.
  * debian/tests/upstream: Clean up old journals before running a test, to
    avoid printing a wrong one on failure.
  * debian/tests/upstream: Do not run the QEMU tests on i386. Nested QEMU on
    i386 causes testbed hangs on Ubuntu's cloud infrastructure, which is the
    only place where these actually run.
  * resolved: Fix SERVFAIL handling and introduce a new "Cache=" option to
    disable local caching.
  * resolved: Support IPv6 zone indices in resolv.conf. (LP: #1587489)
  * resolved: Update resolv.conf when calling SetLinkDNS().
  * debian/tests/storage: Sync and settle udev after luksFormat, to reduce the
    chance of seeing some half-written signatures.
  * debian/tests/networkd: Stop skipping the two DHCP6 tests, this regression
    seems to have been fixed now.
  * resolved: respond to local resolver requests on 127.0.0.53:53. This
    provides compatibility with clients that don't use NSS but do DNS queries
    directly, such as Chrome.
  * resolved: Don't add route-only domains to /etc/resolv.conf.
  * systemd-resolve: Add --flush-caches and --status commands.
  * Add debian/extra/units/systemd-resolved.service.d/resolvconf.conf to tell
    resolvconf about resolved's builtin DNS server on 127.0.0.53. With that,
    DNS servers picked up via networkd are respected when using resolvconf,
    and software like Chrome that does not do NSS (libnss-resolve) still gets
    proper DNS resolution. Drop the brittle and ugly
    systemd-networkd-resolvconf-update.{path,service} hack instead.
  * debian/tests/boot-smoke: Run in containers as well.

  [ Laurent Bigonville ]
  * Build with IDN support. (Closes: #814528)

 -- Martin Pitt <mpitt@debian.org>  Wed, 29 Jun 2016 15:23:32 +0200

systemd (230-3) unstable; urgency=medium

  [ Martin Pitt ]
  * debian/tests/boot-and-services: Adjust test_tmp_mount() for fixed
    systemctl exit code for "unit not found" in upstream commit ca473d57.
  * debian/tests/boot-and-services, test_no_failed(): Show journal of failed
    units.
  * debian/extra/init-functions.d/40-systemd: Adjust to changed systemctl
    show behaviour in 231: now this fails for nonexisting units instead of
    succeeding with "not-found". Make the code compatible to both for now.
  * Fix networkd integration with resolvconf for domain-limited DNS servers,
    so that these don't appear as global nameservers in resolv.conf. Thanks
    Andy Whitcroft for the initial fix! Add corresponding test case to
    debian/tests/networkd. (LP: #1587762)
  * resolved: Fix comments in resolve.conf for search domain overflows.
    (LP: #1588229)
  * On Ubuntu, provide an "ondemand.service" that replaces
    /etc/init.d/ondemand. The latter does not exist any more when
    "initscripts" falls out of the default installation. (LP: #1584124) This
    now does not do a fixed one-minute wait but uses "Type=idle" instead. This
    also becomes a no-op when the CPU supports "intel_pstate" (≤ 5 years old),
    as on these the ondemand/powersave schedulers are actually detrimental.
    (LP: #1579278)
  * debian/systemd-container.install: Drop *.busname installation, they are
    going away upstream.
  * debian/extra/init-functions.d/40-systemd: Do not call systemctl
    daemon-reload if the script is called as user (like reportbug does). Also
    make sure that daemon-reload will not invoke polkit.
  * Install test-udeb from .libs, to avoid installing the automake shell
    wrapper.
  * Fix transaction restarting in resolved to avoid async processing of
    free'd transactions.
    (Closes: #817210, LP: #1587727, #1587740, #1587762, #1587740)
  * Add "upstream" autopkgtest that runs the test/TEST* upstream integration
    tests in QEMU and nspawn.
  * Build systemd-sysusers binary, for using in rkt. Do not ship the
    corresponding unit and sysusers.d/ files yet, as these need some
    Debianization and an autopkgtest. (Closes: #823322)
  * debian/tests/systemd-fsckd: Adjust was_running() to also work for version
    230.

  [ Michael Biebl ]
  * Add "systemctl daemon-reload" to lsb init-functions hook if the LoadState
    of a service is "not-found". This will run systemd-sysv-generator, so SysV
    init scripts that aren't installed by the package manager should be picked
    up automatically. (Closes: #825913)
  * automount: handle expire_tokens when the mount unit changes its state.
    (Closes: #826512)
  * debian/systemd.preinst: Correctly determine whether a service is enabled.
    Testing for the return code alone is not sufficient as we need to
    differentiate between "generated" and "enabled" services.
    (Closes: #825981)

  [ Felipe Sateler ]
  * Drop configure option --disable-compat-libs. It no longer exists.
  * Add policykit-1 to Suggests. It is used to allow unprivileged users to
    execute certain commands. (Closes: #827756)

 -- Martin Pitt <mpitt@debian.org>  Tue, 21 Jun 2016 23:51:07 +0200

systemd (230-2) unstable; urgency=medium

  [ Martin Pitt ]
  * Don't add a Breaks: against usb-modeswitch when building on Ubuntu; there
    it does not use hotplug.functions and is a lower version.
  * boot-and-services autopkgtest: Add missing xserver-xorg and
    lightdm-greeter test dependencies, so that lightdm can start.
    (See LP #1581106)
  * Re-disable logind's KillUserProcesses option by default. (Closes: #825394)

  [ Michael Biebl ]
  * Drop --disable-silent-rules from debian/rules. This is now handled by dh
    directly depending on whether the DH_QUIET environment variable is set.

 -- Martin Pitt <mpitt@debian.org>  Tue, 31 May 2016 12:02:14 +0200

systemd (230-1) unstable; urgency=medium

  [ Martin Pitt ]
  * New upstream release 230.
    - Fix rare assertion failure in hashmaps. (Closes: #816612)
    - Fix leaking scope units. (Closes: #805477)
    - Fix wrong socket ownership after daemon-reload. (LP: #1577001)
    - udev: Fix touch screen detection. (LP: #1530384)
  * Drop cmdline-upstart-boot autopkgtest. It was still needed up to Ubuntu
    16.04 LTS, but upstart-sysv is not supported any more in Debian and Ubuntu
    now.
  * udev: Drop hotplug.functions, now that the last remaining user of this got
    fixed. Add appropriate versioned Breaks:.
  * debian/extra/rules/70-debian-uaccess.rules: Add some more FIDO u2f devices
    from different vendors. Thanks Atoyama Tokanawa.
  * Remove "bootchart" autopkgtest, this upstream version does not ship
    bootchart any more. It will be packaged separately.

  [ Michael Biebl ]
  * Drop obsolete --disable-bootchart configure switch from udeb build.
  * Remove obsolete /etc/systemd/bootchart.conf conffile on upgrades.

 -- Martin Pitt <mpitt@debian.org>  Mon, 23 May 2016 09:42:51 +0200

systemd (229-6) unstable; urgency=medium

  * systemd-container: Prefer renamed "btrfs-progs" package name over
    "btrfs-tools". (Closes: #822629)
  * systemd-container: Recommend libnss-mymachines. (Closes: #822615)
  * Drop systemd-dbg, in favor of debhelpers' automatic -dbgsym packages.
  * Drop Add-targets-for-compatibility-with-Debian-insserv-sy.patch; we don't
    need $x-display-manager any more as most/all DMs ship native services, and
    $mail-transport-agent is not widely used (not even by our default MTA
    exim4).
  * Unify our two patches for Debian specific configuration files.
  * Drop udev-re-enable-mount-propagation-for-udevd.patch, i. e. run udevd in
    its own slave mount name space again. laptop-mode-tools 1.68 fixed the
    original bug (#762018), thus add a Breaks: to earlier versions.
  * Ship fbdev-blacklist.conf in /lib/modprobe.d/ instead of /etc/modprobe.d/;
    remove the conffile on upgrades.
  * Replace util-Add-hidden-suffixes-for-ucf.patch with patch that got
    committed upstream.
  * Replace Stop-syslog.socket-when-entering-emergency-mode.patch with patch
    that got committed upstream.
  * debian/udev.README.Debian: Adjust documentation of MAC based naming for
    USB network cards to the udev rule, where this was moved to in 229-5.
  * debian/extra/init-functions.d/40-systemd: Invoke status command with
    --no-pager, to avoid blocking scripts that call an init.d script with
    "status" with an unexpected pager process. (Closes: #765175, LP: #1576409)
  * Add debian/extra/rules/70-debian-uaccess.rules: Make FIDO U2F dongles
    accessible to the user session. This avoids having to install libu2f-host0
    (which isn't discoverable at all) to make those devices work.
    (LP: #1387908)
  * libnss-resolve: Enable systemd-resolved.service on package installation,
    as this package makes little sense without resolved.
  * Add a DHCP exit hook for pushing received NTP servers into timesyncd.
    (LP: #1578663)
  * debian/udev.postinst: Fix migration check from the old persistent-net
    generator to not apply to chroots. (Closes: #813141)
  * Revert "enable TasksMax= for all services by default, and set it to 512".
    Introducing a default limit on number of threads broke a lot of software
    which regularly needs more, such as MySQL and RabbitMQ, or services that
    spawn off an indefinite number of subtasks that are not in a scope, like
    LXC or cron. 512 is way too much for most "simple" services, and it's way
    too little for the ones mentioned above. Effective (and much stricter)
    limits should instead be put into units individually.
    (Closes: #823530, LP: #1578080)
  * Split out udev rule to name USB network interfaces by MAC address into
    73-usb-net-by-mac.rules, so that it's easier to disable. (Closes: #824025)
  * 73-usb-net-by-mac.rules: Disable when net.ifnames=0 is specified on the
    kernel command line, to be consistent with disabling the *.link files.
  * 73-special-net-names.rule: Name the IBM integrated management module
    virtual USB network card "ibmimm". Thanks Marco d'Itri!

 -- Martin Pitt <mpitt@debian.org>  Thu, 12 May 2016 09:40:19 +0200

systemd (229-5) unstable; urgency=medium

  * debian/tests/unit-config: Call "daemon-reload" to clean up generated units
    in between tests.
  * debian/tests/unit-config: Check that enable/disable commands are
    idempotent.
  * debian/tests/unit-config: Detect if system units are in /usr/, so that the
    test works on systems with merged /usr.
  * debian/tests/unit-config: Use systemd-sysv-install instead of update-rc.d
    directly, so that the test works under Fedora too.
  * debian/tests/unit-config: Check disabling of a "systemctl link"ed unit,
    and check "systemctl enable" on a unit with full path which is not in the
    standard directories.
  * Rename debian/extra/rules/73-idrac.rules to 73-special-net-names.rules, as
    it is going to get rules for other devices. Also install it into the
    initramfs.
  * debian/extra/rules/73-special-net-names.rules: Add DEVPATH number based
    naming schema for ibmveth devices. (LP: #1561096)
  * Don't set SYSTEMD_READY=0 on DM_UDEV_DISABLE_OTHER_RULES_FLAG=1 devmapper
    devices with "change" events, as this causes spurious unmounting with
    multipath devices. (LP: #1565969)
  * Fix bogus "No [Install] section" warning when enabling a unit with full
    path. (LP: #1563590)
  * debian/tests/cmdline-upstart-boot: In test_rsyslog(), check for messages
    from dbus instead of NetworkManager. NM 1.2 does not seem to log to syslog
    by default any more.
  * Bump Standards-Version to 3.9.8 (no changes necessary).
  * debian/tests/boot-smoke: Add some extra debugging if there are pending
    jobs after 10s, to figure out why lightdm is sometimes "restarting".
    (for LP #1571673)
  * debian/tests/boot-smoke: Configure dummy X.org driver (like in the
    boot-and-services test), to avoid lightdm randomly fail. (LP: #1571673)
  * Move Debian specific patches into debian/patches/debian (which translates
    to "Gbp-Pq: Topic debian" with pq). This keeps upstream vs. Debian
    patches separated without the comments in debian/patches/series (which
    always get removed by "pq export").
  * Don't ship an empty /etc/X11/xinit/xinitrc.d/ directory, this isn't
    supported in Debian. (Closes: #822198)
  * udev: Mark nbd as inactive until connected. (Closes: #812485)
  * On shutdown, unmount /tmp before disabling swap. (Closes: #788303)
  * debian/systemd-coredump.postinst: Do daemon-reload before starting
    systemd-coredump, as the unit file may have changed on upgrades.
    (Closes: #820325)
  * Set MAC based name for USB network interfaces only for universally
    administered (i. e. stable) MACs, not for locally administered (i. e.
    randomly generated) ones. Drop /lib/systemd/network/90-mac-for-usb.link
    (as link files don't currently support globs for MACAddress=) and replace
    with an udev rule in /lib/udev/rules.d/73-special-net-names.rules.
    (Closes: #812575, LP: #1574483)

 -- Martin Pitt <mpitt@debian.org>  Mon, 25 Apr 2016 11:08:11 +0200

systemd (229-4) unstable; urgency=medium

  * Fix assertion crash when processing a (broken) device without a sysfs
    path. (Closes: #819290, LP: #1560695)
  * Fix crash when shutdown is issued from a non-tty. (LP: #1553040)
  * networkd: Stay running while any non-loopback interface is up.
    (Closes: #819414)
  * Fix reading uint32 D-Bus properties on big-endian.
  * Fix crash if an udev device has many tags or devlinks. (LP: #1564976)
  * systemctl, loginctl, etc.: Don't start polkit agent when running as root.
    (LP: #1565617)
  * keymap: Add Add HP ZBook (LP: #1535219) and HP ProBook 440 G3.
  * systemd.resource-control.5: Fix links to cgroup documentation on
    kernel.org. (Closes: #819970)
  * Install test-udev into libudev-dev, so that we have it available for
    autopkgtests.
  * Add "udev" autopkgtest for running the upstream test/udev-test.pl.

 -- Martin Pitt <mpitt@debian.org>  Thu, 07 Apr 2016 08:11:10 +0200

systemd (229-3) unstable; urgency=medium

  [ Martin Pitt ]
  * debian/tests/timedated: Add tests for "timedatectl set-local-rtc".
  * Be more tolerant in parsing /etc/adjtime.
  * debian/systemd.postinst: Don't fail package installation if systemctl
    daemon-reload trigger fails. This does not fix the root cause of the
    reload failures, but at least causes fewer packages to be in a broken
    state after upgrade, so that a reboot or apt-get -f install have a much
    higher chance in succeeding. (For bugs like LP #1502097 or LP #1447654)
  * debian/tests/networkd: Skip test_hogplug_dhcp_ip6 when running against
    upstream as well.
  * debian/tests/boot-and-services: Wait for units to stop with a "systemctl
    is-active" loop instead of static sleeps.
  * debian/tests/networkd: Skip DHCPv6 tests for downstream packages too. This
    is an actual regression in networkd-229, to be investigated. But this
    shouldn't hold up reverse dependencies.
  * Fix assertion in add_random(). (LP: #1554861)
  * debian/tests/boot-and-services: Don't assert on "Stopped Container c1"
    message in NspawnTests.test_service(), this is sometimes not present. Just
    check that the unit did not fail.
  * Add "adduser" dependency to systemd-coredump, to quiesce lintian.
  * Bump Standards-Version to 3.9.7 (no changes necessary).
  * Fix timespec parsing by correctly initializing microseconds.
    (Closes: #818698, LP: #1559038)
  * networkd: Add fallback if FIONREAD is not supported. (Closes: #818488)
  * Cherry-pick various fixes from upstream master.
    - Fixes logout when changing the current target. (Closes: #805442)

  [ Evgeny Vereshchagin ]
  * debian/tests/boot-and-services: Search systemd-coredump's output by
    SYSLOG_IDENTIFIER.
  * Add missing "Recommends: btrfs-tools" to systemd-container.
  * Add systemd-coredump postinst/prerm to start/stop systemd-coredump.socket
    without a reboot. (Closes: #816767)

  [ Felipe Sateler ]
  * Set the paths of loadkeys and setfont via configure arguments, not a patch

 -- Martin Pitt <mpitt@debian.org>  Mon, 21 Mar 2016 14:11:44 +0100

systemd (229-2) unstable; urgency=medium

  * time-util: map ALARM clockids to non-ALARM clockids in now(), to work on
    architectures which don't support CLOCK_BOOTTIME_ALARM. Fixes FTBFS on
    many architectures.
  * debian/systemd.postinst: Add missing newline to /etc/adjtime migration.
    (See #699554)
  * debian/systemd.postinst: Only try to enable tmp.mount if we actually
    copied it to /etc. Don't try to enable a generated unit. (LP: #1545707)
  * debian/tests/boot-and-services: Increase timeouts of test_bash_crash from
    5 to 10 seconds, and sync the journal after every iteration.
  * debian/extra/checkout-upstream: Try again after one minute if git checkout
    fails, to avoid failures from transient network errors.
  * debian/tests/systemd-fsckd: Use grub.d/50-cloudimg-settings.cfg as a
    template for generating our custom one instead of 90-autopkgtest.cfg. The
    latter does not exist on non-x86 architectures and is not relevant for
    this test.
  * debian/tests/boot-and-services: Skip journal test for test_bash_crash when
    running against upstream, as this currently fails most of the time. To be
    investigated.
  * debian/tests/networkd: Skip test_coldplug_dhcp_ip6 when running against
    upstream, as this is brittle there. To be investigated.
  * debian/tests/bootchart: Skip test if bootchart is not available or
    testing in upstream mode. bootchart got removed from master and will be
    moved to a separate repository.
  * debian/tests/boot-and-services: Show verbose journal output on failure in
    nspawn test, and sync journal before.
  * Move systemd-coredump socket and service into systemd-coredump binary
    package.
  * Revert changing the default core dump ulimit and core_pattern. This
    completely breaks core dumps without systemd-coredump. It's also
    contradicting core(8). (Closes: #815020)
  * Fix addresses for type "sit" tunnels. (Closes: #816132)
  * networkd: Go back to letting the kernel handle IPv6 router advertisements,
    as networkd's own currently has too many regressions. Thanks to Stefan
    Lippers-Hollmann for investigating this! (Closes: #814566,
    #814667, #815586, #815884, #815793)

 -- Martin Pitt <mpitt@debian.org>  Sun, 28 Feb 2016 22:16:12 +0100

systemd (229-1) unstable; urgency=medium

  * New upstream release 229.
    - Fix systemctl behaviour in chroots. (Closes: #802780)
    - Fix SELinux context of /run/user/$UID. (Closes: #775651)
    - Add option to optionally turn of color output. (Closes: #783692)
    - Don't git-ignore src/journal-remote/browse.html. (Closes: #805514)
    - Do not warn about Wants depencencies on masked units. (LP: #1543282)
  * debian/systemd.install: Ship the new systemd-resolve.
  * libsystemd0.symbols: Add new symbols from this release.
  * systemd-coredump.postinst: Create systemd-coredump system user.
  * debian/tests/systemd-fsckd: Tame overly strict test for failed plymouth
    unit, which is a race condition with plymouthd auto-stopping.
    (LP: #1543144)
  * Drop timedated-don-t-rely-on-usr-being-mounted-in-the-ini.patch.
    initramfs-tools has mounted /usr since Jessie, and tzdata now creates
    /etc/localtime as a symlink too (see #803144).
  * Use-different-default-paths-for-various-binaries.patch: Drop path changes
    for setcap (which is already a build dep and not used at all) and sulogin
    (which is now in util-linux).
  * Remove obsolete udev maintainer script checks:
    - Drop check for kernel >= 2.6.32, which released in 2009.
    - Drop restarting of some daemons due to the devtmpfs migration, which
      happened before the above kernel even.
    - Drop support for forcing upgrades on kernels known not to work via
      /etc/udev/kernel-upgrade. Don't pretend that this would help, as users
      could end up with a non-bootable system. Always fail early in preinst
      when it's still possible to install a working kernel.
    - Drop postinst test for "running in containers" -- it's actually possible
      to run udev in containers if you mount /sys r/w and you know what you
      are doing. Also, the init.d script and systemd service do that check
      again.
    - Keep the kernel feature and chroot checks, as these are still useful.
      Simplify check_kernel_features() by eliminating some variables.
    - Drop debconf templates. Two of them are obsolete, and having
      CONFIG_SYSFS_DEPRECATED is now so implausible that this doesn't warrant
      the overhead and translator efforts.
  * Drop debian/tests/ifupdown-hotplug. The units moved into ifupdown, so the
    test should go there too (see #814312).
  * debian/tests/control: Reorder tests and add a comment which ones should
    not be run for an upstream build.
  * debian/tests/control: Rearrange tests and avoid removing test dependencies
    to minimize testbed resets.
  * Add debian/extra/checkout-upstream: Script to replace the current
     source with a checkout of an upstream pull request, branch, or commit,
     and remove debian/patches/. Call from debian/rules if $TEST_UPSTREAM is
     set. This will be used for upstream CI.
  * Enable seccomp support on powerpc, ppc64el, and s390x.

 -- Martin Pitt <mpitt@debian.org>  Thu, 11 Feb 2016 21:02:39 +0100

systemd (228-6) unstable; urgency=medium

  * Make-run-lock-tmpfs-an-API-fs.patch: Drop /run/lock from
    tmpfiles.d/legacy.conf to avoid the latter clobbering the permissions of
    /run/lock. Fixes fallout from cleanup in -5 that resulted /run/lock to
    have 0755 permissions instead of 1777. (LP: #1541775)

 -- Martin Pitt <mpitt@debian.org>  Thu, 04 Feb 2016 11:46:54 +0100

systemd (228-5) unstable; urgency=medium

  [ Martin Pitt ]
  * Drop systemd-vconsole-setup.service: It has never been installed/used in
    Debian and is not necessary for Ubuntu any more.
  * Drop halt-local.service. This has never been documented/used in Debian.
    (LP: #1532553)
  * debian/extra/initramfs-tools/scripts/init-bottom/udev: Prefer "nuke"
    again, it comes from klibc-utils. But fall back to "rm" if it does not
    exist.
  * systemd-timesyncd.service.d/disable-with-time-daemon.conf: Also don't run
    if /usr/sbin/VBoxService exists, as virtualbox-guest-utils already
    provides time synchronization with the host. (Closes: #812522)
  * Drop Michael Stapelberg from Uploaders:, he stopped maintenance long ago.
    Thanks Michael for your great work in the past!
  * Replace "sysv-rc" dependency with Conflicts: openrc, file-rc. The
    rationale from #739679 still applies, but with the moving of
    {invoke,update}-rc.d to init-system-helpers we don't actually need
    anything from sysv-rc any more other than the assumption that SysV init
    scripts are enabled in /etc/rc?.d/ for the SysV generator to work (and
    file-rc and openrc don't do that).
  * debian/tests/timedated: Verify /etc/localtime symlink. Skip verifying the
    /etc/timezone file (which is Debian specific) if $TEST_UPSTREAM is set.
  * debian/tests/localed-locale: Check /etc/locale.conf if $TEST_UPSTREAM is
    set.
  * debian/tests/localed-x11-keymap: Test /etc/X11/xorg.conf.d/00-keyboard.conf
    if $TEST_UPSTREAM is set.
  * debian/tests/boot-and-services: Check for reaching graphical.target
    instead of default.target, as the latter is a session systemd state only.
  * debian/tests/boot-and-services: Skip tests which are known to fail/not
    applicable with testing upstream builds.
  * Drop Fix-up-tmpfiles.d-permissions-properly.patch:
    - /run/lock is already created differently by
      Make-run-lock-tmpfs-an-API-fs.patch, and contradicts to that.
    - /run/lock/lockdev/ isn't being used anywhere and got dropped
      upstream; backport the patch (tmpfiles-drop-run-lock-lockdev.patch).
    - Move dropping of "group:wheel" (which has never existed in Debian) into
      debian/rules, to also catch occurrences in other parts of the file which
      the static patch would overlook.
  * Shorten persistent identifier for CCW network interfaces (on s390x only).
    (LP: #1526808)
  * debian/rules: If $TEST_UPSTREAM is set (when building/testing upstream
    master instead of distro packages), don't fail on non-installed new files
    or new library symbols.
  * Add systemd-sysv conflict to upstart-sysv, and version the upstart
    conflict. This works with both Debian's and Ubuntu's upstart packages.

  [ Michael Biebl ]
  * Drop support for the /etc/udev/disabled flag file. This was a workaround
    for udev failing to install with debootstrap because it didn't use
    invoke-rc.d and therefor was not compliant with policy-rc.d. See #520742
    for further details. This is no longer the case, so supporting that file
    only leads to confusion about its purpose.
  * Retrigger cleanup of org.freedesktop.machine1.conf and
    hwclock-save.service now that dpkg has been fixed to correctly pass the
    old version to postinst on upgrade. (Closes: #802545)
  * Only ship *.link files as part of the udev package. The *.network files
    are solely used by systemd-networkd and should therefor be shipped by the
    systemd package. (Closes: #808237)
  * Cherry-pick a few fixes from upstream:
    - Fix unaligned access in initialize_srand(). (Closes: #812928)
    - Don't run kmod-static-nodes.service if module list is empty. This
      requires kmod v23. (Closes: #810367)
    - Fix typo in systemctl(1). (Closes: #807462)
    - Fix systemd-nspawn --link-journal=host to not fail if the directory
      already exists. (Closes: #808222)
    - Fix a typo in logind-dbus.c. The polkit action is named
      org.freedesktop.login1.power-off, not org.freedesktop.login1.poweroff.
    - Don't log an EIO error in gpt-auto-generator if blkid finds something
      which is not a partition table. (Closes: #765586)
    - Apply ACLs to /var/log/journal and also set them explicitly for
      system.journal.
  * Only skip the filesystem check for /usr if the /run/initramfs/fsck-usr
    flag file exists. Otherwise we break booting with dracut which uses
    systemd inside the initramfs. (Closes: #810748)
  * Update the instructions in README.Debian for creating /var/log/journal.
    They are now in line with the documentation in the systemd-journald(8) man
    page and ensure that ACLs and group permissions are properly set.
    (Closes: #800947, #805617)
  * Drop "systemctl daemon-reload" from lsb init-functions hook. This is no
    longer necessary as invoke-rc.d and init-system-helpers take care of this
    nowadays.

 -- Martin Pitt <mpitt@debian.org>  Wed, 03 Feb 2016 10:09:46 +0100

systemd (228-4) unstable; urgency=medium

  * debian/udev.README.Debian: Add alternative way of disabling ifnames.
    (Closes: #809339)
  * Put back /lib/udev/hotplug.functions, until the three remaining packages
    that use it stop doing so. (Closes: #810114)
  * debian/udev.README.Debian: Point out that any change to interface naming
    rules requires an initrd update.

 -- Martin Pitt <mpitt@debian.org>  Mon, 11 Jan 2016 07:12:40 +0100

systemd (228-3) unstable; urgency=medium

  [ Martin Pitt ]
  * debian/rules: Remove temporary debug output from test failures again. All
    Debian buildd kernels are recent enough now, but add a check for kernels
    older than 3.13 and ignore test failures for those.
  * debian/tests/networkd: Factor out dnsmasq specific test "router" setup, so
    that we can test against other implementations.
  * debian/tests/networkd: Add router setup using an (isolated) networkd
    process for configuring the veths and DHCP server.
  * debian/tests/networkd: On failure, only show journal for current test.
  * systemd-networkd-resolvconf-update.service: Wait for getting a name
    server, not just for getting online.
  * debian/tests/boot-and-services: Wait until bash crash stack trace is in
    the journal before asserting on it. Also relax RE to work on non-x86
    architectures.
  * debian/tests/networkd: If /etc/resolv.conf already has three nameservers,
    accept that too (as then the additional test one can't be added any more).
  * Fix FTBFS on x32. Thanks Helmut Grohne! (Closes: #805910)
  * debian/tests/networkd: For IPv6 tests, also wait for IPv4 address to
    arrive; s-n-wait-online already exits after getting an IPv6 address, but
    we verify both.
  * debian/tests/boot-and-services: Don't check for "Requesting system
    poweroff" log message in nspawn test, current upstream master does not
    write that any more. Instead check for "Stopped Container c1".
  * Add "storage" autopkgtest. Initially this covers some basic use cases with
    LUKS cryptsetup devices.
  * Add acl build dependency (for <!nocheck>). Current upstream master now
    needs it for some test cases.
  * debian/extra/initramfs-tools/scripts/init-bottom/udev: Use "rm -rf"
    instead of "nuke". The latter does not exist any more in current
    initramfs-tools.
  * Ignore test failures during "make check" if /etc/machine-id is missing
    (like in ancient local schroots). (Closes: #807884)
  * debian/extra/rules/80-debian-compat.rules: Remember which device got the
    "cdrw", "dvd", or "dvdrw" symlink to avoid changing links on device
    events. (Closes: #774080). Drop the rule for the "cdrom" symlink as that
    is already created in 60-cdrom_id.rules.
  * Eliminate "hotplug.functions" udev helper and put the logging functions
    directly into net.agent. This simplifies the migration of the latter to
    ifupdown.
  * Adjust manpages to keep /usr/lib/systemd/{user*,boot,ntp-units.d,modules*}
    paths, only keep /lib/systemd/{system*,network}. (Closes: #808997)
  * debian/udev.README.Debian: Fix typo and slight wording improvement.
    (Closes: #809513)
  * Drop net.agent, 80-networking.rules, and ifup@.service. These moved to
    ifupdown 0.8.5 now. Add Breaks: to earlier versions.

  [ Michael Biebl ]
  * Bump Build-Depends on libdw-dev to (>= 0.158) as per configure.ac.
    (Closes: #805631)
  * Make sure all swap units are ordered before the swap target. This avoids
    that swap devices are being stopped prematurely during shutdown.
    (Closes: #805133)
  * Drop unneeded /etc/X11/xinit/xinitrc.d/50-systemd-user.sh from the package
    and clean up the conffile on upgrades. We have the dbus-user-session
    package in Debian to properly enable the D-Bus user-session mode which
    also takes care of updating the systemd --user environment.
    (Closes: #795761)
  * Stop testing for unknown arguments in udev maintainer scripts.
  * Drop networking.service.d/systemd.conf. The ifupdown package now ships a
    proper service file so this drop-in file is no longer necessary.

  [ Andreas Henriksson ]
  * Fix LSB init hook to not reload masked services. (Closes: #804882)

 -- Martin Pitt <mpitt@debian.org>  Sat, 02 Jan 2016 17:42:56 +0100

systemd (228-2) unstable; urgency=medium

  * Remove wrong endianness conversion in test-siphash24 to fix FTBFS on
    big-endian machines.
  * Bump libseccomp-dev build dependency to indicate required versions for
    backporting to jessie. (Closes: #805497)

 -- Martin Pitt <mpitt@debian.org>  Thu, 19 Nov 2015 11:37:45 +0100

systemd (228-1) unstable; urgency=medium

  [ Martin Pitt ]
  * New upstream release:
    - Fix journald killing by watchdog. (Closes: #805042)
    - Drop check for /etc/mtab. (Closes: #802025)
    - Follow unit file symlinks in /usr, but not /etc when looking for
      [Install] data, to avoid getting confused by Aliases. (Closes: #719695)
    - journalctl: introduce short options for --since and --until.
      (Closes: #801390)
    - journald: Never accept fds from file systems with mandatory locking.
      (LP: #1514141)
    - Put nspawn containers in correct slice. (LP: #1455828)
  * Cherry-pick some networkd fixes from trunk to fix regressions from 228.
  * debian/rules: Configure with --as-needed to avoid unnecessary binary
    dependencies.
  * systemd-networkd-resolvconf-update.service: Increase StartLimitBurst, as
    this might be legitimately called several times in quick succession. If
    that part of the "networkd" autopkgtest fails, show the journal log for
    that service for easier debugging.
  * debian/tests/boot-and-services: Add test case for systemd-coredump.
  * Add systemd-coredump postinst/prerm to enable/disable this without a
    reboot.
  * debian/tests/networkd: Check for systemd-networkd-wait-online in /usr as
    well, for usage in other distros.
  * debian/tests/logind: Skip suspend test if the kernel does not support
    suspend.
  * debian/tests/logind: Split tests into functions.
  * debian/tests/boot-and-services: Ignore failures of console-setup.service,
    to work around LP: #1516591.
  * debian/tests/control: Restrict boot-smoke test to isolation-machine, it
    does not currently work well in LXC.
  * debian/tests/networkd: Add new test cases for "DHCP=all, IPv4 only,
    disabling RA" (which should always be fast), "DHCP=all, IPv4 only" (which
    will require a longer timeout due to waiting 12s for a potential IPv6 RA
    reply), and "DHCP=ipv4" (with and without RA).
  * debian/tests/networkd: Fix UnicodeDecodeError under 'C' locale.
  * debian/tests/networkd: Show networkctl and journal output on failure.
  * debian/tests/networkd: Fix bytes vs. string TypeError in the IPv6 polling.
    (LP: #1516009)
  * debian/tests/networkd: Show contents of test .network file on failure.
  * debian/tests/networkd: Skip if networkd is already running (safer when
    running on real systems), and add copyright header.
  * Bump util-linux dependencies to >= 2.27.1 to ensure that the mount monitor
    ignores /etc/mtab.

  [ Felipe Sateler ]
  * Enable elfutils support for getting stack traces for systemd-coredump.
  * libnss-my{machines,hostname}.postrm: do not remove entries from
    nsswitch.conf if there are packages from other architectures remaining.

  [ Michael Biebl ]
  * Drop systemd-setup-dgram-qlen.service. This has been made obsolete by
    upstream commit 1985486 which bumps net.unix.max_dgram_qlen to 512 early
    during boot.
  * Various cleanups to the udev maintainer scripts:
    - Remove unused tempdir() function.
    - Properly stop udev daemon on remove.
    - Stop killing udev daemon on failed upgrades and drop the corresponding
      starts from preinst.
    - Stop masking systemd-udevd.service and udev.service during upgrades. We
      restart the udev daemon in postinst, so those masks seem unnecessary.

 -- Martin Pitt <mpitt@debian.org>  Wed, 18 Nov 2015 16:11:59 +0100

systemd (227-3) unstable; urgency=medium

  [ Martin Pitt ]
  * debian/tests/logind: Add tests for scheduled shutdown with and without
    wall message.
  * Import upstream fix for not unmounting system mounts (#801361) and drop
    our revert patch.
  * debian/tests/boot-smoke: Apply check for failed unmounts only to user
    systemd processes, i. e. not to pid 1.
  * Drop Fix-usr-remount-failure-for-split-usr.patch. Jessie has a new enough
    initramfs-tools already, and this was just an error message, not breaking
    the boot.
  * Drop debian-fixup.service in favor of using a tmpfiles.d clause, which is
    faster.
  * Drop Order-remote-fs.target-after-local-fs.target.patch. It's mostly
    academic and only applies to the already known-broken situation that rcS
    init.d scripts depend on $remote_fs.
  * Replace reversion of sd_pid_notify_with_fds() msg_controllen fix with
    proper upstream fix to never block on sending messages on NOTIFY_SOCKET
    socket.
  * Drop check for missing /etc/machine-id on "make check" failure; this isn't
    happening on current buildds any more.
  * Drop Disable-tests-which-fail-on-buildds.patch, to re-evaluate what still
    fails and needs fixing. On failure, show kernel version and /etc/hosts
    to be able to debug them better. The next upload will make the necessary
    adjustments to fix package builds again.

  [ Michael Biebl ]
  * Drop dependency on udev from the systemd package. We don't need udev
    within a container, so this allows us to trim down the footprint by not
    installing the udev package. As the udev package has Priority: important,
    it is still installed by default though.
  * Include the status of the udev package when filing a bug report against
    systemd, and vice versa.
  * Use filter instead of findstring, since findstring also matches
    substrings and we only want direct matches.
  * systemd.bug-script: Fix typo. (Closes: #804512)
  * Re-add bits which call SELinux in systemd-user pam service.
    (Closes: #804565)

  [ Felipe Sateler ]
  * Add libnss-resolve package. (Closes: #798905)
  * Add systemd-coredump package. This Conflicts/Replaces/Provides a new
    "core-dump-handler" virtual package. (Closes: #744964)

 -- Martin Pitt <mpitt@debian.org>  Wed, 11 Nov 2015 15:04:26 +0100

systemd (227-2) unstable; urgency=medium

  * Revert "sd_pid_notify_with_fds: fix computing msg_controllen", it causes
    connection errors from various services on boot. (Closes: #801354)
  * debian/tests/boot-smoke: Check for failed unmounts. This reproduces
    #801361 (but not in a minimal VM, just in a desktop one).
  * Revert "core: add a "Requires=" dependency between units and the
    slices they are located in". This causes user systemd instances to try and
    unmount system mounts (and succeed if you login as root).
    (Closes: #801361)

 -- Martin Pitt <mpitt@debian.org>  Fri, 09 Oct 2015 12:34:27 +0200

systemd (227-1) unstable; urgency=medium

  * New upstream release.
    - Bump watchdog timeout for shipped units to 3 min. (Closes: #776460)
    - gpt-auto-generator: Check fstab for /boot entries. (Closes: #797326)
    - Fix group of RuntimeDirectory dirs. (Closes: #798391)
    - Support %i (and other macros) in RuntimeDirectory. (Closes: #799324)
    - Bump util-linux/libmount-dev dependencies to >= 2.27.
  * debian/libsystemd0.symbols: Add new symbols for this release.
  * debian/extra/initramfs-tools/hooks/udev: Copy all
    /etc/udev/rules.d/*.rules rules which are not merely overriding the one in
    /lib/, not just 70-persistent-net.rules.  They might contain network names
    or other bits which are relevant for the initramfs. (Closes: #795494)
  * ifup@.service: Drop PartOf=network.target; we don't want to stop these
    units during shutdown. Stopping networking.service already shuts down the
    interfaces, but contains the safeguard for NFS or other network file
    systems. Isolating emergency.target still keeps working as before as well,
    as this also stops networking.service. (Closes: #761909, LP: #1492546)

 -- Martin Pitt <mpitt@debian.org>  Thu, 08 Oct 2015 11:34:35 +0200

systemd (226-4) unstable; urgency=medium

  * debian/tests/logind: Be more verbose on failures.
  * Revert networkd calling if-{up,post-down}.d/ scripts. About half of the
    existing hooks are not relevant or even actively detrimental when running
    with networkd. For the relevant ones, a lot of them should be fixed in the
    projects themselves (using IP_FREEBIND etc.). (Closes: #798625)
  * Add systemd-networkd-resolvconf-update.{path,service} units to send DNS
    server updates from networkd to resolvconf, if installed and enabled.
  * Don't restart logind on upgrades any more. This kills X.org (#798097)
    while logind doesn't save/restore its open fds (issue #1163), and also
    gets confused about being idle in between (LP: #1473800)

 -- Martin Pitt <mpitt@debian.org>  Fri, 02 Oct 2015 13:44:28 +0200

systemd (226-3) unstable; urgency=medium

  [ Martin Pitt ]
  * README.Debian: Fix "other" typo. Thanks Salvatore Bonaccorso.
    (Closes: #798737)

  [ Michael Biebl ]
  * Stop building the compat library packages and drop them for good.
  * Update debian/copyright.

 -- Michael Biebl <biebl@debian.org>  Sat, 19 Sep 2015 19:06:51 +0200

systemd (226-2) unstable; urgency=medium

  * debian/udev.init: Mount /dev file system with nosuid. (LP: #1450960)
  * udev.postinst: udev 226 introduced predictable interface names for virtio.
    Create /etc/systemd/network/50-virtio-kernel-names.link on upgrade to
    disable this, to avoid changing e. g. "eth0" to "ens3" in QEMU instances
    and similar environments. (Closes: #799034)

 -- Martin Pitt <mpitt@debian.org>  Tue, 15 Sep 2015 15:21:09 +0200

systemd (226-1) unstable; urgency=medium

  [ Martin Pitt ]
  * New upstream release:
    - Fix scheduled shutdown to not shut down immediately. (Closes: #797763)
    - Fix description of CPE_NAME in os-release(5). (Closes: #797768)
  * debian/libsystemd0.symbols: Add new symbols from this release.
  * Enable libseccomp support for mips64, mips64el, and x32. (Closes: #797403)
  * debian/tests/networkd: Add hotplug tests.
  * Make networkd call if-up.d/ scripts when it brings up interfaces, to
    become compatible with ifupdown and NetworkManager for packages shipping
    hooks. (LP: #1492129)
    - Add debian/extra/systemd-networkd-dispatcher.c: suid root wrapper for
      calling if-up.d/ or if-post-down.d/ hook scripts. Install it as
      root:systemd-networkd 4754 so that only networkd can run it.
    - Add networkd-call-systemd-networkd-dispatcher-when-links.patch: Call the
      above wrapper when links go up/down.
    - debian/tests/networkd: Verify that if-up.d/ and if-post-down.d/ scripts
      get run for a networkd managed interface.
    - Note that if-pre-up.d/ and if-down.d/ scripts are *not* being called, as
      they are often not applicable for networkd (if-pre-up.d) and unreliable
      (if-down.d).
  * Drop udev-finish. We needed this for the autogenerated CD and network
    interface names, but both are gone now.
  * Drop debian/udev.udev-fallback-graphics.upstart. The vesafb module has
    been compiled into the kernel in both Debian and Ubuntu for a fair while,
    this never had a systemd equivalent, and Debian never shipped the
    accompanying rules for determining $PRIMARY_DEVICE_FOR_DISPLAY.
  * debian/control: Remove some boilerplate from the long descriptions, to
    more easily get to the point what a specific package actually does.
  * debian/README.Debian: As systemd is the default init now, replace the
    documentation how to switch to systemd with how to switch back
    (temporarily or permanently) to SysV init. Also move that paragraph to the
    bottom as it's now less important.
  * debian/README.Debian: Add a hint why you may want to enable persistent
    journal, and suggest to uninstall system-log-daemon to avoid duplicate
    logging.
  * debian/README.Debian: Add documentation about networkd integration.
  * Rename 01-mac-for-usb.link to 90-mac-for-usb.link so that it becomes
    easier to override.
  * debian-fixup.service just has one purpose now (make /etc/mtab a symlink),
    so drop the debian/extra/debian-fixup shell script and put the ln command
    directly into debian-fixup.service. Update the description.
  * debian/tests/networkd: Check that /etc/resolv.conf gets the DHCP's
    nameserver in case it is a symlink (i. e. dynamically managed by
    systemd-resolved or resolvconf).
  * systemd-networkd-dispatcher: Also pass on the DNS server list to if-up.d/
    as $IF_DNS_NAMESERVERS, so that resolvconf or similar programs work as
    expected.
  * Drop debian/systemd-journal-remote.postrm: Removing system users is
    potentially dangerous (there might be a leftover process after purging).

  [ Michael Biebl ]
  * Drop libsystemd-login-dev. All reverse dependencies have been updated to
    use libsystemd-dev directly.
  * Update build instructions to use "gbp clone" instead of "gbp-clone" as all
    gbp-* commands have been removed from git-buildpackage.

 -- Martin Pitt <mpitt@debian.org>  Thu, 10 Sep 2015 16:53:53 +0200

systemd (225-1) unstable; urgency=medium

  [ Martin Pitt ]
  * New upstream release.
    - Fixes FTBFS on alpha. (Closes: #792551)
    - Fixes machined state tracking logic. (Closes: #788269)
  * Add better fix for "systemctl link/enable" breakage with full paths.
    (LP: #1480310)
  * debian/rules: Add missing $(dh_options) in overridden debhelper targets.

  [ Felipe Sateler ]
  * Move conffile from systemd to systemd-container package (Closes: #797048)

  [ Michael Biebl ]
  * Drop unnecessary Conflicts/Replaces from systemd-journal-remote.
    None of the files in this package were previously shipped by systemd.
  * Create system users for systemd-journal-{gateway,remote,upload} when
    installing the systemd-journal-remote package.
  * Explicitly turn off the features we don't want in a stage1 build.
    Otherwise ./configure might enable them automatically if the build
    dependencies are installed and "dh_install --fail-missing" will then fail
    due to uninstalled files.
  * Enable GnuTLS support as systemd-journal-remote makes sense mostly with
    encryption enabled.
  * Rely on build profiles to determine which packages should be skipped
    during build and no longer specify that manually.
  * Drop our patch which removes rc-local-generator.
    rc-local.service acts as an ordering barrier even if its condition is
    false, because conditions are evaluated when the service is about to be
    started, not when it is enqueued. We don't want this ordering barrier on
    systems that don't need/use /etc/rc.local.

 -- Michael Biebl <biebl@debian.org>  Sun, 30 Aug 2015 21:18:59 +0200

systemd (224-2) unstable; urgency=medium

  [ Martin Pitt ]
  * Skip systemd-fsckd autopkgtest if /run/initramfs/fsck-root exists, i. e.
    the initramfs already ran fsck.
  * Fix broken ACL in tmpfiles.d/systemd.conf. (Closes: #794645, LP: #1480552)
  * Add debian/tests/unit-config: Test "systemctl link"; reproduces LP#1480310.
  * Add a hack to unbreak "systemctl link". (LP: #1480310)
  * debian/extra/rules-ubuntu/40-hyperv-hotadd.rules: Also apply to Xen, and
    rename to 40-vm-hotadd.rules.
  * Fix networkd crash. (Closes: #796358)
  * debian/rules: Remove all files/empty dirs in systemd which are already
    shipped by systemd-* or udev, instead of an explicit list.
  * Bump "mount" dependency to >= 2.26, to ensure "swapon -o" availability.
    (Closes: #796389)
  * Install /lib/systemd/network/* into udev instead of systemd, as it's
    really udev which is evaluating these.
  * Split out "systemd-container" package with machined and nspawn and enable
    importd. Add new libbz2-dev, zlib1g-dev, and libcurl-dev build deps.
    (LP: #1448900)
  * Move transitional libgcrypt11-dev build dep to libgcrypt20-dev.
  * debian/rules: Limit check for libraries in /usr to systemd and udev
    packages, as other packages like systemd-containers can (and do) link to
    /usr.
  * Build-depend on dpkg-dev (>= 1.17.14) and bump debhelper version for build
    profiles support.
  * Drop "display-managers" autopkgtest, obsolete with dropped
    default-display-manager-generator.
  * boot-and-services autopkgtest: Add systemd-container test dependency for
    the nspawn tests.
  * Don't enable audit support when building with "stage1" profile, to avoid
    circular build dep.

  [ Helmut Grohne ]
  * Improve support for cross-building and bootstrapping.

  [ Michael Biebl ]
  * Drop default-display-manager-generator. All major desktops now use a
    display manager which support the new scheme and setup the
    /etc/systemd/system/display-manager.service symlink correctly.
  * Add new binary package "systemd-journal-remote" with tools for
    sending/receiving remote journal logs:
    systemd-journal-{remote,upload,gatewayd}. (Closes: #742802, LP: #1480952)

 -- Martin Pitt <mpitt@debian.org>  Tue, 25 Aug 2015 12:40:35 +0200

systemd (224-1) unstable; urgency=medium

  * New upstream release.
  * boot-and-services autopkgtest: Ignore thermald. Since 1.4.3-2 it starts by
    default, but fails in most virtual envs.

 -- Martin Pitt <mpitt@debian.org>  Sat, 01 Aug 2015 13:38:57 +0200

systemd (223-2) unstable; urgency=medium

  * Don't enable gnu-efi on ARM. It FTBFSes and cannot really be tested now as
    there is no available hardware.
  * debian/extra/initramfs-tools/hooks/udev: Don't fail if
    /etc/systemd/network/ does not exist. (Closes: #794050)

 -- Martin Pitt <mpitt@debian.org>  Thu, 30 Jul 2015 08:25:51 +0200

systemd (223-1) unstable; urgency=medium

  * New upstream release:
    - Fix systemd-bootchart crash. (Closes: #792403)
    - Trim list of files in /usr/share/doc/systemd/. (Closes: #791839)
    - Fix "Invalid argument" failure with some  journal files.
      (Closes: #792090)
    - tmpfiles: Don't recursively descend into journal directories in /var.
      (Closes: #791897)
    - Don't frequently wake up on disabled TimeoutIdleSec=, in particular in
      automount timers. (LP: #1470845)
    - tmpfiles: Don't delete lost+found/. (Closes: #788193)

  [ Michael Biebl ]
  * udev: Remove obsolete rm_conffile/mv_conffile functions from udev.preinst.
    The udev package is using dpkg-maintscripts-helper now to remove obsolete
    conffiles.
  * systemd: Remove obsolete conffile clean up from pre-wheezy.
  * udev-udeb: Remove scsi_wait_scan hack from the start-udev script as well.

  [ Martin Pitt ]
  * Enable GNU EFI support and add gnu-efi build dep. This enables/ships the
    systemd EFI boot loader. (Closes: #787720, LP: #1472283)
  * networkd autopkgtest: More robust/forceful killing of dnsmasq.
  * ifup@.service: Drop "oneshot" to run ifup in the background during boot.
    This avoids blocking network.target on boot with unavailable hotplug
    interfaces in /etc/network/interfaces. (Closes: #790669, LP: #1425376)
  * systemd.postinst: Avoid confusing error message about
    /run/systemd/was-enabled not existing on reconfiguring.
  * debian/extra/initramfs-tools/hooks/udev: Drop some redundant code.
  * Fix networkd-wait-online -i to properly wait for the given interfaces
    only.
  * Drop debian/extra/base-installer.d/05udev: We use net.ifnames by default
    now, thus we don't need to copy 70-persistent-*.rules any more.
  * debian/extra/start-udev: Run d-i's udevd with "notice" log level, just
    like we did in the initramfs in 219-10.
  * Fix size explosion of networkd (post-223 patch from trunk).

  [ Julian Wollrath ]
  * Copy all .link interface naming definitions to initramfs. (Closes: #793374)

  [ Felipe Sateler ]
  * nss-my*.postinst: configure at the end of the hosts line, not before
    files. (Closes: #789006)

 -- Martin Pitt <mpitt@debian.org>  Thu, 30 Jul 2015 00:02:26 +0200

systemd (222-2) unstable; urgency=medium

  [ Adam Conrad ]
  * debian/udev-udeb.install: Install new bits for net.ifnames (LP: #1473542)
  * debian/extra/initramfs-tools/hooks/udev: Do the same for initramfs-tools.

  [ Martin Pitt ]
  * emergency.service: Wait for plymouth to shut down. Fixes invisible
    emergency shell with plymouth running endlessly. (LP: #1471258)
  * Add "networkd" autopkgtest. Covers basic DHCP on IPv4 and IPv4+6 on a veth
    device.

  [ Michael Biebl ]
  * Bump package priorities of systemd and systemd-sysv to important to match
    what has been used in the Debian archive since Jessie.
  * Drop scsi_wait_scan hack from the udev initramfs-tools script. This Linux
    kernel module has been broken since 2.6.30 and as a result was removed in
    3.5. The Debian Jessie kernel no longer ships this module.
    (Closes: #752775)
  * Drop libsystemd-journald-dev and libsystemd-id128-dev. There are no
    reverse dependencies left and we want to avoid new packages picking up
    a build dependency on those obsolete transitional packages.

 -- Michael Biebl <biebl@debian.org>  Wed, 15 Jul 2015 23:51:15 +0200

systemd (222-1) unstable; urgency=medium

  [ Martin Pitt ]
  * New upstream release:
    - Fix reload killing BusName= units. (Closes: #746151)
    - sysv-generator: detect invalid names and escape them. (Closes: #677075)
    - Document removal of PIDFile on daemon shutdown. (Closes: #734006)
    - Drop Revert-rules-fix-tests-for-removable-state.patch, the auto-suspend
      rules now got dropped entirely.
  * Add Revert-VT-reuse-patches.patch: Revert a couple of logind VT reuse
    patches which alternately broke lightdm and gdm.
  * debian/libsystemd0.symbols: Add new symbols from this release.
  * Disable test-netlink during package build, fails on some buildds.
  * udev.postinst: Don't call addgroup with --quiet, so that if the "input"
    group already exists as a non-system group you get a sensible error
    message. Some broken tutorials forget the --system option.
    (Closes: #769948, LP: #1455956)
  * systemd.postinst: Drop the --quiet from the addgroup calls as well, same
    reason as above. (Closes: #762275)
  * udev: Drop doc dir symlinking. It has caused too much trouble and only
    marginally helps to avoid duplication. Such duplication should be dealt
    with at the distro, not package level.
  * debian/rules: Entirely ignore $LD_PRELOAD instead of just libfakeroot in
    the link check, to also avoid libeatmydata. (Closes: #790546)
  * boot-and-services, display-managers autopkgtests: Install and configure
    dummy X.org driver, so that these work in headless machines/VMs.
  * systemd-fsckd autopkgtest: Stop using/asserting on lightdm, just check
    that default.target is active. lightdm is prone to fail in test
    environments, and fiddling with it in two other autopkgtests is
    sufficient.
  * debian/watch: Adjust to new upstream release model of only providing the
    github tag tarballs.
  * Drop dsl-modem.agent. It hasn't been maintained/tested for many years, few
    if any people actually use this, and this doesn't belong into udev.

  [ Michael Biebl ]
  * Stop building the Python 3 bindings. They were split into a separate
    source package upstream and are now built from src:python-systemd. See
    http://lists.freedesktop.org/archives/systemd-devel/2015-July/033443.html
  * Remove obsolete --disable-chkconfig configure option.
  * Move the man pages for libnss-myhostname, libnss-mymachines and udev.conf
    from systemd into the correct package. Move the zsh completion file for
    udevadm into the udev package as well. Add Breaks/Replaces accordingly.
    (Closes: #790879)
  * Drop rules which remove pre-generated files before build. The upstream
    tarball no longer ships any pre-generated files so this is no longer
    necessary.
  * Fix cleanup rule for Python byte code files.

 -- Michael Biebl <biebl@debian.org>  Wed, 08 Jul 2015 18:56:07 +0200

systemd (221-1) unstable; urgency=medium

  * New upstream release 221:
    - Fix persistent storage links for Xen devices. (LP: #1467151)
    - Drop all backported patches and port the others to new upstream release.
    - debian/rules: Drop workarounds for broken 220 tarball, 221 is fine.

  [ Michael Biebl ]
  * initramfs hook: Stop installing 55-dm.rules, 64-md-raid.rules,
    60-persistent-storage-lvm.rules and 60-persistent-storage-dm.rules.
    The mdadm, lvm2 and dmsetup package provide their own udev hooks nowadays
    to make sure their udev rules files are installed into the initramfs.
    Having the copy rules at two places is confusing and makes debugging
    harder.
  * Make it possible to skip building udeb packages via
    DEB_BUILD_OPTIONS="noudeb". This allows quicker builds for local testing
    and is benefical for derivatives that don't use d-i.
  * Install API documentation for libudev and libsystemd in their respective
    packages. Both libraries use man pages now, so we need to be explicit
    about what is installed where.

  [ Martin Pitt ]
  * ifupdown-hotplug autopkgtest: Different cloud/desktop environments have
    different ways of including /etc/network/interfaces.d/, try to get along
    wit either and skip the test if interfaces.d/ does not get included at
    all.
  * Drop obsolete gtk-doc-tools build dependency, gtkdocize autoreconfig, and
    ./configure options.
  * libudev-dev.install: Drop gtk-doc files, not built by upstream any more
    and replaced with manpages.
  * libsystemd0.symbols: Add new symbols for this release.
  * debian/rules: Fix paths in manpages as we don't currently have a merged
    /usr in Debian but have most systemd things in /lib. This replaces the
    previous huge and maintenance-intense patch.
  * Drop Accept-mountall-specific-fstab-options.patch. Replaced with
    systemd.postinst migration code in Ubuntu.
  * Revert overly aggressive USB autosuspend udev rules change which broke
    various USB keyboards. (Closes: #789723)
  * Have rc-local.service output also go to the console. /etc/rc.local often
    contains status messages which users expect to see during boot.
    (LP: #1468102)
  * debian/rules: Install udev.NEWS into libudev1, to get along with Debian's
    udev -> libudev1 doc dir symlinking. (Closes: #790042)

 -- Martin Pitt <mpitt@debian.org>  Sun, 28 Jun 2015 12:05:36 +0200

systemd (220-7) unstable; urgency=medium

  [ Michael Biebl ]
  * Enable seccomp support on arm64 as well.
  * Replace the remainder of Fix-paths-in-man-pages.patch with an upstream
    provided patch.

  [ Martin Pitt ]
  * Switch to net.ifnames persistent network interfaces (on new
    installations/for new hardware), and deprecate the old
    75-persistent-net-generator.rules. See the ML discussion for details:
        https://lists.debian.org/debian-devel/2015/05/msg00170.html
        https://lists.debian.org/debian-devel/2015/06/msg00018.html
    - Drop Make-net.ifnames-opt-in-instead-of-opt-out.patch, to use
      net.ifnames by default.
    - Revert-udev-network-device-renaming-immediately-give.patch: Adjust
      patch comment.
    - Drop 75-persistent-net-generator.rules, write_net_rules helper and
      rule_generator.functions.
    - Adjust udev's README.Debian accordingly, and describe the migration.
      This needs to happen manually as there is no robust way of doing this
      automatically.
    - Add udev NEWS file for announcing this change and pointing to udev's
      README.
    - udev.postinst: Drop write_interfaces_rules().
    - udev.postinst: Disable net.ifnames on systems which did not support
      75-persistent-net-generator.rules (most importantly, virtualized guests)
      to avoid changing network interface names on upgrade.
    - LP: #1454254
  * fsckd-daemon-for-inter-fsckd-communication.patch: Add fsckd.c to
    POTFILES.in.
  * ifupdown-hotplug autopkgtest: Fix config name in interfaces.d/, it must
    not have a suffix in Debian. Also clean up the file after the test.
  * net.agent: When running under systemd, run everything in the foreground.
    This avoids killing the forked child in the middle of its operation under
    systemd when the parent exits.
  * Check during build that systemd and systemd-journald don't link against
    anything in /usr, to prevent bugs like #771652 and #788913 in the future.
  * Drop Skip-99-systemd.rules-when-not-running-systemd-as-in.patch. The rules
    mostly just attach tags systemd specific properties which are harmless
    under other init systems, and systemd-sysctl also works there.
  * 80-networking.rules: Only call agents for add|remove, as they don't handle
    other events.
  * Restore udev watches on block device changes. (Closes: #789060,
    LP: #1466081)

 -- Martin Pitt <mpitt@debian.org>  Wed, 17 Jun 2015 22:48:53 +0200

systemd (220-6) unstable; urgency=medium

  * Enable seccomp support on the architectures that provide libseccomp.
    (Closes: #760299)
  * boot-and-services autopkgtest: Add SeccompTest for the above.
  * boot-and-services autopkgtest: Check that we don't get an unwanted
    tmp.mount unless /etc/fstab explicitly specifies it.
  * Bump libcap-dev build dep to the version that provides libcap2-udeb.
    (Closes: #787542)
  * Stop installing tmp.mount by default; there are still situations where it
    becomes active through dependencies from other units, which is surprising,
    hides existing data in /tmp during runtime, and it isn't safe to have a
    tmpfs /tmp on every install scenario. (Closes: #783509)
    - d/rules: Ship tmp.mount in /usr/share/systemd/ instead of
      /lib/systemd/systemd.
    - systemd.postinst: When tmp.mount already was enabled, install tmp.mount
      into /etc and keep it enabled.
    - systemd.postinst: When enabling tmp.mount because of RAMTMP=yes, copy it
      from /usr/share.
    - Drop Don-t-mount-tmp-as-tmpfs-by-default.patch and
      PrivateTmp-shouldn-t-require-tmpfs.patch, not necessary any more.

 -- Martin Pitt <mpitt@debian.org>  Thu, 11 Jun 2015 09:25:49 +0200

systemd (220-5) unstable; urgency=medium

  * debian/README.source: Upstream repository moved to github, adjust
    cherry-picking instructions accordingly.
  * debian/control: Replace obsolete Python2 version header with
    X-Python3-Version.
  * dracut: Fix path to systemd-fsck. (Closes: #787553)
  * Ignore test failures during build if /etc/machine-id is missing (which is
    the case in a few buildd chroots still). (Closes: #787258)
  * debian/udev.README.Debian: Move network interface hotplug documentation
    into separate section. Point out that "lo" does not need to be configured
    in ifupdown under systemd.
  * debian/udev.README.Debian: Document net.ifnames, and how to write udev
    rules for custom network names.
  * Add debian/extra/01-mac-for-usb.link: Use MAC based names for network
    interfaces which are (directly or indirectly) on USB. Path based names
    are inadequate for dynamic buses like USB.
  * Fix another escape parsing regression in Exec*= lines. (Closes: #787256)
  * Disable EFI support for udeb build.
  * Refine detection of touch screen devices.

 -- Martin Pitt <mpitt@debian.org>  Sun, 07 Jun 2015 16:52:33 +0200

systemd (220-4) unstable; urgency=medium

  [ Martin Pitt ]
  * debian/extra/initramfs-tools/scripts/init-top/udev: Drop $ROOTDELAY wait.
    This does not concern udev in particular, but is handled by
    initramfs-tools itself (scripts/local). The intention of this parameter is
    not to statically wait for the given time, but wait *up to* that time for
    the root device to appear.
  * Add debian/extra/units/rc-local.service.d/wait-online.conf: Make
    rc-local.service wait for network-online.target (if it gets started). This
    not specified by LSB, but has been behaving that way in Debian under SysV
    init and upstart. (LP: #1451797)
  * Fix parsing of escape characters in Exec*= lines. (Closes: #787256)
  * Drop path_is_mount_point-handle-false-positive-on-some-fs.patch (it was
    already not applied in 220-1). This needs to be re-thought and re-done
    against the current code, and overlayfs in general. On overlayfs this
    still reports false positives for files that changed in the upperdir, but
    this does not break systemd-machine-id-commit any more.
  * Add debian/extra/rules/80-debian-compat.rules, replacing three of our
    patches. These are independent udev rules to change device permissions and
    add CD/DVD symlinks for compatibility with earlier Debian releases.

  [ Michael Biebl ]
  * Bump Depends on util-linux to make sure we have a sulogin implementation
    which properly cleans up its children when emergency.service is restarted.
    (Closes: #784238)
  * Stop using /sbin/udevd and drop the compat symlink.
  * Remove any vestiges of /dev/.udev/. This directory has been replaced by
    /run/udev/ since wheezy.
  * Drop udev migration code from pre-wheezy.

 -- Martin Pitt <mpitt@debian.org>  Tue, 02 Jun 2015 08:16:36 +0200

systemd (220-3) unstable; urgency=medium

  * Fix ProtectSystem=yes to actually protect /usr, not /home.
    (Closes: #787343)
  * sd-device: fix device_get_properties_strv(). Fixes environment for
    processes spawned by udev, in particular "allow-hoplug" ifupdown
    interfaces via ifup@.service. (Closes: #787263)
  * Ignore test failures on mipsel; the three failures are not reproducible on
    the porter box (different kernel?). (See #787258)
  * Add ifupdown-hotplug autopkgtest. Reproduces #787263.
  * udev: Bring back persistent storage symlinks for bcache. Thanks David
    Mohr! (Closes: #787367)
  * sd-device: Fix invalid property strv pointers. This unbreaks the
    environment of udev callouts.

 -- Martin Pitt <mpitt@debian.org>  Mon, 01 Jun 2015 12:58:20 +0200

systemd (220-2) unstable; urgency=low

  * 220-1 was meant to go to experimental, but was accidentally uploaded to
    unstable. This was planned for next week anyway, just not on a Friday;
    we don't revert, but keep an RC bug open for a few days to get broader
    testing. Reupload 220-1 with its changelog actually pointing to unstable
    and with all versions in the .changes.

 -- Martin Pitt <mpitt@debian.org>  Fri, 29 May 2015 18:54:09 +0200

systemd (220-1) unstable; urgency=medium

  [ Martin Pitt ]
  * New upstream release:
    - Ship sdio.ids and ids-update.pl in upstream tarball. (Closes: #780650)
    - Drop non-working "journalctl /dev/sda" example from manpage
      (Closes: #781604)
    - man systemd.network: Explain UseDomains a bit more (not used by
      default). (Closes: #766413)
    - Ignore comments in /etc/hostname (LP: #1053048)
    - Drop all backported patches and port the others to new upstream release.
  * Cherry-pick patch to fix udevd --daemon assertion regression.
  * Cherry-pick patch to fix udevd worker hang.
  * systemd.install: systemd.pc moved back into /usr/share/pkgconfig/.
  * libsystemd0.symbols: Add new symbols from this release.
  * Drop debian/extra/60-keyboard.hwdb for now. Upstream has a newer version,
    and it's not nearly as often updated any more as it used to be.
  * debian/rules: Remove shipped audit_type-to-name.h and
    keyboard-keys-from-name.gperf and regenerate them during build (bug in
    upstream 220 tarball).
  * autopkgtest: Ship/use mock fsck from debian/tests, as it's missing in the
    220 tarball.
  * Add libnss-mymachines binary package. (Closes: #784858)
  * Add libnss-myhostname binary package, taking over from the very old and
    unmaintained standalone source package as per its maintainer's request.
    (Closes: #760514)
  * Drop buildsys-Don-t-default-to-gold-as-the-linker.patch and set LD in
    debian/rules on sparc only. This can be dropped entirely once we build
    GUdev from a separate source.
  * bootchart autopkgtest: Skip test if /proc/schedstat does not exist, i. e.
    the kernel is missing CONFIG_SCHEDSTAT. Bootchart requires this.
  * systemd-fsckd autopkgtest: On Debian plymouth-start stays running, adjust
    was_running() for that.
  * systemd-fsckd autopkgtest: In test_systemd_fsck_with_plymouth_failure(),
    fix plymouthd status check to work under both Debian and Ubuntu.
  * Replace almost all of Fix-paths-in-man-pages.patch with upstreamed
    patches. (The remainder is planned to get fixed upstream as well.)
  * Remove our update-rc.d patches, replace them with upstream patches for
    /lib/systemd/systemd-sysv-install abstraction, and provide one for
    update-rc.d. Also implement "is-enabled" command by directly checking for
    the presence of rcS or rc5 symlinks. (Closes: #760616)
  * Fix path_is_mount_point for files (regression in 220).
  * debian/control: Drop obsolete XS-Testsuite:, dpkg adds it automatically.
  * Use Ubuntu's default NTP server for timesyncd when building on Ubuntu.

  [ Michael Biebl ]
  * Remove /var/run and /var/lock migration code from debian-fixup. The /run
    migration was completed in wheezy so this is no longer necessary.
  * Drop our versioned Depends on initscripts. This was initially added for
    the /run migration and later to ensure we have a mountnfs hook which
    doesn't cause a deadlock under systemd. The /run migration was completed
    in wheezy and jessie ships a fixed mountnfs hook. In addition we now use
    the ignore-dependencies job mode in our lsb init-functions hook, so it's
    safe to drop this dependency.
  * Stop building gudev packages. Upstream has moved the gudev code into a
    separate repository which is now managed on gnome.org. The gudev packages
    will be built from src:libgudev from now on. See also
    http://lists.freedesktop.org/archives/systemd-devel/2015-May/032070.html

 -- Martin Pitt <mpitt@debian.org>  Fri, 29 May 2015 10:37:40 +0200

systemd (219-10) experimental; urgency=medium

  * Fix assertion crash with empty Exec*= paths. (LP: #1454173)
  * Drop Avoid-reload-and-re-start-requests-during-early-boot.patch
    and Avoid-reloading-services-when-shutting-down.patch: This was fixed more
    robustly in invoke-rc.d and service now, see #777113.
  * debian/tests/boot-smoke: Allow 10 seconds for systemd jobs to settle down.
  * Fix "tentative" state of devices which are not in /dev (mostly in
    containers), and avoid overzealous cleanup unmounting of mounts from them.
    (LP: #1444402)
  * debian/extra/udev-helpers/net.agent: Eliminate cat and most grep calls.
  * Drop Set-default-polling-interval-on-removable-devices-as.patch; it's long
    obsolete, CD ejection with the hardware button works properly without it.
  * Re-enable-journal-forwarding-to-syslog.patch: Update patch description,
    journal.conf.d/ exists now.
  * journal: Gracefully handle failure to bind to audit socket, which is known
    to fail in namespaces (containers) with current kernels. Also
    conditionalize systemd-journald-audit.socket on CAP_AUDIT_READ.
    (LP: #1457054)
  * Put back *.agent scripts and use net.agent in Ubuntu. This fixes escaping
    of unit names, reduces the delta, and will make it easier to get a common
    solution for integrating ifup.d/ scripts with networkd.
  * When booting with "quiet", run the initramfs' udevd with "notice" log
    level. (LP: #1432171)
  * Add sigpwr-container-shutdown.service: Power off when receiving SIGPWR in
    a container. This makes lxc-stop work for systemd containers.
    (LP: #1457321)
  * write_net_rules: Escape '{' and '}' characters as well, to make this work
    with busybox grep. Thanks Faidon Liambotis! (Closes: #765577)

 -- Martin Pitt <mpitt@debian.org>  Thu, 21 May 2015 09:43:52 +0200

systemd (219-9) experimental; urgency=medium

  * 75-persistent-net-generator.rules: Fix rules for ibmveth (it's a driver,
    not a subsystem). (LP: #1437375)
  * debian/tests/unit-config: Add tests for systemctl enable/disable on a
    SysV-only unit. Reproduces LP #1447807.
  * Fix systemctl enable for SysV scripts without a native unit. We must not
    try and enable the nonexisting unit then. (LP: #1447807)
  * Drop Add-env-variable-for-machine-ID-path.patch. systemd should always
    be installed via the essential "init" in buildd schroots now.
  * debian/README.source: Update git-buildpackage commands for the renames in
    0.6.24.
  * Make apparmor run before networking, to ensure that profiles apply to
    e. g. dhclient (LP: #1438249):
    - Rename networking.service.d/network-pre.conf to systemd.conf, and add
      After=apparmor.service.
    - ifup@.service: Add After=apparmor.service.
    - Add Breaks: on apparmor << 2.9.2-1, which dropped its dependency to
      $remote_fs.
  * Drop login-don-t-overmount-run-user-UID-on-upgrades.patch and
    login-don-t-overmount-run-user-UID-on-upgrades.patch, these were only
    needed for upgrades from wheezy to jessie.
  * systemd.{pre,post}inst: Clean up obsolete (pre-wheezy/jessie) upgrade
    fixes.
  * systemd-fsckd autopkgtest: Stop assuming that
    /etc/default/grub.d/90-autopkgtest.cfg exists.
  * systemd-fsckd autopkgtest: Add missing plymouth test dependency.
  * Drop core-mount-ensure-that-we-parse-proc-self-mountinfo.patch, and bump
    util-linux dependency to the version which enables
    --enable-libmount-force-mountinfo.

 -- Martin Pitt <mpitt@debian.org>  Wed, 13 May 2015 12:27:21 +0200

systemd (219-8) experimental; urgency=medium

  [ Michael Biebl ]
  * Skip filesystem check if already done by the initramfs. (Closes: #782522)
  * Drop hard-coded versioned dependency on libapparmor1. Bump the
    Build-Depends on libapparmor-dev instead. This ensures a proper versioned
    dependency via Build-Depends-Package.
  * Revert "Make apparmor run before networking". This causes dependency
    cycles while apparmor still depends on $remote_fs.
  * Cleanup hwclock-save.service symlinks when upgrading from the jessie
    version.

  [ Martin Pitt ]
  * cryptsetup: Implement offset and skip options. (Closes: #751707,
    LP: #953875)
  * logind autopkgtest: Add test for suspending on lid switch close.
    This reproduces LP #1444166 (lid switch not working in the first few
    minutes after boot).
  * Reduce the initial suspend supression time from 3 minutes to 30 seconds,
    and make it configurable. (LP: #1444166)
  * Fix double free crash in "systemctl enable" when calling update-rc.d and
    the latter fails. (Closes: #764613, LP: #1426588)
  * hwdb: Fix wireless switch on Dell Latitude (LP: #1441849)
  * Fix assertion crash when reading a service file with missing ' and
    trailing space. (LP: #1447243)
  * ifup@.service: Set IgnoreOnIsolate, so that "systemctl default" does not
    shut down network interfaces. (Closes: #762953, LP: #1449380).
    Add PartOf=network.target, so that stopping network.target also stops
    network interfaces (so that isolating emergency.target and similar work as
    before).
  * Revert upstream commit 743970d which immediately SIGKILLs units during
    shutdown. This leads to problems like bash not being able to write its
    history, mosh not saving its state, and similar failed cleanup actions.
    (Closes: #784720, LP: #1448259)
  * Drop the reversion of "journald: allow restarting journald without losing
    stream connections", and replace with proper upstream fix for
    sd_pid_notify_with_fds(). (See Debian #778970, LP #1423811; LP: #1437896)

 -- Martin Pitt <mpitt@debian.org>  Wed, 29 Apr 2015 17:13:41 +0200

systemd (219-7) experimental; urgency=medium

  [ Martin Pitt ]
  * Make systemd-sysv's dependency to systemd unversioned. The package just
    contains 6 symlinks and thus isn't sensitive at all against version
    mismatches. This avoids running into circular dependencies when testing
    local debs.
  * Revert "udev: Drop hwdb-update dependency" and replace with upstream patch
    which moves it to systemd-udev-trigger.service.
  * display-managers autopkgtest: Properly wait until all jobs are finished.
  * display-managers autopkgtest: Reset failed units between tests, to avoid
    running into restart limits and for better test isolation.
  * Enable timesyncd in virtual machines. (Closes: #762343)

  [ Adam Conrad ]
  * debian/systemd.{triggers,postinst}: Trigger a systemctl daemon-reload
    when init scripts are installed or removed (Closes: #766429)

  [ Didier Roche ]
  * Squash all fsckd patches in one (as fsckd and such will be removed
    soon upstream), containing various fixes from upstream git and refactor
    the connection flow to upstream's suggestion. Modify the man pages to match
    those modifications as well. Amongst others, this suppresses "Couldn't
    connect to plymouth" errors if plymouth is not running.
    (Closes: #782265, LP: #1429171)
  * Keep plymouth localized messages in a separate patch for easier updates in
    the future and refresh to latest upstream.
  * display-managers autopkgtest: Use ExecStart=sleep instead of the actual
    lightdm binary, to avoid errors from lightdm startup. Drop the now
    unnecessary "needs-recommends" to speed up the test.

 -- Martin Pitt <mpitt@debian.org>  Fri, 10 Apr 2015 11:08:33 +0200

systemd (219-6) experimental; urgency=medium

  [ Martin Pitt ]
  * Import patches from v219-stable branch (up to 85a6fab).
  * boot-and-services autopkgtest: Add missing python3 test dependency.
  * Make apparmor run before networking, to ensure that profiles apply to
    e. g. dhclient (LP: #1438249):
    - Rename networking.service.d/network-pre.conf to systemd.conf, and add
      After=apparmor.service.
    - ifup@.service: Add After=apparmor.service.
  * udev: Drop hwdb-update dependency, which got introduced by the above
    v219-stable branch. This causes udev and plymouth to start too late and
    isn't really needed in Debian yet as we don't support stateless systems
    yet and handle hwdb.bin updates through dpkg triggers. (LP: #1439301)

  [ Didier Roche ]
  * Fix mount point detection on overlayfs and similar file systems without
    name_to_handle_at() and st_dev support. (LP: #1411140)

  [ Christian Seiler ]
  * Make the journald to syslog forwarding more robust by increasing the
    maximum datagram queue length from 10 to 512. (Closes: #762700)

  [ Marco d'Itri ]
  * Avoid writing duplicate entries in 70-persistent-net.rules by double
    checking if the new udev rule has already been written for the given
    interface. This happens if multiple add events are generated before the
    write_net_rules script returns and udevd renames the interface.
    (Closes: #765577)

 -- Martin Pitt <mpitt@debian.org>  Thu, 02 Apr 2015 09:14:48 +0200

systemd (219-5) experimental; urgency=medium

  [ Didier Roche ]
  * Add "systemd-fsckd" autopkgtest. (LP: #1427312)
  * cmdline-upstart-boot autopkgtest: Update to Ubuntu's upstart-sysv split
    (test gets skipped on Debian while upstart-sysv does not yet exist there).
  * Cherry-pick a couple of upstream commits for adding transient state,
    fixing a race where mounts become available before the device being
    available.
  * Ensure PrivateTmp doesn't require tmpfs through tmp.mount, but rather adds
    an After relationship. (Closes: #779902)

  [ Martin Pitt ]
  * journald: Suppress expected cases of "Failed to set file attributes"
    errors. (LP: #1427899)
  * Add systemd-sysv.postinst: Update grub on first installation, so that the
    alternative init system boot entries get updated.
  * debian/tests: Call /tmp/autopkgtest-reboot, to work with autopkgtest >=
    3.11.1.
  * Check for correct architecture identifiers for SuperH. (Closes: #779710)
  * Fix tmpfiles.d to only apply the first match again (regression in 219).
    (LP: #1428540)
  * /lib/lsb/init-functions.d/40-systemd: Don't ignore systemd unit
    dependencies in "degraded" mode. (LP: #1429734)

  [ Michael Biebl ]
  * debian/udev.init: Recognize '!' flag with static device lists, to work
    with kmod 20. (Closes: #780263)

  [ Craig Magina ]
  * rules-ubuntu/71-power-switch-proliant.rules: Add support for HP ProLiant
    m400 Server Cartridge soft powerdown on Linux 3.16. (LP: #1428811)

  [ Scott Wakeling ]
  * Rework package description to be more accurate. (Closes: #740372)

 -- Martin Pitt <mpitt@debian.org>  Thu, 26 Mar 2015 16:31:04 +0100

systemd (219-4) experimental; urgency=medium

  * tmpfiles: Avoid creating duplicate ACL entries. Add postinst code to clean
    them up on upgrade. (Closes: #778656)
  * bootchart: Fix path to default init. (LP: #1423867)
  * Add "bootchart" autopkgtest, to spot regressions like the above.
  * autopkgtests: Factorize out "assert.sh" utility functions, and use them in
    the tests for useful failure messages.
  * Downgrade requirement for timedated, hostnamed, localed-locale, and
    logind autopkgtests from machine to container isolation.
  * boot-and-services and display-manager autopkgtest: Add systemd-sysv as
    proper test dependency instead of apt-get installing it. This works now
    also under Ubuntu 15.04.
  * boot-and-services autopkgtest: Check cleanup of temporary files during
    boot. Reproduces #779169.
  * Clean up /tmp/ directory again. (Closes: #779169, LP: #1424992)

 -- Martin Pitt <mpitt@debian.org>  Fri, 27 Feb 2015 07:02:09 +0100

systemd (219-3) experimental; urgency=medium

  * sysv-generator: fix wrong "Overwriting existing symlink" warnings.
    (Closes: #778700)
  * Add systemd-fsckd multiplexer and feed its output to plymouth. This
    provides an aggregate progress report of running file system checks and
    also allows cancelling them with ^C, in both text mode and Plymouth.
    (Closes: #775093, #758902; LP: #1316796)
  * Revert "journald: allow restarting journald without losing stream
    connections". This was a new feature in 219, but currently causes boot
    failures due to logind and other services not starting up properly.
    (Closes: #778970; LP: #1423811)
  * Add "boot-smoke" autopkgtest: Test 20 successful reboots in a row, and
    that there are no connection timeouts or stalled jobs. This reproduces the
    above regression.
  * debian/tests/localed-locale: Set up locale and keyboard default files on a
    minimal unconfigured testbed.
  * Add missing python3 test dependency to cmdline-upstart-boot and
    display-managers autopkgtests.
  * debian/tests/boot-and-services: Skip AppArmor test if AppArmor is not
    enabled.
  * debian/tests/boot-and-services: Reboot also if lightdm was just installed
    but isn't running yet.

 -- Martin Pitt <mpitt@debian.org>  Mon, 23 Feb 2015 09:52:12 +0100

systemd (219-2) experimental; urgency=medium

  * Fix UTF-16 to UTF-8 conversion on big-endian machines. (Closes: #778654)
  * Disable new new test-sigbus, it fails on some buildds due to too old
    kernels. (part of #778654)
  * debian/README.Debian, debian/systemd.postinst: Drop setfacl call for
    /var/log/journal, this is now done automatically by tmpfiles.d/systemd.conf.
  * Drop "acl" dependency, not necessary any more with the above.
  * debian/tests/boot-and-services: Move to using /var/lib/machines/,
    /var/lib/containers is deprecated.

 -- Martin Pitt <mpitt@debian.org>  Wed, 18 Feb 2015 15:29:42 +0100

systemd (219-1) experimental; urgency=medium

  [ Martin Pitt ]
  * New upstream release:
    - Fix spelling mistake in systemd.unit(5). (Closes: #773302)
    - Fix timeouts with D-Bus, leading to SIGFPE. (Closes: #774012)
    - Fix load/save of multiple rfkill states. (Closes: #759489)
    - Non-persistent journal (/run/log/journal) is now readable by group adm.
      (Closes: #771980)
    - Read netdev user mount option to correctly order network mounts after
      network.target. (Closes: #769186)
    - Fix 60-keyboard.hwdb documentation and whitespace handling.
      (Closes: #757367)
    - Fix ThinkPad X1 Carbon 20BT trackpad buttons (LP: #1414930)
    - Drop all backported patches and port the others to new upstream release.
  * Bump libblkid-dev build dependency as per upstream configure.ac.
  * debian/systemd.install: Add new language-fallback-map file.
  * debian/udev.install: Add new systemd-hwdb tool.
  * debian/libsystemd0.symbols: Add new symbols from this release.
  * tmpfiles.d/systemd.conf: Drop "wheel" ACL (that group does not exist in
    Debian) to make the ACL for "adm" actually work.
  * debian/rules: Explicitly disable importd for now; it should still mature a
    bit. Explicitly enable hwdb support.
  * /lib/lsb/init-functions.d/40-systemd: Call systemctl is-system-running
    with --quiet. (LP: #1421058)
  * debian/systemd.postrm: Clean getty@tty1.service and remote-fs.target
    enablement symlinks on purge. (Closes: #778499)
  * Move all Debian specific units in the systemd package into
    debian/extra/units/ and simplify debian/systemd.install.
  * Enable timesyncd by default. Add a config drop-in to not start if ntp,
    openntpd, or chrony is installed. (Closes: #755722)
  * debian/systemd.links: Drop obsolete hwclockfirst.service mask link, this
    was dropped in wheezy's util-linux already.
  * debian/udev.postinst: Call systemd-hwdb instead of udevadm hwdb.

  [ Michael Biebl ]
  * Stop removing firstboot man pages. They are now installed conditionally.

 -- Martin Pitt <mpitt@debian.org>  Tue, 17 Feb 2015 15:51:38 +0100

systemd (218-10) experimental; urgency=medium

  * Pull latest keymaps from upstream git. (LP: #1334968, #1409721)
  * rules: Fix by-path of mmc RPMB partitions and don't blkid them. Avoids
    kernel buffer I/O errors and timeouts. (LP: #1333140)
  * Clean up stale mounts when ejecting CD drives with the hardware eject
    button. (LP: #1168742)
  * Document systemctl --failed option. (Closes: #767267)
  * Quiesce confusing and irrelevant "failed to reset devices.list" warning.
    (LP: #1413193)
  * When booting with systemd-bootchart, default to run systemd rather than
    /sbin/init (which might not be systemd). (LP: #1417059)
  * boot-and-services autopkgtest: Add CgroupsTest to check cgroup
    creation/cleanup behaviour. This reproduces #777601 and verifies the fix
    for it.

 -- Martin Pitt <mpitt@debian.org>  Fri, 13 Feb 2015 12:25:06 +0100

systemd (218-9) experimental; urgency=medium

  [ Martin Pitt ]
  * debian/tests/logind: With dropped systemd-logind-launch we don't have a
    visible /sys/fs/cgroup/systemd/ any more under cgmanager. So adjust the
    test to check /proc/self/cgroup instead.
  * Add unit-config autopkgtest to check systemd unit/sysv init enabling and
    disabling via systemctl. This also reproduces #777613.
  * systemctl: Always install/enable/disable native units, even if there is a
    corresponding SysV script and we call update-rc.d; while the latter
    handles WantedBy=, it does not handle Alias=. (Closes: #777613)
  * cgroup: Don't trim cgroup trees created by someone else, just the ones
    that systemd itself created. This avoids cleaning up empty cgroups from
    e.g. LXC. (Closes: #777601)
  * Don't parse /etc/mtab for current mounts, but /proc/self/mountinfo. If the
    former is a file, it's most likely outdated on boot, leading to race
    conditions and unmounts during boot. (LP: #1419623)

  [ Michael Biebl ]
  * Explicitly disable the features we don't want to build for those with
    autodetection. This ensures reliable build results in dirty build
    environments.
  * Disable AppArmor support in the udeb build.
  * core: Don't fail to run services in --user instances if $HOME is missing.
    (Closes: #759320)

  [ Didier Roche ]
  * default-display-manager-generator: Avoid unnecessary /dev/null symlink and
    warning if there is no display-manager.service unit.

 -- Michael Biebl <biebl@debian.org>  Thu, 12 Feb 2015 18:45:12 +0100

systemd (218-8) experimental; urgency=medium

  [ Martin Pitt ]
  * boot-and-services autopkgtest: Ensure that there are no failed units,
    except possibly systemd-modules-load.service (as that notoriously fails
    with cruft in /etc/modules).
  * Revert "input" system group creation in systemd.postinst from 218-7. It's
    already done in udev.postinst.
  * ifup@.service: Revert checking for existance of ifupdown config for that
    interface, net.agent already does that.
  * Drop Also-redirect-to-update-rc.d-when-not-using-.service.patch; not
    necessary any more with the current version (mangle_names() already takes
    care of this).
  * Merge into Add-support-for-rcS.d-init-scripts-to-the-sysv-gener.patch:
    - Do-not-order-rcS.d-services-after-local-fs.target-if.patch, as it
      partially reverts the above, and is just fixing it.
    - Map-rcS.d-init-script-dependencies-to-their-systemd-.patch as it's just
      adding some missing functionality for the same purpose.
  * Merge Run-update-rc.d-defaults-before-update-rc.d-enable-d.patch into
    Make-systemctl-enable-disable-call-update-rc.d-for-s.patch as the former
    is fixing the latter and is not an independent change.
  * Drop Launch-logind-via-a-shell-wrapper.patch and systemd-logind-launch
    wrapper. The only remaining thing that we need from it is to create
    /run/systemd/, move that into the D-BUS service file directly.
  * /lib/lsb/init-functions.d/40-systemd: Avoid deadlocks during bootup and
    shutdown. DHCP/ifupdown and similar hooks which call "/etc/init.d/foo
    reload" can easily cause deadlocks, since the synchronous wait plus
    systemd's normal behaviour of transactionally processing all dependencies
    first easily causes dependency loops. Thus during boot/shutdown operate
    only on the unit and not on its dependencies, just like SysV behaves.
    (Closes: #777115, LP: #1417010)
  * Only start logind if dbus is installed. This fixes the noisy startup
    failure in environments without dbus, such as LXC containers or servers.
    (part of #772700)
  * Add getty-static.service unit which starts getty@.service on tty 2 to 6 if
    dbus is not installed, and hence logind cannot auto-start them on demand.
    (Closes: #772700)

  [ Michael Biebl ]
  * Update insserv-generator and map $x-display-manager to
    display-manager.service, following the recent change in sysv-generator.
    This avoids creating references to a no longer existing
    x-display-manager.target unit.

 -- Martin Pitt <mpitt@debian.org>  Mon, 09 Feb 2015 18:07:22 +0100

systemd (218-7) experimental; urgency=medium

  [ Martin Pitt ]
  * Don't attempt to mount the same swap partition twice through different
    device node aliases. (Closes: #772182, LP: #1399595)
  * logind: handle closing sessions over daemon restarts. (Closes: #759515,
    LP: #1415104)
  * logind: Fix sd_eviocrevoke ioctl call, to make forced input device release
    after log out actually work.
  * debian/rules: Drop obsolete --disable-multi-seat-x and
    --with-firmware-path configure options.
  * debian/udev.README.Debian: Trim the parts which are obsolete, wrong, or
    described in manpages. Only keep the Debian specific bits.
    (Part of #776546)
  * Actually install udev's README.Debian when building for Debian.
    (Closes: #776546)
  * Create system group "input" which was introduced in 215. (LP: #1414409)
  * ifup@.service: Don't fail if the interface is not configured in
    /etc/network/interfaces at all. (LP: #1414426)

  [ Michael Biebl ]
  * Update Vcs-Browser URL to use cgit and https.
  * Map $x-display-manager LSB facility to display-manager.service instead of
    making it a target. Using a target had the downside that multiple display
    managers could hook into it at the same time which could lead to several
    failed start attempts for the non-default display manager.

 -- Martin Pitt <mpitt@debian.org>  Sun, 01 Feb 2015 20:48:49 +0100

systemd (218-6) experimental; urgency=medium

  [ Martin Pitt ]
  * initramfs hook: Install 61-persistent-storage-android.rules if it exists.
  * Generate POT file during package build, for translators.
  * Pull latest keymaps from upstream git.
  * Order ifup@.service and networking.service after network-pre.target.
    (Closes: #766938)
  * Tone down "Network interface NamePolicy= disabled on kernel commandline,
    ignoring" info message to debug, as we expect this while we disable
    net.ifnames by default. (Closes: #762101, LP: #1411992)

  [ Michael Biebl ]
  * Ship bash-completion for udevadm. (Closes: #776166)
  * Drop rc-local generator in favor of statically enabling rc-local.service,
    and drop halt-local.service which is unnecessary on Debian.
    (Closes: #776170)
  * Drop the obsolete libsystemd-* libraries, there are no reverse
    dependencies left.

 -- Martin Pitt <mpitt@debian.org>  Mon, 26 Jan 2015 15:45:45 +0100

systemd (218-5) experimental; urgency=medium

  * Drop logger.agent. It hasn't been called from any udev rule for a long
    time, and looks obsolete.
  * debian/rules: Configure with --disable-firstboot to replace some manual
    file removals.
  * debian/rules: Remove manual file installation, move them to
    debian/*.install. Move all Debian specific installed files to
    debian/extra/.
  * Merge some changes from the Ubuntu package to reduce the delta; these only
    apply when building on/for Ubuntu:
    - Add 40-hyperv-hotadd.rules: Workaround for LP: #1233466.
    - Add 61-persistent-storage-android.rules to create persistent symlinks
      for partitions with PARTNAME. By Ricardo Salveti.
    - Add 71-power-switch-proliant.rules for supporting the power switches of
      ProLiant Server Cartridges. By Dann Frazier.
    - Add 78-graphics-card.rules: Mark KMS capable graphics devices as
      PRIMARY_DEVICE_FOR_DISPLAY so that we can wait for those in plymouth.
      By Scott James Remnant.
    - Don't install the Debian *.agent scripts. Instead, have Ubuntu's
      80-networking.rules directly pull in ifup@.service, which is much easier
      and more efficient.
  * Make EPERM/EACCESS when applying OOM adjustment for forked processes
    non-fatal. This happens in user namespaces like unprivileged LXC
    containers.
  * Fix assertion failure due to /dev/urandom being unmounted when shutting
    down unprivileged containers. Thanks Stéphane Graber.
  * Enable EFI support. This mostly auto-mounts /sys/firmware/efi/efivars, but
    also provides a generator for auto-detecting the root and the /boot/efi
    partition if they aren't in /etc/fstab. (Closes: #773533)

 -- Martin Pitt <mpitt@debian.org>  Thu, 22 Jan 2015 16:13:46 +0100

systemd (218-4) experimental; urgency=medium

  [ Michael Biebl ]
  * sysv-generator: handle Provides: for non-virtual facility names.
    (Closes: #774335)
  * Fix systemd-remount-fs.service to not fail on remounting /usr if /usr
    isn't mounted yet. This happens with initramfs-tools < 0.118 which we
    might not get into Jessie any more. (Closes: #742048)

  [ Martin Pitt ]
  * fstab-generator: Handle mountall's non-standard "nobootwait" and
    "optional" options. ("bootwait" is already the systemd default behaviour,
    and "showthrough" is irrelevant here, so both can be ignored).
  * Add autopkgtest for one-time boot with upstart when systemd-sysv is
    installed. This test only works under Ubuntu which has a split out
    upstart-bin package, and will be skipped under Debian.
  * debian/ifup@.service: Check if ifup succeeds by calling ifquery, to
    work around ifup not failing on invalid interfaces (see #773539)
  * debian/ifup@.service: Set proper service type (oneshot).
  * sysv-generator: Handle .sh suffixes when translating Provides:.
    (Closes: #775889)
  * sysv-generator: Make real units overwrite symlinks generated by Provides:
    from other units. Fixes failures due to presence of backup or old init.d
    scripts. (Closes: #775404)
  * Fix journal forwarding to syslog in containers without CAP_SYS_ADMIN.
    (Closes: #775067)
  * Re-enable AppArmor support, now that libapparmor1 moved to /lib. Add
    versioned dependency as long as this is still only in experimental.
    (Closes: #775331)
  * Add some missing dpkg and ucf temp files to the "hidden file" filter, to
    e. g. avoid creating units for them through the sysv-generator.
    (Closes: #775903)
  * Silence useless warning about /etc/localtime not being a symlink. This is
    deliberate in Debian with /usr (possibly) being on a separate partition.
    (LP: #1409594)

  [ Christian Kastner ]
  * Use common-session-noninteractive in systemd-user's PAM config, instead of
    common-session. The latter can include PAM modules like libpam-mount which
    expect to be called just once and/or interactively, which already happens
    for login, ssh, or the display-manager. Add pam_systemd.so explicitly, as
    it's not included in -noninteractive, but is always required (and
    idempotent). There is no net change on systemd which don't use manually
    installed PAM modules. (Closes: #739676)

  [ Michael Biebl ]
  * Make sure we run debian-fixup.service after /var has been mounted if /var
    is on a separate partition. Otherwise we might end up creating the
    /var/lock and /var/run symlink in the underlying root filesystem.
    (Closes: #768644)

 -- Martin Pitt <mpitt@debian.org>  Wed, 21 Jan 2015 15:57:50 +0100

systemd (218-3) experimental; urgency=medium

  * build-logind autopkgtest: Re-enforce that sd_login_monitor_new() succeeds,
    and restrict this test to isolation-container. (Reproduces LP #1400203)
  * Bring back patch to make sd_login_monitor_new() work under other init
    systems where /sys/fs/cgroup/systemd/machine does not exist.
    (LP: #1400203)
  * build-login autopkgtest: Build against libsystemd, not libsystemd-login
    any more.
  * Add debian/extra/systemd-vconsole-setup.service dependency shim for
    the console-setup init script, to avoid breaking dependencies of
    third-party packages. Install it for Ubuntu only for now, as in Debian
    plymouth's unit got adjusted. (LP: #1392970, Debian #755194)
  * Mark systemd{,-sysv} as M-A: foreign (thanks lintian).
  * Quiesce maintainer-script-calls-systemctl lintian warning.
  * Quiesce possibly-insecure-handling-of-tmp-files lintian warning, it's
    wrong there (we are handling tmpfiles.d/ files which are not in a temp
    dir).
  * Use dh_installinit's --noscript instead of --no-start for the upstart
    jobs without sysvinit scripts (thanks lintian).
  * Put systemd.pc into arch specific pkgconfig dir, as it contains the arch
    specific libdir value.
  * Don't enable audit by default. It causes flooding of dmesg and syslog,
    suppressing actually important messages. (Closes: #773528)
  * Cherrypick various bug fixes in loopback device setup and netlink socket
    communication. Fixes massive CPU usage due to tight retry loops in user
    LXC containers.

 -- Martin Pitt <mpitt@debian.org>  Mon, 29 Dec 2014 14:55:35 +0100

systemd (218-2) experimental; urgency=medium

  * boot-and-services AppArmor autopkgtest: Stop checking the dmesg log; it is
    racy as sometimes message bursts are suppressed.
  * Fix crash in timedatectl with Etc/UTC.
  * Prefer-etc-X11-default-display-manager-if-present.patch: Drop wrong
    copy&paste'd comment, fix log strings. Thanks Adam D. Barratt.
  * boot-and-services: Robustify Nspawn tests, and show systemd-nspawn output
    on failure.
  * Disable tests which fail on buildds, presumably due to too old kernels,
    misconfigured /etc/hosts, and similar problems. Make failures of the test
    suite fatal now.

 -- Martin Pitt <mpitt@debian.org>  Tue, 16 Dec 2014 08:24:38 +0100

systemd (218-1) experimental; urgency=medium

  * New upstream release. Drop all cherry-picked patches and port the Debian
    specific ones.
    - Create /etc/machine-id on boot if missing. (LP: #1387090)
  * Add new libmount-dev build dependency.
  * Configure with --enable-split-usr.
  * Merge some permanent Ubuntu changes, using dpkg-vendor:
    - Don't symlink udev doc directories.
    - Add epoch to gudev packages; Ubuntu packaged the standalone gudev before
      it got merged into udev.
    - Add Apport hooks for udev and systemd.
  * udev-fallback-graphics upstart job: Guard the modprobe with || true to
    avoid a failure when vesafb is compiled in. (LP: #1367241)

 -- Martin Pitt <mpitt@debian.org>  Sun, 14 Dec 2014 13:58:39 +0100

systemd (217-4) experimental; urgency=medium

  [ Martin Pitt ]
  * Reinstate a debian/extra/rules/50-firmware.rules which immediately tells
    the kernel that userspace firmware loading failed. Otherwise it tries for a
    minute to call the userspace helper (if CONFIG_FW_LOADER_USER_HELPER is
    enabled) in vain, which causes long delays with devices which have a range
    of possible firmware versions. (LP: #1398458)
  * debian/systemd.postinst: Don't always restart journald, as this currently
    can't be done without losing the current journal and breaking attached
    processes. So only restart it from upgrades < 215-3 (where the socket
    location got moved) as an one-time upgrade path from wheezy.
    (Closes: #771122)
  * Revert "Modify insserv generator to mask sysvinit-only display managers".
    This is still under dispute, a bit risky, and might get a different
    implementation. Also, nodm really needs to be fixed properly, working
    around it is both too risky and also too hard to get right.

  [ Didier Roche ]
  * Add display managers autopkgtests.
  * Reset display-manager symlink to match /e/X/d-d-m even if
    display-manager.service was removed. Adapt the autopkgtests for it.
    (LP: #1400680)

 -- Martin Pitt <mpitt@debian.org>  Thu, 11 Dec 2014 18:06:54 +0200

systemd (217-3) experimental; urgency=medium

  [ Martin Pitt ]
  * systemd.bug-script: Really capture stderr of systemd-delta.
    (Closes: #771498)
  * boot-and-services autopkgtest: Give test apparmor job some time to
    actually finish.

  [ Didier Roche ]
  * updated debian/patches/insserv.conf-generator.patch:
    - if /etc/X11/default-display-manager doesn't match a systemd unit
      (or doesn't exist), be less agressive about what to mask: we let
      all sysvinit-only display-manager units enabled to fallback to previous
      behavior and let them starting. (Closes: #771739)

 -- Martin Pitt <mpitt@debian.org>  Tue, 02 Dec 2014 16:53:36 +0100

systemd (217-2) experimental; urgency=medium

  * Re-enable journal forwarding to syslog, until Debian's sysloggers
    can/do all read from the journal directly.
  * Fix hostnamectl exit code on success.
  * Fix "diff failed with error code 1" spew with systemd-delta.
    (Closes: #771397)
  * Re-enable systemd-resolved. This wasn't meant to break the entire
    networkd, just disable the new NSS module. Remove that one manually
    instead. (Closes: #771423, LP: #1397361)
  * Import v217-stable patches (up to commit bfb4c47 from 2014-11-07).
  * Disable AppArmor again. This first requires moving libapparmor to /lib
    (see #771667). (Closes: #771652)
  * systemd.bug-script: Capture stderr of systemd-{delta,analyze}.
    (Closes: #771498)

 -- Martin Pitt <mpitt@debian.org>  Mon, 01 Dec 2014 15:09:09 +0100

systemd (217-1) experimental; urgency=medium

  [ Martin Pitt ]
  * New upstream release. Drop all cherry-picked patches and port the Debian
    specific ones.
  * Disable systemd-resolved for now. It still needs to mature, and
    integration into Debian should be discussed first.
  * Bump util-linux dependency to >= 2.25 as per NEWS.
  * Drop installation of 50-firmware.rules, not shipped upstream any more.
    Firmware loading is now exclusively done by the kernel.
  * Drop installation of readahead related services and code, readahead got
    dropped in this version.
  * Ship new networkctl CLI tool.
  * debian/libsystemd0.symbols: Add new symbols from this release.
  * debian/rules: Call dpkg-gensymbols with -c4 to immediately spot
    changed/missing symbols during build.
  * boot-and-services autopkgtest: Test AppArmor confined units (LP #1396270)
  * Create new "systemd-journal-remote" system group, for
    systemd-tmpfiles-setup.service.

  [ Marc Deslauriers ]
  * Build-depend on libapparmor-dev to enable AppArmor support. (LP: #1396270)

  [ Didier Roche ]
  * Handle display-manager transitions: (Closes: #748668)
    - Add a generator to ensure /etc/X11/default-display-manager is controlling
      which display-manager is started.
    - Modify insserv generator to mask of sysvinit-only dms with insserv
      $x-display-manager tag if they don't match
      /etc/X11/default-display-manager. This avoids starting multiple dms at
      boot.
  * Cherry-pick Shared-add-readlink_value.patch as using that function in the
    generator.

 -- Martin Pitt <mpitt@debian.org>  Fri, 28 Nov 2014 10:53:58 +0100

systemd (215-18) unstable; urgency=medium

  [ Michael Biebl ]
  * manager: Pass correct errno to strerror(), have_ask_password contains
    negative error values which have to be negated when being passed to
    strerror().

  [ Martin Pitt ]
  * Revert upstream commit 743970d which immediately SIGKILLs units during
    shutdown. This leads to problems like bash not being able to write its
    history, mosh not saving its state, and similar failed cleanup actions.
    (Closes: #784720, LP: #1448259)
  * write_net_rules: Escape '{' and '}' characters as well, to make this work
    with busybox grep. Thanks Faidon Liambotis! (Closes: #765577)

 -- Martin Pitt <mpitt@debian.org>  Thu, 21 May 2015 15:49:30 +0200

systemd (215-17) unstable; urgency=high

  * cryptsetup: Implement offset and skip options. (Closes: #751707,
    LP: #953875)

 -- Martin Pitt <mpitt@debian.org>  Thu, 16 Apr 2015 10:26:46 -0500

systemd (215-16) unstable; urgency=medium

  [ Christian Seiler ]
  * Don't run hwclock-save.service in containers. (Closes: #782377)

  [ Michael Biebl ]
  * Do not print anything while passwords are being queried. This should make
    password prompts without plymouth more usable. (Closes: #765013)
  * Skip filesystem check if already done by the initramfs. (Closes: #782522)

 -- Michael Biebl <biebl@debian.org>  Mon, 13 Apr 2015 19:42:32 +0200

systemd (215-15) unstable; urgency=medium

  [ Adam Conrad ]
  * debian/systemd.{triggers,postinst}: Trigger a systemctl daemon-reload
    when init scripts are installed or removed (Closes: #766429)

  [ Martin Pitt ]
  * Fix getty restart loop when PTS device is gone. (Closes: #780711)
  * Run timesyncd in virtual machines. (Closes: #762343)
  * Make logind work in environments without CAP_SYS_ADMIN (mostly
    containers). Thanks Christian Seiler for the backporting!
    (Closes: #778608)
  * Check for correct signatures when setting properties. Fixes systemd
    getting stuck on trying to set invalid property types. (Closes: #781602)

 -- Martin Pitt <mpitt@debian.org>  Thu, 09 Apr 2015 10:12:37 +0200

systemd (215-14) unstable; urgency=medium

  [ Michael Biebl ]
  * Map $x-display-manager LSB facility to display-manager.service instead of
    making it a target. Using a target had the downside that multiple display
    managers could hook into it at the same time which could lead to several
    failed start attempts for the non-default display manager.
  * Update insserv-generator and map $x-display-manager to
    display-manager.service, following the recent change in sysv-generator.
    This avoids creating references to a no longer existing
    x-display-manager.target unit.
  * Cherry-pick upstream fix to increase the SendBuffer of /dev/log to 8M.

  [ Martin Pitt ]
  * scope: Make attachment of initial PIDs more robust. Fixes crash with
    processes that get started by an init.d script with a different (aliased)
    name when the cgroup becomes empty. (Closes: #781210)
  * boot-and-services, display-managers autopkgtests: Add missing python3 test
    dependency.
  * Don't attempt to mount the same swap partition twice through different
    device node aliases. (Closes: #772182, LP: #1399595)

  [ Christian Seiler ]
  * Make the journald to syslog forwarding more robust by increasing the
    maximum datagram queue length from 10 to 512. (Closes: #762700)

  [ Marco d'Itri ]
  * Avoid writing duplicate entries in 70-persistent-net.rules by double
    checking if the new udev rule has already been written for the given
    interface. This happens if multiple add events are generated before the
    write_net_rules script returns and udevd renames the interface.
    (Closes: #765577)

 -- Michael Biebl <biebl@debian.org>  Mon, 30 Mar 2015 13:26:52 +0200

systemd (215-13) unstable; urgency=medium

  [ Martin Pitt ]
  * Add hwclock-save.service to sync the system clock to the hardware clock on
    shutdown, to provide monotonic time for reboots. (Note: this is a hack for
    jessie; the next Debian release will enable timesyncd by default).
    (Closes: #755722)
  * Check for correct architecture identifiers for SuperH. (Closes: #779710)
  * networkd: Fix stopping v4 dhcpclient when the carrier is lost. Thanks
    Christos Trochalakis! (Closes: #779571)
  * Fix segfault with units that depend on themselves. (Closes: #780675)
  * tmpfiles-setup-dev: Call tmpfiles with --boot to allow unsafe device
    creation. Fixes creation of static device nodes with kmod 20.
    (Closes: #780263)

  [ Christian Seiler ]
  * core: Don't migrate PIDs for units that may contain subcgroups.
    This stops messing up lxc/libvirt/other custom cgroup layouts after
    daemon-reload. (Closes: #777164)
  * sysv-generator: add support for /etc/insserv/overrides. (Closes: #759001)

  [ Michael Biebl ]
  * debian/udev.init: Recognize '!' flag with static device lists, to work
    with kmod 20. (Closes: #780263)

  [ Didier Roche ]
  * Ensure PrivateTmp doesn't require tmpfs through tmp.mount, but rather adds
    an After relationship. (Closes: #779902)

 -- Martin Pitt <mpitt@debian.org>  Thu, 26 Mar 2015 14:23:35 +0100

systemd (215-12) unstable; urgency=medium

  [ Martin Pitt ]
  * debian/udev.README.Debian: Trim the parts which are obsolete, wrong, or
    described in manpages. Only keep the Debian specific bits.
    (Part of #776546)
  * Actually install udev's README.Debian when building for Debian.
    (Closes: #776546)
  * Only start logind if dbus is installed. This fixes the noisy startup
    failure in environments without dbus such as LXC containers or servers.
    (part of #772700)
  * Add getty-static.service unit which starts getty@.service on tty 2 to 6 if
    dbus is not installed, and hence logind cannot auto-start them on demand.
    (Closes: #772700)
  * Add unit-config autopkgtest to check systemd unit/sysv init enabling and
    disabling via systemctl. This avoids bugs like #777613 (did not affect
    unstable).
  * cgroup: Don't trim cgroup trees created by someone else, just the ones
    that systemd itself created. This avoids cleaning up empty cgroups from
    e.g. LXC. (Closes: #777601)
  * boot-and-services autopkgtest: Add CgroupsTest to check cgroup
    creation/cleanup behaviour. This reproduces #777601 and verifies the fix
    for it.
  * rules: Fix by-path of mmc RPMB partitions and don't blkid them. Avoids
    kernel buffer I/O errors and timeouts. (LP: #1333140)
  * Document systemctl --failed option. (Closes: #767267)

  [ Michael Biebl ]
  * core: Don't fail to run services in --user instances if $HOME is missing.
    (Closes: #759320)

  [ Didier Roche ]
  * default-display-manager-generator: Avoid unnecessary /dev/null symlink and
    warning if there is no display-manager.service unit.

 -- Martin Pitt <mpitt@debian.org>  Fri, 13 Feb 2015 12:08:31 +0100

systemd (215-11) unstable; urgency=medium

  [ Martin Pitt ]
  * escape-beef-up-new-systemd-escape-tool.patch: Avoid creating a dangling
    symlink, to work around regression in recent patch (see #776257).
  * Order ifup@.service and networking.service after network-pre.target.
    (Closes: #766938)
  * Tone down "Network interface NamePolicy= disabled on kernel commandline,
    ignoring" info message to debug, as we expect this while we disable
    net.ifnames by default. (Closes: #762101, LP: #1411992)
  * logind: handle closing sessions over daemon restarts. (Closes: #759515,
    LP: #1415104)
  * logind: Fix sd_eviocrevoke ioctl call, to make forced input device release
    after log out actually work.
  * debian/patches/series: Move upstreamed patches into the appropriate
    section.

  [ Michael Biebl ]
  * Make sure we run debian-fixup.service after /var has been mounted if /var
    is on a separate partition. Otherwise we might end up creating the
    /var/lock and /var/run symlink in the underlying root filesystem.
    (Closes: #768644)

 -- Martin Pitt <mpitt@debian.org>  Thu, 29 Jan 2015 09:01:54 +0100

systemd (215-10) unstable; urgency=medium

  [ Martin Pitt ]
  * sysv-generator: Handle .sh suffixes when translating Provides:.
    (Closes: #775889)
  * sysv-generator: Make real units overwrite symlinks generated by Provides:
    from other units. Fixes failures due to presence of backup or old init.d
    scripts. (Closes: #775404)
  * Fix journal forwarding to syslog in containers without CAP_SYS_ADMIN.
    (Closes: #775067)

  [ Christian Kastner ]
  * Use common-session-noninteractive in systemd-user's PAM config, instead of
    common-session. The latter can include PAM modules like libpam-mount which
    expect to be called just once and/or interactively, which already happens
    for login, ssh, or the display-manager. Add pam_systemd.so explicitly, as
    it's not included in -noninteractive, but is always required (and
    idempotent). There is no net change on systemd which don't use manually
    installed PAM modules. (Closes: #739676)

 -- Martin Pitt <mpitt@debian.org>  Wed, 21 Jan 2015 13:18:05 +0100

systemd (215-9) unstable; urgency=medium

  [ Didier Roche ]
  * Add display managers autopkgtests.
  * Reset display-manager symlink to match /e/X/d-d-m even if
    display-manager.service was removed. Adapt the autopkgtests for it.

  [ Martin Pitt ]
  * Prefer-etc-X11-default-display-manager-if-present.patch: Drop wrong
    copy&paste'd comment, fix log strings. Thanks Adam D. Barratt.
  * Log all members of cyclic dependencies (loops) even with quiet on the
    kernel cmdline. (Closes: #770504)
  * Don't auto-clean PrivateTmp dir in /var/tmp; in Debian we don't want to
    clean /var/tmp/ automatically. (Closes: #773313)

  [ Michael Biebl ]
  * sysv-generator: handle Provides: for non-virtual facility names.
    (Closes: #774335)
  * Fix systemd-remount-fs.service to not fail on remounting /usr if /usr
    isn't mounted yet. This happens with initramfs-tools < 0.118 which we
    might not get into Jessie any more. (Closes: #742048)

 -- Martin Pitt <mpitt@debian.org>  Tue, 13 Jan 2015 11:24:43 +0100

systemd (215-8) unstable; urgency=medium

  [ Didier Roche ]
  * Cherry-pick shared-add-readlink_value.patch, we will use that function in
    the generator.
  * Cherry-pick util-allow-strappenda-to-take-any-number-of-args.patch, we
    will use that function in the generator.
  * Handle multiple display managers which don't ship a systemd unit or the
    corresponding postinst logic for updating display-manager.service: Add a
    generator to ensure /etc/X11/default-display-manager is controlling which
    display-manager is started. (Closes: #771287)

  [ Sjoerd Simons ]
  * d/p/core-Fix-bind-error-message.patch:
    + Added. Fix error message on bind failure to print the full path
  * d/p/core-Make-binding-notify-private-dbus-socket-more-ro.patch:
    + Added. Be more robust when binding private unix sockets (Based on current
    upstream logic) (Closes: #761306)

  [ Martin Pitt ]
  * Clean up ...journal~ files from unclean shutdowns. (Closes: #771707)
  * debian/systemd.postinst: Don't always restart journald, as this currently
    can't be done without losing the current journal and breaking attached
    processes. So only restart it from upgrades < 215-3 (where the socket
    location got moved) as an one-time upgrade path from wheezy.
    (Closes: #771122)
  * journalctl: Fix help text for --until. (Closes: #766598)
  * Bump systemd's udev dependency to >= 208-8, so that on partial upgrades we
    make sure that the udev package has appropriate Breaks:. In particular,
    this avoids installing current udev with kmod << 14. (Closes: #771726)

  [ Michael Biebl ]
  * systemd.postinst: Move unit enablement after restarting systemd, so that
    we don't fail to enable units with keywords that wheezy's systemd does not
    understand yet. Fixes enabling getty units on wheezy upgrades with
    systemd. (Closes: #771204)

 -- Martin Pitt <mpitt@debian.org>  Fri, 05 Dec 2014 10:01:24 +0100

systemd (215-7) unstable; urgency=medium

  [ Martin Pitt ]
  * Add myself to Uploaders.
  * Add boot-and-services autopkgtest: Check booting with systemd-sysv and
    that the most crucial services behave as expected.
  * logind autopkgtest: Fix stderr output in waiting loop for scsi_debug.
  * Add nspawn test to boot-and-services autopkgtest.
  * Make systemd-nspawn@.service work out of the box: (Closes: #770275)
    - Pre-create /var/lib/container with a secure mode (0700) via tmpfiles.d.
    - Add new try-{guest,host} modes for --link-journal to silently skip
      setting up the guest journal if the host has no persistent journal.
    - Extend boot-and-services autopkgtest to cover systemd-nspawn@.service.
  * Cherry-pick upstream patch to fix SELinux unit access check (regression
    in 215).
  * sysv-generator: Avoid wrong dependencies for failing units. Thanks to
    Michael Biebl for the patch! (Closes: #771118)
  * Cherry-pick patches to recognize and respect the "discard" mount option
    for swap devices. Thanks to Aurelien Jarno for finding and testing!
    (Closes: #769734)

  [ Jon Severinsson]
  * Add /run/shm -> /dev/shm symlink in debian/tmpfiles.d/debian.conf. This
    avoids breakage in Jessie for packages which still refer to /run/shm, and
    while https://wiki.debian.org/ReleaseGoals/RunDirectory is still official.
    (LP: #1320534, Closes: #674755).

 -- Martin Pitt <mpitt@debian.org>  Fri, 28 Nov 2014 06:43:15 +0100

systemd (215-6) unstable; urgency=medium

  [ Martin Pitt ]
  * Cherry-pick upstream patch to fix udev crash in link_config_get().
  * Cherry-pick upstream patch to fix tests in limited schroot environments.
  * Add d/p/Add-env-variable-for-machine-ID-path.patch: Allow specifying an
    alternate /etc/machine-id location. This is necessary for running tests
    as long as it isn't in our base images (see Debian #745876)
  * Run tests during package build. For the first round don't make them fatal
    for now (that will happen once we see results from all the architectures).
  * Drop our Check-for-kmod-binary.patch as the upstream patch
    units-conditionalize-static-device-node-logic-on-CAP.patch supersedes it.
  * Drop Use-comment-systemd.-syntax-in-systemd.mount-man-pag.patch, as
    our util-linux is now recent enough. Bump dependency to >= 2.21.
  * Adjust timedated and hostnamed autopkgtests to current upstream version.
  * Replace our Debian hwdb.bin location patch with what got committed
    upstream. Run hwdb update with the new --usr option to keep current
    behaviour.
  * debian/README.Debian: Document how to debug boot or shutdown problems with
    the debug shell. (Closes: #766039)
  * Skip-99-systemd.rules-when-not-running-systemd-as-in.patch: Call path_id
    under all init systems, to get consistent ID_PATH attributes. This is
    required so that tools like systemd-rfkill can be used with SysVinit or
    upstart scripts, too. (LP: #1387282)
  * Switch libpam-systemd dependencies to prefer systemd-shim over
    systemd-sysv, to implement the CTTE decision #746578. This is a no-op on
    systems which already have systemd-sysv installed, but will prevent
    installing that on upgrades. (Closes: #769747)
  * Remove Tollef from Uploaders: as per his request. Thanks Tollef for all
    you work!
  * net.agent: Properly close stdout/err FDs, to avoid long hangs during udev
    settle. Thanks to Ben Hutchings! (Closes: #754987)
  * Bump Standards-Version to 3.9.6 (no changes necessary).

  [ Didier Roche ]
  * debian/ifup@.service: add a ConditionPath on /run/network, to avoid
    failing the unit if /etc/init.d/networking is disabled. (Closes: #769528)

 -- Martin Pitt <mpitt@debian.org>  Tue, 18 Nov 2014 12:37:22 +0100

systemd (215-5) unstable; urgency=medium

  [ Martin Pitt ]
  * Unblacklist hyperv_fb again, it is needed for graphical support on Hyper-V
    platforms. Thanks Andy Whitcroft! (LP: #1359933)
  * Bump systemd-shim Depends/Breaks to 8-2 to ensure a lockstep upgrade.
    (Closes: #761947)

  [ Sjoerd Simons ]
  * d/p/sd-bus-Accept-no-sender-as-the-destination-field.patch
    + Fix compatibility between systemctl v215 and v208. Resolves issue when
      reloads of services is requested before systemd is re-execed
      (Closes: #762146)

  [ Michael Biebl ]
  * Don't overmount existing /run/user/<UID> directories with a per-user tmpfs
    on upgrades. (Closes: #762041)
  * Re-enable mount propagation for udevd. This avoids that broken software
    like laptop-mode-tools, which runs mount from within udev rules, causes
    the root file system to end up read-only. (Closes: #762018)

 -- Michael Biebl <biebl@debian.org>  Sat, 27 Sep 2014 17:49:47 +0200

systemd (215-4) unstable; urgency=medium

  * Upload to unstable.

 -- Michael Biebl <biebl@debian.org>  Mon, 15 Sep 2014 17:38:30 +0200

systemd (215-3) experimental; urgency=medium

  [ Ben Howard ]
  * 75-persistent-net-generator.rules: Fix matches of HyperV. (LP: #1361272)

  [ Martin Pitt ]
  * 75-persistent-net-generator.rules: Add new MS Azure MAC prefix 00:25:ae.
    (LP: #1367883)

  [ Michael Biebl ]
  * Update upstream v215-stable patch series.
  * The /dev/log socket and /dev/initctl FIFO have been moved to /run and
    replaced by symlinks. Create the symlinks manually on upgrades as well.
    (Closes: #761340)
  * Fix incorrect paths in man pages. (LP: #1357782, Closes: #717491)
  * Make systemd recommend dbus so it is installed on upgrades. The dbus
    system bus is required to run systemd-logind and the autovt feature relies
    on logind. (Closes: #758111)
  * Bump dependency on systemd-shim to (>= 7-2) to ensure we have a version
    which supports systemd >= 209.
  * Rework bug-script to be more upfront about what kind of data is gathered
    and ask the user for permission before attaching the information to the
    bug report. (Closes: #756248)

  [ Sjoerd Simons ]
  * d/p/buildsys-Don-t-default-to-gold-as-the-linker.patch
    + Don't explicitly pick gold as the default linker. Fixes FTBFS on sparc
      (Closes: #760879)

 -- Sjoerd Simons <sjoerd@debian.org>  Sun, 14 Sep 2014 20:14:49 +0200

systemd (215-2) experimental; urgency=medium

  * debian/patches/always-check-for-__BYTE_ORDER-__BIG_ENDIAN-when-chec.patch
    + Added. Fix checking of system endianness. Fixes FTBFS on powerpc
  * debian/patches/timesyncd-when-we-don-t-know-anything-about-the-netw.patch:
    + Let timesyncd go online even if networkd isn't running (from upstream
      git) (Closes: #760087)
  * debian/rules: add systemd-update-utmp-runlevel.service to
    {poweroff, rescue, multi-user, graphical, reboot}.target.wants to trigger
    the runlevel target to be loaded

 -- Sjoerd Simons <sjoerd@debian.org>  Sun, 07 Sep 2014 23:46:02 +0200

systemd (215-1) experimental; urgency=medium

  * New upstream release.
  * Import upstream v215-stable patch series.
  * Rebase remaining Debian patches on top of v215-stable.
  * Drop our Debian-specific run-user.mount unit as upstream now creates a
    per-user tmpfs via logind.
  * Don't rely on new mount from experimental for now and re-add the patch
    which updates the documentation accordingly.
  * Cherry-pick upstream fix to use correct versions for the new symbols that
    were introduced in libudev.
  * Update symbols files
    - Add two new symbols for libudev1.
    - Remove private symbol from libgudev-1.0-0. This symbol was never part of
      the public API and not used anywhere so we don't need a soname bump.
  * Cherry-pick upstream commit to not install busname units if kdbus support
    is disabled.
  * Make /run/lock tmpfs an API fs so it is available during early boot.
    (Closes: #751392)
  * Install new systemd-path and systemd-escape binaries.
  * Cherry-pick upstream commit which fixes the references to the systemctl
    man page. (Closes: #760613)
  * Use the new systemd-escape utility to properly escape the network
    interface name when starting an ifup@.service instance for hotplugged
    network interfaces. Make sure a recent enough systemd version is installed
    by bumping the versioned Breaks accordingly. (Closes: #747044)
  * Order ifup@.service after networking.service so we don't need to setup the
    runtime directory ourselves and we have a defined point during boot when
    hotplugged network interfaces are started.
  * Disable factory-reset feature and remove files associated with it. This
    feature needs more integration work first before it can be enabled in
    Debian.
  * Cherry-pick upstream commit to fix ProtectSystem=full and make the
    ProtectSystem= option consider /bin, /sbin, /lib and /lib64 (if it exists)
    on Debian systems. (Closes: #759689)
  * Use adduser in quiet mode when creating the system users/groups to avoid
    warning messages about the missing home directories. Those are created
    dynamically during runtime. (Closes: #759175)
  * Set the gecos field when creating the system users.
  * Add systemd-bus-proxy system user so systemd-bus-proxyd can properly drop
    its privileges.
  * Re-exec systemd and restart services at the end of postinst.
  * Cherry-pick upstream commit for sd-journal to properly convert
    object->size on big endian which fixes a crash in journalctl --list-boots.
    (Closes: #758392)

 -- Michael Biebl <biebl@debian.org>  Sun, 07 Sep 2014 09:58:48 +0200

systemd (214-1) experimental; urgency=medium

  * New upstream release v214.
    (Closes: #750793, #749268, #747939)

  [ Jon Severinsson ]
  * Import upstream v214-stable patch series.
    - Rebase remaining Debian patches on top of v214-stable.
    - Drop modifications to the now-removed built-in sysvinit support.
  * Install the new combined libsystemd0 library, this library combines all
    functionality of the various libsystemd-* libraries.
    - Deprecate the old libsystemd-* libraries as they've been bundled into
      libsystemd0. The old -dev files now just carry a transitional .pc file.
    - Add new symbols file for libsystemd0.
  * Update symbols file for libgudev-1.0-0.
  * Remove pre-generated rules and unit files in debian/rules clean target.
  * Add new systemd service users in systemd postinst (systemd-timesync,
    systemd-network, systemd-resolve)
  * Add new system group "input" used by udev rules in udev postinst.
  * Try-restart networkd, resolved, and timesyncd after an upgrade.
  * Do not force-enable default-on services on every upgrade.
  * Add support for rcS.d init scripts to the sysv-generator.
    - Do not order rcS.d services after local-fs.target if they do not
      explicitly depend on $local_fs.
    - Map rcS.d init script dependencies to their systemd equivalent.
    - Special-case some dependencies for sysv init scripts for better
      backwards compatibility. (Closes: #726027, #738965).
  * Add systemd depends on new mount. (Closes: #754411)
  * Update /run/initctl symlink target in debian/tmpfiles.d/debian.conf.
  * Remove stored backlog state, rfkill state, random-seed and clock
    information from /var/lib/systemd on systemd purge.

  [ Sjoerd Simons ]
  * debian/patches/shared-include-stdbool.h-in-mkdir.h.patch
    + Added. Include stdbool before using bool in function prototypes. Fixes
      build of the insserv generator
  * Add python-lxml to build-depends for python-systemd
  * Turn on parallel build support
  * Install the new busctl binary and translations
  * Explicitly disable microhttp so the package build doesn't fail if the
    required dependencies for it happen to be installed.
  * debian/control: Make udev break plymouth (<< 0.9.0-7) as older plymouths
    assume udev implementation details that have changed slightly since v213
  * debian/control: Remove b-d on librwap0-dev
  * debian/control: Bump libkmod-dev b-d to >= 15
  * debian/rules: Drop outdated --enable-tcpwrap
  * debian/rules: Explicitly turn off rfkill, networkd, timesyncd and resolved
    for the udeb build
  * debian/rules: Use the debian ntp pool as default ntp servers
  * debian/rules: explicitely configure the maximum system uid/gids instead of
    relying on autodetection

 -- Sjoerd Simons <sjoerd@debian.org>  Sun, 24 Aug 2014 14:54:27 +0200

systemd (208-8) unstable; urgency=medium

  [ Martin Pitt ]
  * Fix duplicate line in copyright. (Closes: #756899)
  * Drop --disable-xattr configure option for udeb, does not exist any more.
  * Add Turkish debconf translations. Thanks Mert Dirik! (Closes: #757498)
  * Backport fix for lazy session-activation on non-seat0 seats.
    (LP: #1355331)

  [ Michael Biebl ]
  * Use "kmod static-nodes --output=/proc/self/fd/1" in make_static_nodes() as
    we can't rely on /dev/stdout to exist at this point during boot.
    (Closes: #757830)
  * Fix udev SysV init script and d-i start script to not write to
    /sys/kernel/uevent_helper unconditionally to not fail on a kernel with
    CONFIG_UEVENT_HELPER unset. (Closes: #756312)
  * Add Breaks: kmod (<< 14) to udev to make sure we have a kmod version
    supporting the static-nodes command.
  * Add Breaks: systemd (<< 208) to udev to avoid partial upgrades. Newer udev
    versions rely on kmod-static-nodes.service being provided by systemd.
    (Closes: #757777)
  * Updated upstream v208-stable patch series to 53b1b6c.
  * Cherry-pick upstream fix to ignore temporary dpkg files. (Closes: #757302)
  * Make emergency.service conflict with rescue.service.
    Otherwise if rescue mode is selected during boot and the emergency mode
    is triggered (e.g. via a broken fstab entry), we have two sulogin
    processes fighting over the tty. (Closes: #757072)
  * Stop syslog.socket when entering emergency mode as otherwise every log
    message triggers the start of the syslog service and its dependencies
    which conflicts with emergency.target. (Closes: #755581)

 -- Michael Biebl <biebl@debian.org>  Thu, 21 Aug 2014 00:14:21 +0200

systemd (208-7) unstable; urgency=medium

  [ Michael Biebl ]
  * Mask remaining services provided by the initscripts package and document
    in more detail why certain services have been masked. (Closes: #659264)
  * Install zsh completions to the correct place. (Closes: #717540)

  [ Jon Severinsson ]
  * Cherry-pick upstream fix for journal file permissions. (Closes: #755062)
  * Map some rcS.d init script dependencies to their systemd equivalent.
  * Update Depends on initscripts to the version with a systemd-compatible
    mountnfs ifup hook. (Closes: #746358)
  * Add Breaks on lvm2 versions without native systemd support.
    (Closes: #678438, #692120)
  * Do not fail udev upgrades if the udev service is already runtime-masked
    when the preinst script is run. (Closes: #755746)
  * Add Pre-Depends on systemd to systemd-sysv, to avoid risking that the
    sysv-compatible symlinks become dangling on a partial install.
  * Ensure that systemctl is usable right after being unpacked, by adding the
    required Pre-Depends to systemd and libsystemd-daemon0. (Closes: #753589)
  * Add support for TuxOnIce hibernation. (Closes: #746463)

  [ Martin Pitt ]
  * Rename "api" autopkgtest to "build-login", and stop requiring that
    sd_login_monitor_new() succeeds. It doesn't in many environments like
    schroot or after upgrades from < 204, and the main point of the test is
    to check that libsystemd-login-dev has correct contents and dependencies.
    Drop "isolation-machine" requirement.
  * Use glibc's xattr support instead of requiring libattr. Fixes FTBFS with
    latest glibc and libattr. Cherrypicked from trunk. Drop libattr1-dev build
    dependency. (Closes: #756097)
  * Build python3-systemd for Python 3 bindings. Drop python-systemd; it does
    not have any reverse dependencies, and we want to encourage moving to
    Python 3. (LP: #1258089)
  * Add simple autopkgtest for python3-systemd.
  * Add dbus dependency to libpam-systemd. (Closes: #755968)
  * Fix /dev/cdrom symlink to appear for all types of drives, not just for
    pure CD-ROM ones. Also, fix the symlinks to stay after change events.
    (LP: #1323777)
  * 75-persistent-net-generator.rules: Adjust Ravello interfaces; they don't
    violate the assignment schema, they should just not be persistent.
    Thanks to Boris Figovsky. (Closes: #747475, LP: #1317776)
  * Reinstate patches to make logind D-BUS activatable.
  * Re-add systemd-shim alternative dependency to libpam-systemd. Version it
    to ensure cgmanager support. (Closes: #754984, LP: #1343802)
  * Convert udev-finish.upstart from a task to a job, to avoid hangs with
    startpar. (Closes: #756631)
  * Add debian/extra/60-keyboard.hwdb: Latest keymaps from upstream git.
    This makes it trivial to backport keymap fixes to stable releases.
    (Closes: #657809; LP: #1322770, #1339998)
  * udev.init: Create static device nodes, as this moved out of udevd.
    Thanks to Michael Biebl for the script! (Closes: #749021)

 -- Martin Pitt <mpitt@debian.org>  Wed, 06 Aug 2014 13:33:22 +0200

systemd (208-6) unstable; urgency=medium

  [ Jon Severinsson ]
  * Add v208-stable patch series.
    - Update Debian patches to apply on top of v208-stable.
    - Move new manpages to libsystemd-*-dev as appropriate.

  [ Michael Biebl ]
  * Upload to unstable.

 -- Michael Biebl <biebl@debian.org>  Wed, 16 Jul 2014 00:44:15 +0200

systemd (208-5) experimental; urgency=medium

  * Merge changes from unstable branch.

 -- Michael Biebl <biebl@debian.org>  Sat, 28 Jun 2014 13:41:32 +0200

systemd (208-4) experimental; urgency=medium

  * Merge changes from unstable branch.
  * Drop alternative dependency on systemd-shim in libpam-systemd. The
    systemd-shim package no longer provides an environment to run
    systemd-logind standalone. See #752939 for further details.

 -- Michael Biebl <biebl@debian.org>  Sat, 28 Jun 2014 01:22:11 +0200

systemd (208-3) experimental; urgency=medium

  * Merge changes from unstable branch.

 -- Michael Biebl <biebl@debian.org>  Wed, 25 Jun 2014 11:29:07 +0200

systemd (208-2) experimental; urgency=medium

  [ Sjoerd Simons ]
  * Don't stop a running user manager from garbage collecting the users. Fixes
    long shutdown times when using a systemd user session

  [ Michael Stapelberg ]
  * Fix bug-script: “systemctl dump” is now “systemd-analyze dump”
    (Closes: #748311)

  [ Michael Biebl ]
  * Merge changes from unstable branch.
  * Cherry-pick upstream fixes to make sd_session_get_vt() actually work.

 -- Michael Biebl <biebl@debian.org>  Tue, 24 Jun 2014 17:45:26 +0200

systemd (208-1) experimental; urgency=medium

  [ Michael Biebl ]
  * New upstream release. (Closes: #729566)
  * Update patches.
  * Update symbols files for libsystemd-journal and libsystemd-login.
  * Install new files and remove the ones we don't use.
  * Install zsh completion files. (Closes: #717540)
  * Create a compat symlink /etc/sysctl.d/99-sysctl.conf as systemd-sysctl no
    longer reads /etc/sysctl.conf.
  * Bump Build-Depends on kmod to (>= 14).
  * Bump Build-Depends on libcryptsetup-dev to (>= 2:1.6.0) for tcrypt
    support.
  * Make kmod-static-nodes.service check for the kmod binary since we don't
    want a hard dependency on kmod e.g. for container installations.
  * Disable various features which aren't required for the udeb build.
  * Move new sd_pid_get_slice and sd_session_get_vt man pages into
    libsystemd-login-dev.
  * Make no-patch-numbers the default for gbp-pq.
  * Adjust systemd-user pam config file for Debian.
    This pam config file is used by libpam-systemd/systemd-logind when
    launching systemd user instances.
  * Drop patches to make logind D-Bus activatable. The cgroup handling has
    been reworked in v205 and logind no longer creates cgroup hierarchies on
    its own. That means that the standalone logind is no longer functional
    without support from systemd (or an equivalent cgroup manager).

  [ Martin Pitt ]
  * Explain patch management in debian/README.source.

 -- Michael Biebl <biebl@debian.org>  Mon, 28 Apr 2014 00:22:57 +0200

systemd (204-14) unstable; urgency=medium

  * Fix SIGABRT in insserv generator caused by incorrect usage of strcat().
    (Closes: #752992)
  * Mark -dev packages as Multi-Arch: same. (Closes: #720017)

 -- Michael Biebl <biebl@debian.org>  Sat, 28 Jun 2014 13:22:43 +0200

systemd (204-13) unstable; urgency=medium

  * Switch back to load the sg module via the kmod builtin. The problem was
    not that the kmod builtin is faster then modprobe but rather the incorrect
    usage of the "=" assignment operator. We need to use "+=" here, so the sg
    module is loaded in addition to other scsi modules, which are loaded via
    the modalias rule. Thanks to Tommaso Colombo for the analysis.
  * Cherry-pick upstream fix which prevents systemd from entering an infinite
    loop when trying to break an ordering cycle. (Closes: #752259)
  * Update insserv generator to not create any drop-in files for services
    where the corresponding SysV init script does not exist.
  * Drop the check for /sys/kernel/uevent_helper from postinst and the SysV
    init script and do not unconditionally overwrite it in the initramfs hook.
    Since a long time now udev has been using the netlink interface to
    communicate with the kernel and with Linux 3.16 it is possible to disable
    CONFIG_UEVENT_HELPER completely. (Closes: #752742)

 -- Michael Biebl <biebl@debian.org>  Sat, 28 Jun 2014 00:01:16 +0200

systemd (204-12) unstable; urgency=medium

  [ Martin Pitt ]
  * Change the sg loading rule (for Debian #657948) back to using modprobe.
    kmod is too fast and then sg races with sd, causing the latter to not see
    SCSI disks.  (Closes: #752591, #752605)

  [ Michael Biebl ]
  * Update udev bug-script to attach instead of paste extra info if a new
    enough reportbug version is available.

 -- Michael Biebl <biebl@debian.org>  Wed, 25 Jun 2014 10:55:12 +0200

systemd (204-11) unstable; urgency=medium

  [ Martin Pitt ]
  * Explain patch management in debian/README.source. (Closes: #739113)
  * Replace "Always probe cpu support drivers" patch with cherry-picked
    upstream fix which is more general.
  * Advertise hibernation only if there's enough free swap. Patches backported
    from current upstream. (LP: #1313522)
  * Fix typo in sg loading rule to make it actually work.

  [ Michael Biebl ]
  * Make no-patch-numbers the default for gbp-pq.
  * Cherry-pick upstream fix to properly handle multiline syslog messages.
    (Closes: #746351)
  * Cherry-pick upstream fix for libudev which fixes a memleak in
    parent_add_child().
  * Drop "-b debian" from Vcs-Git since we use the master branch for
    packaging now.
  * Drop Conflicts: sysvinit (<< 2.88dsf-44~) from systemd-sysv since this
    breaks dist-upgrades from wheezy when switching from sysvinit to
    systemd-sysv as default init. While downgrading the Pre-Depends in
    sysvinit would have been an alternative, dropping the Conflicts and only
    keeping the Replaces was deemed the lesser evil. (Closes: #748355)
  * Use Conflicts instead of Breaks against sysvinit-core. This avoids
    /sbin/init going missing when switching from systemd-sysv to sysvinit.
    While at it, add a Replaces: upstart. (Closes: #751589)
  * Make the SysV compat tools try both /run/initctl and /dev/initctl. This
    makes them usable under sysvinit as PID 1 without requiring any symlinks.
  * Various ifupdown integration fixes
    - Use DefaultDependencies=no in ifup@.service so the service can be
      started as early as possible.
    - Create the ifupdown runtime directory in ifup@.service as we can no
      longer rely on the networking service to do that for us.
    - Don't stop ifup@.service on shutdown but let the networking service take
      care of stopping all hotplugged interfaces.
    - Only start ifup@.service for interfaces configured as allow-hotplug.

  [ Michael Stapelberg ]
  * Clarify that “systemd” does not influence init whereas “systemd-sysv” does
    (Closes: #747741)

  [ Ansgar Burchardt ]
  * Don't use "set +e; set +u" unconditionally in the lsb init-functions hook
    as this might change the behaviour of existing SysV init scripts.
    (Closes: #751472)

 -- Michael Biebl <biebl@debian.org>  Tue, 24 Jun 2014 17:03:43 +0200

systemd (204-10) unstable; urgency=medium

  * In the udeb's udev.startup, make sure that /dev/pts exists.
  * systemd-logind-launch: Set the #files ulimit, for unprivileged LXC
    containers.
  * Drop udev.NEWS, it only applies to pre-squeeze.
  * Remove /var/log/udev on purge.
  * Always probe cpu support drivers. (LP #1207705)
  * On Dell PowerEdge systems, the iDRAC7 and later support a USB Virtual NIC
    for management. Name this interface "idrac" to avoid confusion with "real"
    network interfaces.
  * Drop numerical prefixes from patches, to avoid future diff noise when
    removing, cherry-picking, and merging patches. From now on, always use
    "gbp-pq export --no-patch-numbers" to update them.

 -- Martin Pitt <mpitt@debian.org>  Sun, 27 Apr 2014 11:53:52 +0200

systemd (204-9) unstable; urgency=medium

  * The "Flemish Beef and Beer Stew" release.

  [ Steve Langasek ]
  * Do proper refcounting of the PAM module package on prerm, so that we
    don't drop the module from the PAM config when uninstalling a
    foreign-arch package.  Related to Ubuntu bug #1295521.

  [ Martin Pitt ]
  * debian/udev.udev-finish.upstart: Fix path to tmp-rules,
    debian/extra/rule_generator.functions creates them in /run/udev/.
  * rules: Remove the kernel-install bits; we don't want that in Debian and
    thus it shouldn't appear in dh_install --list-missing output.
  * Ship sd-shutdown.h in libsystemd-daemon-dev.
  * Run dh_install with --fail-missing, to avoid forgetting files when we move
    to new versions.
  * Mount /dev/pts with the correct permissions in the udev, to avoid needing
    pt_chown (not available on all architectures). Thanks Adam Conrad.
  * Add new block of Windows Azure ethernet hardware address to
    75-persistent-net-generator.rules. (LP: #1274348, Closes: #739018)
  * Drop our Debian specific 60-persistent-storage{,-tape}.rules and use the
    upstream rules. They are compatible and do a superset of the
    functionality. (Closes: #645466)
  * Drop our Debian specific 80-drivers.rules and use the upstream rules with
    a patch for the sg module (see #657948). These now stop calling modprobe
    and use the kmod builtin, giving some nice boot speed improvement.
    (Closes: #717404)
  * Drop our Debian specific 50-udev-default.rules and 91-permissions.rules
    and use the upstream rules with a patch for the remaining Debian specific
    default device permissions. Many thanks to Marco d'Itri for researching
    which Debian-specific rules are obsolete! Amongst other things, this now
    also reads the hwdb info for USB devices (Closes: #717405) and gets rid of
    some syntax errors (Closes: #706221)
  * Set default polling interval on removable devices as well, for kernels
    which have "block" built in instead of being a module. (Closes: #713877)
  * Make sd_login_monitor_new() work for logind without systemd.
  * Cherry-pick upstream fix for polkit permissions for rebooting with
    multiple sessions.
  * Kill /etc/udev/links.conf, create_static_nodes, and associated code. It's
    obsolete with devtmpfs (which is required now), and doesn't run with
    systemd or upstart anyway.
  * Drop unnecessary udev.dirs.
  * Add autopkgtests for smoke-testing logind, hostnamed, timedated, localed,
    and a compile/link/run test against libsystemd-login-dev.

  [ Marco d'Itri ]
  * preinst: check for all the system calls required by modern releases
    of udev. (Closes: #648325)
  * Updated fbdev-blacklist.conf for recent kernels.
  * Do not blacklist viafb because it is required on the OLPC XO-1.5.
    (Closes: #705792)
  * Remove write_cd_rules and the associated rules which create "persistent"
    symlinks for CD/DVD devices and replace them with more rules in
    60-cdrom_id, which will create symlinks for one at random among the
    devices installed. Since the common case is having a single device
    then everything will work out just fine most of the times...
    (Closes: #655924)
  * Fix write_net_rules for systemd and sysvinit users by copying the
    temporary rules from /run/udev/ to /etc/udev/. (Closes: #735563)
  * Do not install sysctl.d/50-default.conf because the systemd package
    should not change kernel policies, at least until it will become
    the only supported init system.

  [ Michael Stapelberg ]
  * Add systemd-dbg package, thanks Daniel Schaal (Closes: #742724).
  * Switch from gitpkg to git-buildpackage. Update README.source accordingly.
  * Make libpam-systemd depend on systemd-sysv | systemd-shim. Packages that
    need logind functionality should depend on libpam-systemd.

  [ Michael Biebl ]
  * Do not send potentially private fstab information without prior user
    confirmation. (Closes: #743158)
  * Add support for LSB facilities defined by insserv.
    Parse /etc/insserv.conf.d content and /etc/insserv.conf and generate
    systemd unit drop-in files to add corresponding dependencies. Also ship
    targets for the Debian specific $x-display-manager and
    $mail-transport-agent system facilities. (Closes: #690892)
  * Do not accidentally re-enable /var/tmp cleaning when migrating the TMPTIME
    setting from /etc/default/rcS. Fix up existing broken configurations.
    (Closes: #738862)

 -- Michael Biebl <biebl@debian.org>  Sat, 26 Apr 2014 21:37:29 +0200

systemd (204-8) unstable; urgency=low

  [ Michael Stapelberg ]
  * move manpages from systemd to libsystemd-*-dev as appropriate
    (Closes: #738723)
  * fix systemctl enable/disable/… error message “Failed to issue method call:
    No such file or directory” (the previous upload did actually not contain
    this fix due to a merge conflict) (Closes: #738843)
  * add explicit “Depends: sysv-rc” so that initscript’s “Depends: sysv-rc |
    file-rc” will not be satisfied with file-rc. We need the invoke-rc.d and
    update-rc.d from sysv-rc, file-rc’s doesn’t have support for systemd.
    (Closes: #739679)
  * set capabilities cap_dac_override,cap_sys_ptrace=ep for
    systemd-detect-virt, so that it works for unprivileged users.
    (Closes: #739699)
  * pam: Check $XDG_RUNTIME_DIR owner (Closes: #731300)
  * Ignore chkconfig headers entirely, they are often broken in Debian
    (Closes: #634472)

  [ Michael Biebl ]
  * do a one-time migration of RAMTMP= from /etc/default/rcS and
    /etc/default/tmpfs, i.e. enable tmp.mount (Closes: #738687)
  * Bump Standards-Version to 3.9.5.

 -- Michael Biebl <biebl@debian.org>  Wed, 19 Mar 2014 18:57:35 +0100

systemd (204-7) unstable; urgency=low

  * fix systemctl enable/disable/… error message “Failed to issue method call:
    No such file or directory” (Closes: #734809)
  * bug-script: attach instead of paste extra info with reportbug ≥ 6.5.0
    (Closes: #722530)
  * add stage1 bootstrap support to avoid Build-Depends cycles (Thanks Daniel
    Schepler)
  * cherry-pick:
    order remote mounts from mountinfo before remote-fs.target (77009452cfd)
    (Closes: #719945)
    Fix CPUShares configuration option (ccd90a976dba) (Closes: #737156)
    fix reference in systemd-inhibit(1) (07b4b9b) (Closes: #738316)

 -- Michael Stapelberg <stapelberg@debian.org>  Tue, 11 Feb 2014 23:34:42 +0100

systemd (204-6) unstable; urgency=low

  [ Michael Stapelberg ]
  * Run update-rc.d defaults before update-rc.d <enable|disable>
    (Closes: #722523)
  * preinst: preserve var-{lock,run}.mount when upgrading from 44 to 204
    (Closes: #723936)
  * fstab-generator: don’t rely on /usr being mounted in the initrd
    (Closes: #724797)
  * systemctl: mangle names when avoiding dbus (Closes: #723855)
  * allow group adm read access on /var/log/journal (Closes: #717386)
  * add systemd-journal group (Thanks Guido Günther) (Closes: #724668)
  * copy /etc/localtime instead of symlinking (Closes: #726256)
  * don’t try to start autovt units when not running with systemd as pid 1
    (Closes: #726466)
  * Add breaks/replaces for the new sysvinit-core package (Thanks Alf Gaida)
    (Closes: #733240)
  * Add myself to uploaders

  [ Tollef Fog Heen ]
  * Make 99-systemd.rules check for /run/systemd/systemd instead of the
    ill-named cgroups directory.

  [ Martin Pitt ]
  * debian/udev.upstart: Fix path to udevd, the /sbin/udevd compat symlink
    should go away at some point.
  * debian/udev-udeb.install: Add 64-btrfs.rules and 75-probe_mtd.rules, they
    are potentially useful in a d-i environment.
  * debian/shlibs.local: Drop libudev; this unnecessarily generates overly
    strict dependencies, the libudev ABI is stable.
  * debian/extra/rules/75-persistent-net-generator.rules: Add Ravello systems
    (LP: #1099278)

 -- Michael Stapelberg <stapelberg@debian.org>  Tue, 31 Dec 2013 14:39:44 +0100

systemd (204-5) unstable; urgency=high

  * Cherry-pick 72fd713 from upstream which fixes insecure calling of polkit
    by avoiding a race condition in scraping /proc (CVE-2013-4327).
    Closes: #723713

 -- Michael Biebl <biebl@debian.org>  Mon, 23 Sep 2013 11:59:53 +0200

systemd (204-4) unstable; urgency=low

  * Add preinst check to abort udev upgrade if the currently running kernel
    lacks devtmpfs support. Since udev 176, devtmpfs is mandatory as udev no
    longer creates any device nodes itself. This only affects self-compiled
    kernels which now need CONFIG_DEVTMPFS=y.  Closes: #722580
  * Fix SysV init script to correctly mount a devtmpfs instead of tmpfs. This
    only affects users without an initramfs, which usually is responsible for
    mounting the devtmpfs.  Closes: #722604
  * Drop pre-squeeze upgrade code from maintainer scripts and simplify the
    various upgrade checks.
  * Suppress errors about unknown hwdb builtin. udev 196 introduced a new
    "hwdb" builtin which is not understood by the old udev daemon.
  * Add missing udeb line to shlibs.local. This ensures that udev-udeb gets a
    proper dependency on libudev1-udeb and not libudev1.  Closes: #722939
  * Remove udev-udeb dependency from libudev1-udeb to avoid a circular
    dependency between the two packages. This dependency was copied over from
    the old udev-gtk-udeb package and no longer makes any sense since
    libudev1-udeb only contains a library nowadays.

 -- Michael Biebl <biebl@debian.org>  Wed, 18 Sep 2013 00:05:21 +0200

systemd (204-3) unstable; urgency=low

  [ Michael Biebl ]
  * Upload to unstable.
  * Use /bin/bash in debug-shell.service as Debian doesn't have /sbin/sushell.
  * Only import net.ifaces cmdline property for network devices.
  * Generate strict dependencies between the binary packages using a
    shlibs.local file and add an explicit versioned dependency on
    libsystemd-login0 to systemd to ensure packages are upgraded in sync.
    Closes: #719444
  * Drop obsolete Replaces: libudev0 from udev package.
  * Use correct paths for various binaries, like /sbin/quotaon, which are
    installed in / and not /usr in Debian.  Closes: #721347
  * Don't install kernel-install(8) man page since we don't install the
    corresponding binary either.  Closes: #722180
  * Cherry-pick upstream fixes to make switching runlevels and starting
    reboot via ctrl-alt-del more robust.
  * Cherry-pick upstream fix to properly apply ACLs to Journal files.
    Closes: #717863

  [ Michael Stapelberg ]
  * Make systemctl enable|disable call update-rc.d for SysV init scripts.
    Closes: #709780
  * Don't mount /tmp as tmpfs by default and make it possible to enable this
    feature via "systemctl enable tmp.mount".  Closes: #718906

  [ Daniel Schaal ]
  * Add bug-script to systemd and udev.  Closes: #711245

  [ Ondrej Balaz ]
  * Recognize discard option in /etc/crypttab.  Closes: #719167

 -- Michael Biebl <biebl@debian.org>  Thu, 12 Sep 2013 00:13:11 +0200

systemd (204-2) experimental; urgency=low

  [ Daniel Schaal ]
  * Enable verbose build logs.  Closes: #717465
  * Add handling of Message Catalog files to provide additional information
    for log entries.  Closes: #717427
  * Remove leftover symlink to debian-enable-units.service.  Closes: #717349

  [ Michael Stapelberg ]
  * Install 50-firmware.rules in the initramfs and udeb.  Closes: #717635

  [ Michael Biebl ]
  * Don't pass static start priorities to dh_installinit anymore.
  * Switch the hwdb trigger to interest-noawait.
  * Remove obsolete support for configurable udev root from initramfs.
  * Bind ifup@.service to the network device. This ensures that ifdown is run
    when the device is removed and the service is stopped.
    Closes: #660861, #703033
  * Bump Standards-Version to 3.9.4. No further changes.
  * Add Breaks against consolekit (<< 0.4.6-1) for udev-acl.  Closes: #717385
  * Make all packages Priority: optional, with the exception of udev and
    libudev1, which remain Priority: important, and systemd-sysv, which
    remains Priority: extra due to the conflict with sysvinit.
    Closes: #717365
  * Restart systemd-logind.service on upgrades due to changes in the
    CreateSession D-Bus API between v44 and v204.  Closes: #717403

 -- Michael Biebl <biebl@debian.org>  Wed, 24 Jul 2013 23:47:59 +0200

systemd (204-1) experimental; urgency=low

  * New upstream release.  Closes: #675175, #675177
    - In v183 the udev sources have been merged into the systemd source tree.
      As a result, the udev binary packages will now be built from the systemd
      source package. To align the version numbers 139 releases were skipped.
    - For a complete list of changes, please refer to the NEWS file.
  * Add Marco to Uploaders.
  * Drop Suggests on the various python packages from systemd. The
    systemd-analyze tool has been reimplemented in C.
  * Add binary packages as found in the udev 175-7.2 source package.
  * Wrap dependencies for better readability.
  * Drop hard-coded Depends on libglib2.0-0 from gir1.2-gudev-1.0.
  * Drop old Conflicts, Replaces and Breaks, which are no longer necessary.
  * Make libgudev-1.0-dev depend on gir1.2-gudev-1.0 as per GObject
    introspection mini-policy.  Closes: #691313
  * The hwdb builtin has replaced pci-db and usb-db in udev. Drop the
    Recommends on pciutils and usbutils accordingly.
  * Drop our faketime hack. Upstream uses a custom xsl style sheet now to
    generate the man pages which no longer embeds the build date.
  * Add Depends on libpam-runtime (>= 1.0.1-6) to libpam-systemd as we are
    using pam-auth-update.
  * Explicitly set Section and Priority for the udev binary package.
  * Update Build-Depends:
    - Drop libudev-dev, no longer required.
    - Add gtk-doc-tools and libglib2.0-doc for the API documentation in
      libudev and libgudev.
    - Add libgirepository1.0-dev and gobject-introspection for GObject
      introspection support in libgudev.
    - Add libgcrypt11-dev for encryption support in the journal.
    - Add libblkid-dev for the blkid udev builtin.
  * Use gir dh addon to ensure ${gir:Depends} is properly set.
  * Rename libudev0 → libudev1 for the SONAME bump.
  * Update symbols files. libudev now uses symbols versioning as the other
    libsystemd libraries. The libgudev-1.0-0 symbols file has been copied from
    the old udev package.
  * Run gtkdocize on autoreconf.
  * Enable python bindings for the systemd libraries and ship them in a new
    package named python-systemd.
  * Tighten Depends on libsystemd-id128-dev for libsystemd-journal-dev as per
    libsystemd-journal.pc.
  * Remove obsolete bash-completion scripts on upgrades. Nowadays they are
    installed in /usr/share/bash-completion/completions.
  * Rename conffiles for logind and journald.
  * Rename udev-gtk-udeb → libudev1-udeb to better reflect its actual contents.
  * Build two flavours: a regular build and one for the udev udebs with
    reduced features/dependencies.
  * Create a few compat symlinks for the udev package, most notably
    /sbin/udevadm and /sbin/udevd.
  * Remove the dpkg-triggered debian-enable-units script. This was a temporary
    workaround for wheezy. Packages should use dh-systemd now to properly
    integrate service files with systemd.
  * Update debian/copyright using the machine-readable copyright format 1.0.
  * Integrate changes from udev 175-7 and acknowledge the 175-7.1 and 175-7.2
    non-maintainer uploads.
  * Keep the old persistent network interface naming scheme for now and make
    the new one opt-in via net.ifnames=1 on the kernel command line.
  * Drop the obsolete udev-mtab SysV init script and properly clean up on
    upgrades.
  * Simplify the udev SysV init script and remove experimental and obsolete
    features.
  * Revert upstream commits which dropped support for distro specific
    features and config files.
  * Make logind, hostnamed, localed and timedated D-Bus activatable and
    usable when systemd is not running.
  * Store hwdb binary database in /lib/udev, not /etc/udev. Create the file on
    install and upgrades.
  * Provide a dpkg file trigger for hwdb, so the database is automatically
    updated when packages install files into /lib/udev/hwdb.d.

 -- Michael Biebl <biebl@debian.org>  Fri, 19 Jul 2013 00:32:36 +0200

systemd (44-12) unstable; urgency=low

  * Cherry-pick e17187 from upstream to fix build failures with newer glibc
    where the clock_* symbols have been moved from librt to libc.
    Closes: #701364
  * If the new init-system-helpers package is installed, make the
    debian-enable-units script a no-op. The auto-enabler was meant as a
    temporary workaround and will be removed once all packages use the new
    helper.
  * Update the checks which test if systemd is the active init. The
    recommended check is [ -d /run/systemd/system ] as this will also work
    with a standalone systemd-logind.
  * Set Maintainer to pkg-systemd-maintainers@lists.alioth.debian.org. Add
    Tollef and myself as Uploaders.
  * Stop building the GUI bits. They have been split into a separate source
    package called systemd-ui.

 -- Michael Biebl <biebl@debian.org>  Thu, 20 Jun 2013 01:32:16 +0200

systemd (44-11) unstable; urgency=low

  * Team upload.
  * Run debian-enable-units.service after sysinit.target to ensure our tmp
    files aren't nuked by systemd-tmpfiles.
  * The mountoverflowtmp SysV init script no longer exists so remove that
    from remount-rootfs.service to avoid an unnecessary diff to upstream.
  * Do not fail on purge if /var/lib/systemd is empty and has been removed
    by dpkg.

 -- Michael Biebl <biebl@debian.org>  Wed, 13 Mar 2013 08:03:06 +0100

systemd (44-10) unstable; urgency=low

  * Team upload.
  * Using the return code of "systemctl is-enabled" to determine whether we
    enable a service or not is unreliable since it also returns a non-zero
    exit code for masked services. As we don't want to enable masked services,
    grep for the string "disabled" instead.

 -- Michael Biebl <biebl@debian.org>  Fri, 15 Feb 2013 17:01:24 +0100

systemd (44-9) unstable; urgency=low

  * Team upload.
  * Fix typo in systemd.socket man page.  Closes: #700038
  * Use color specification in "systemctl dot" which is actually
    understood by dot.  Closes: #643689
  * Fix mounting of remote filesystems like NFS.  Closes: #673309
  * Use a file trigger to automatically enable service and socket units. A lot
    of packages simply install systemd units but do not enable them. As a
    result they will be inactive after the next boot. This is a workaround for
    wheezy which will be removed again in jessie.  Closes: #692150

 -- Michael Biebl <biebl@debian.org>  Fri, 15 Feb 2013 13:35:39 +0100

systemd (44-8) unstable; urgency=low

  * Team upload.
  * Use comment=systemd.* syntax in systemd.mount man page. The
    mount/util-linux version in wheezy is not recent enough to support the new
    x-systemd* syntax. Closes: #697141
  * Don't enable persistent storage of journal log files. The journal in v44
    is not yet mature enough.

 -- Michael Biebl <biebl@debian.org>  Sat, 19 Jan 2013 20:05:05 +0100

systemd (44-7) unstable; urgency=low

  * Fix a regression in the init-functions hook wrt reload handling that was
    introduced when dropping the X-Interactive hack.  Closes: #696355

 -- Michael Biebl <biebl@debian.org>  Fri, 21 Dec 2012 00:00:12 +0100

systemd (44-6) unstable; urgency=low

  [ Michael Biebl ]
  * No longer ship the /sys directory in the systemd package since it is
    provided by base-files nowadays.
  * Don't run udev rules if systemd is not active.
  * Converting /var/run, /var/lock and /etc/mtab to symlinks is a one-time
    migration so don't run the debian-fixup script on every boot.

  [ Tollef Fog Heen ]
  * Prevent the systemd package from being removed if it's the active init
    system, since that doesn't work.

  [ Michael Biebl ]
  * Use a separate tmpfs for /run/lock (size 5M) and /run/user (size 100M).
    Those directories are user-writable which could lead to DoS by filling up
    /run.  Closes: #635131

 -- Michael Biebl <biebl@debian.org>  Sun, 16 Dec 2012 21:58:37 +0100

systemd (44-5) unstable; urgency=low

  * Team upload.

  [ Tollef Fog Heen ]
  * disable killing on entering START_PRE, START, thanks to Michael
    Stapelberg for patch.  This avoids killing VMs run through libvirt
    when restarting libvirtd.  Closes: #688635.
  * Avoid reloading services when shutting down, since that won't work and
    makes no sense.  Thanks to Michael Stapelberg for the patch.
    Closes: #635777.
  * Try to determine which init scripts support the reload action
    heuristically.  Closes: #686115, #650382.

  [ Michael Biebl ]
  * Update Vcs-* fields, the Git repository is hosted on alioth now. Set the
    default branch to "debian".
  * Avoid reload and (re)start requests during early boot which can lead to
    deadlocks.  Closes: #624599
  * Make systemd-cgroup work even if not all cgroup mounts are available on
    startup.  Closes: #690916
  * Fix typos in the systemd.path and systemd.unit man page.  Closes: #668344
  * Add watch file to track new upstream releases.

 -- Michael Biebl <biebl@debian.org>  Thu, 25 Oct 2012 21:41:23 +0200

systemd (44-4) unstable; urgency=low

  [ Michael Biebl ]
  * Override timestamp for man page building, thereby avoiding skew
    between architectures which caused problems for multi-arch.
    Closes: #680011

  [ Tollef Fog Heen ]
  * Move diversion removal from postinst to preinst.  Closes: #679728
  * Prevent the journal from crashing when running out of disk space.
    This is 499fb21 from upstream.  Closes: #668047.
  * Stop mounting a tmpfs on /media.  Closes: #665943

 -- Tollef Fog Heen <tfheen@debian.org>  Sun, 01 Jul 2012 08:17:50 +0200

systemd (44-3) unstable; urgency=low

  [ Michael Biebl ]
  * Bump to debhelper 9.
  * Convert to Multi-Arch: same where possible.  Closes: #676615

  [ Tollef Fog Heen ]
  * Cherry-pick d384c7 from upstream to stop journald from leaking
    memory.  Thanks to Andreas Henriksson for testing.  Closes: #677701
  * Ship lsb init script override/integration in /lib/lsb/init-functions.d
    rather than diverting /lib/lsb/init-functions itself.  Add appropriate
    Breaks to ensure upgrades happen.

 -- Tollef Fog Heen <tfheen@debian.org>  Fri, 29 Jun 2012 22:34:16 +0200

systemd (44-2) unstable; urgency=low

  [ Michael Biebl ]
  * Tighten the versions in the maintscript file
  * Ship the /sys directory in the package
  * Re-add workaround for non-interactive PAM sessions
  * Mask checkroot-bootclean (Closes: #670591)
  * Don't ignore errores in systemd-sysv postinst

  [ Tollef Fog Heen ]
  * Bring tmpfiles.d/tmp.conf in line with Debian defaults.  Closes: #675422
  * Make sure /run/sensigs.omit.d exists.
  * Add python-dbus and python-cairo to Suggests, for systemd-analyze.
    Closes: #672965

 -- Tollef Fog Heen <tfheen@debian.org>  Tue, 08 May 2012 18:04:22 +0200

systemd (44-1) unstable; urgency=low

  [ Tollef Fog Heen ]
  * New upstream version.
    - Backport 3492207: journal: PAGE_SIZE is not known on ppc and other
      archs
    - Backport 5a2a2a1: journal: react with immediate rotation to a couple
      of more errors
    - Backport 693ce21: util: never follow symlinks in rm_rf_children()
      Fixes CVE-2012-1174, closes: #664364
  * Drop output message from init-functions hook, it's pointless.
  * Only rmdir /lib/init/rw if it exists.
  * Explicitly order debian-fixup before sysinit.target to prevent a
    possible race condition with the creation of sockets.  Thanks to
    Michael Biebl for debugging this.
  * Always restart the initctl socket on upgrades, to mask sysvinit
    removing it.

  [ Michael Biebl ]
  * Remove workaround for non-interactive sessions from pam config again.
  * Create compat /dev/initctl symlink in case we are upgrading from a system
    running a newer version of sysvinit (using /run/initctl) and sysvinit is
    replaced with systemd-sysv during the upgrade. Closes: #663219
  * Install new man pages.
  * Build-Depend on valac (>= 0.12) instead of valac-0.12. Closes: #663323

 -- Tollef Fog Heen <tfheen@debian.org>  Tue, 03 Apr 2012 19:59:17 +0200

systemd (43-1) experimental; urgency=low

  [ Tollef Fog Heen ]
  * Target upload at experimental due to libkmod dependency
  * New upstream release
    - Update bash-completion for new verbs and arguments. Closes: #650739
    - Fixes local DoS (CVE-2012-1101).  Closes: #662029
    - No longer complains if the kernel lacks audit support.  Closes: #642503
  * Fix up git-to-source package conversion script which makes gitpkg
    happier.
  * Add libkmod-dev to build-depends
  * Add symlink from /bin/systemd to /lib/systemd/systemd.
  * Add --with-distro=debian to configure flags, due to no /etc/os-release
    yet.
  * Add new symbols for libsystemd-login0 to symbols file.
  * Install a tmpfiles.d file for the /dev/initctl → /run/initctl
    migration.  Closes: #657979
  * Disable coredump handling, it's not ready yet.
  * If /run is a symlink, don't try to do the /var/run → /run migration.
    Ditto for /var/lock → /run/lock.  Closes: #647495

  [ Michael Biebl ]
  * Add Build-Depends on liblzma-dev for journal log compression.
  * Add Build-Depends on libgee-dev, required to build systemadm.
  * Bump Standards-Version to 3.9.2. No further changes.
  * Add versioned Build-Depends on automake and autoconf to ensure we have
    recent enough versions. Closes: #657284
  * Add packages for libsystemd-journal and libsystemd-id128.
  * Update symbols file for libsystemd-login.
  * Update configure flags, use rootprefix instead of rootdir.
  * Copy intltool files instead of symlinking them.
  * Re-indent init-functions script.
  * Remove workarounds for services using X-Interactive. The LSB X-Interactive
    support turned out to be broken and has been removed upstream so we no
    longer need any special handling for those type of services.
  * Install new systemd-journalctl, systemd-cat and systemd-cgtop binaries.
  * Install /var/lib/systemd directory.
  * Install /var/log/journal directory where the journal files are stored
    persistently.
  * Setup systemd-journald to not read from /proc/kmsg (ImportKernel=no).
  * Avoid error messages from systemctl in postinst if systemd is not running
    by checking for /sys/fs/cgroup/systemd before executing systemctl.
    Closes: #642749
  * Stop installing lib-init-rw (auto)mount units and try to cleanup
    /lib/init/rw in postinst. Bump dependency on initscripts accordingly.
    Closes: #643699
  * Disable pam_systemd for non-interactive sessions to work around an issue
    with sudo.
  * Use new dh_installdeb maintscript facility to handle obsolete conffiles.
    Bump Build-Depends on debhelper accordingly.
  * Rename bash completion file systemctl-bash-completion.sh →
    systemd-bash-completion.sh.
  * Update /sbin/init symlink. The systemd binary was moved to $pkglibdir.

 -- Tollef Fog Heen <tfheen@debian.org>  Tue, 07 Feb 2012 21:36:34 +0100

systemd (37-1.1) unstable; urgency=low

  * Non-maintainer upload with Tollef's consent.
  * Remove --parallel to workaround a bug in automake 1.11.3 which doesn't
    generate parallel-safe build rules. Closes: #661842
  * Create a compat symlink /run/initctl → /dev/initctl to work with newer
    versions of sysvinit. Closes: #657979

 -- Michael Biebl <biebl@debian.org>  Sat, 03 Mar 2012 17:42:10 +0100

systemd (37-1) unstable; urgency=low

  [ Tollef Fog Heen ]
  * New upstream version
  * Change the type of the debian-fixup service to oneshot.
    Closes: #642961
  * Add ConditionPathIsDirectory to lib-init-rw.automount and
    lib-init-rw.mount so we only activate the unit if the directory
    exists.  Closes: #633059
  * If a sysv service exists in both rcS and rcN.d runlevels, drop the
    rcN.d ones to avoid loops.  Closes: #637037
  * Blacklist fuse init script, we do the same work already internally.
    Closes: #643700
  * Update README.Debian slightly for /run rather than /lib/init/rw

  [ Josh Triplett ]
  * Do a one-time migration of the $TMPTIME setting from /etc/default/rcS to
    /etc/tmpfiles.d/tmp.conf. If /etc/default/rcS has a TMPTIME setting of
    "infinite" or equivalent, migrate it to an /etc/tmpfiles.d/tmp.conf that
    overrides the default /usr/lib/tmpfiles.d/tmp.conf and avoids clearing
    /tmp.  Closes: #643698

 -- Tollef Fog Heen <tfheen@debian.org>  Wed, 28 Sep 2011 20:04:13 +0200

systemd (36-1) unstable; urgency=low

  [ Tollef Fog Heen ]
  * New upstream release. Closes: #634618
    - Various man page fixes. Closes: #623521
  * Add debian-fixup service that symlinks mtab to /proc/mounts and
    migrates /var/run and /var/lock to symlinks to /run

  [ Michael Biebl ]
  * Build for libnotify 0.7.
  * Bump Build-Depends on libudev to (>= 172).
  * Add Build-Depends on libacl1-dev. Required for building systemd-logind
    with ACL support.
  * Split libsystemd-login and libsystemd-daemon into separate binary
    packages.
  * As autoreconf doesn't like intltool, override dh_autoreconf and call
    intltoolize and autoreconf ourselves.
  * Add Build-Depends on intltool.
  * Do a one-time migration of the hwclock configuration. If UTC is set to
    "no" in /etc/default/rcS, create /etc/adjtime and add the "LOCAL" setting.
  * Remove /cgroup cleanup code from postinst.
  * Add Build-Depends on gperf.

 -- Tollef Fog Heen <tfheen@debian.org>  Wed, 14 Sep 2011 08:25:17 +0200

systemd (29-1) unstable; urgency=low

  [ Tollef Fog Heen ]
  * New upstream version, Closes: #630510
    - Includes typo fixes in documentation.  Closes: #623520
  * Fall back to the init script reload function if a native .service file
    doesn't know how to reload.  Closes: #628186
  * Add hard dependency on udev.  Closes: #627921

  [ Michael Biebl ]
  * hwclock-load.service is no longer installed, so we don't need to remove it
    anymore in debian/rules.
  * Install /usr/lib directory for binfmt.d, modules-load.d, tmpfiles.d and
    sysctl.d.
  * Remove obsolete conffiles from /etc/tmpfiles.d on upgrades. Those files
    are installed in /usr/lib/tmpfiles.d now.
  * Depend on util-linux (>= 2.19.1-2) which provides whole-disk locking
    support in fsck and remove our revert patch.
  * Don't choke when systemd was compiled with a different CAP_LAST_CAP then
    what it is run with. Patch cherry-picked from upstream Git.
    Closes: #628081
  * Enable dev-hugepages.automount and dev-mqueue.automount only when enabled
    in kernel. Patch cherry-picked from upstream Git.  Closes: #624522

 -- Tollef Fog Heen <tfheen@debian.org>  Wed, 08 Jun 2011 16:14:31 +0200

systemd (25-2) experimental; urgency=low

  * Handle downgrades more gracefully by removing diversion of
    /lib/lsb/init-functions on downgrades to << 25-1.
  * Cherry-pick a133bf10d09f788079b82f63faa7058a27ba310b from upstream,
    avoids assert when dumping properties.  Closes: #624094
  * Remove "local" in non-function context in init-functions wrapper.

 -- Tollef Fog Heen <tfheen@debian.org>  Wed, 27 Apr 2011 22:20:04 +0200

systemd (25-1) experimental; urgency=low

  * New upstream release, target experimental due to initscripts
    dependency.
    - Fixes where to look for locale config.  Closes: #619166
  * Depend on initscripts >= 2.88dsf-13.4 for /run transition.
  * Add Conflicts on klogd, since it doesn't work correctly with the
    kmg→/dev/log bridge.  Closes: #622555
  * Add suggests on Python for systemd-analyze.
  * Divert /lib/lsb/init-functions instead of (ab)using
    /etc/lsb-base-logging.sh for diverting calls to /etc/init.d/*
  * Remove obsolete conffile /etc/lsb-base-logging.sh.  Closes: #619093
  * Backport 3a90ae048233021833ae828c1fc6bf0eeab46197 from master:
    mkdir /run/systemd/system when starting up

 -- Tollef Fog Heen <tfheen@debian.org>  Sun, 24 Apr 2011 09:02:04 +0200

systemd (20-1) unstable; urgency=low

  * New upstream version
  * Install systemd-machine-id-setup
  * Call systemd-machine-id-setup in postinst
  * Cherry-pick b8a021c9e276adc9bed5ebfa39c3cab0077113c6 from upstream to
    prevent dbus assert error.
  * Enable TCP wrapper support.  Closes: #618409
  * Enable SELinux support.  Closes: #618412
  * Make getty start after Apache2 and OpenVPN (which are the only two
    known users of X-Interactive: yes).  Closes: #618419

 -- Tollef Fog Heen <tfheen@debian.org>  Fri, 11 Mar 2011 19:14:21 +0100

systemd (19-1) experimental; urgency=low

  * New upstream release
  * Add systemd-tmpfiles to systemd package.
  * Add ifup@.service for handling hotplugged interfaces from
    udev.  Closes: #610871
  * Mask mtab.service and udev-mtab.service as they are pointless when
    /etc/mtab is a symlink to /proc/mounts
  * Add breaks on lvm2 (<< 2.02.84-1) since older versions have udev rules
    that don't work well with systemd causing delays on bootup.

 -- Tollef Fog Heen <tfheen@debian.org>  Thu, 17 Feb 2011 07:36:22 +0100

systemd (17-1) experimental; urgency=low

  [ Tollef Fog Heen ]
  * New upstream release
  * Clarify ifupdown instructions in README.Debian somewhat.
    Closes: #613320
  * Silently skip masked services in lsb-base-logging.sh instead of
    failing.  Initial implementation by Michael Biebl.  Closes: #612551
  * Disable systemd-vconsole-setup.service for now.

  [ Michael Biebl ]
  * Bump build dependency on valac-0.10 to (>= 0.10.3).
  * Improve regex in lsb-base-logging.sh for X-Interactive scripts.
    Closes: #613325

 -- Tollef Fog Heen <tfheen@debian.org>  Wed, 16 Feb 2011 21:06:16 +0100

systemd (16-1) experimental; urgency=low

  [ Tollef Fog Heen ]
  * New upstream release.  Closes: #609611
  * Get rid of now obsolete patches that are upstream.
  * Use the built-in cryptsetup support in systemd, build-depend on
    libcryptsetup-dev (>= 2:1.2.0-1) to get a libcryptsetup in /lib.
  * Don't use systemctl redirect for init scripts with X-Interactive: true

  [ Michael Biebl ]
  * Update package description
  * Use v8 debhelper syntax
  * Make single-user mode work
  * Run hwclock-save.service on shutdown
  * Remove dependencies on legacy sysv mount scripts, as we use native
    mounting.

 -- Tollef Fog Heen <tfheen@debian.org>  Sun, 16 Jan 2011 11:04:13 +0100

systemd (15-1) UNRELEASED; urgency=low

  [ Tollef Fog Heen ]
  * New upstream version, thanks a lot to Michael Biebl for help with
    preparing this version.
    - This version handles cycle breaking better.  Closes: #609225
  * Add libaudit-dev to build-depends
  * /usr/share/systemd/session has been renamed to /usr/share/systemd/user
    upstream, adjust build system accordingly.
  * Remove -s from getty serial console invocation.
  * Add dependency on new util-linux to make sure /sbin/agetty exists
  * Don't mount /var/lock with gid=lock (Debian has no such group).
  * Document problem with ifupdown's /etc/network/run being a normal
    directory.

  [ Michael Biebl ]
  * Revert upstream change which requires libnotify 0.7 (not yet available in
    Debian).
  * Use dh-autoreconf for updating the build system.
  * Revert upstream commit which uses fsck -l (needs a newer version of
    util-linux).
  * Explicitly disable cryptsetup support to not accidentally pick up a
    libcryptsetup dependency in a tainted build environment, as the library
    is currently installed in /usr/lib.
  * Remove autogenerated man pages and vala C sources, so they are rebuilt.
  * Use native systemd mount support:
    - Use MountAuto=yes and SwapAuto=yes (default) in system.conf
    - Mask SysV init mount, check and cleanup scripts.
    - Create an alias (symlink) for checkroot (→ remount-rootfs.service) as
      synchronization point for SysV init scripts.
  * Mask x11-common, rmnologin, hostname, bootmisc and bootlogd.
  * Create an alias for procps (→ systemd-sysctl.service) and
    urandom (→ systemd-random-seed-load.service).
  * Create an alias for module-init-tools (→ systemd-modules-load.service) and
    a symlink from /etc/modules-load.d/modules.conf → /etc/modules.
  * Install lsb-base hook which redirects calls to SysV init scripts to
    systemctl: /etc/init.d/<foo> <action> → systemctl <action> <foo.service>
  * Install a (auto)mount unit to mount /lib/init/rw early during boot.

 -- Tollef Fog Heen <tfheen@debian.org>  Sat, 20 Nov 2010 09:28:01 +0100

systemd (11-2) UNRELEASED; urgency=low

  * Tighten depends from systemd-* on systemd to ensure they're upgraded
    in lockstep.  Thanks to Michael Biebl for the patch.
  * Add missing #DEBHELPER# token to libpam-systemd
  * Stop messing with runlevel5/multi-user.target symlink, this is handled
    correctly upstream.
  * Stop shipping /cgroup in the package.
  * Remove tmpwatch services, Debian doesn't have or use tmpwatch.
  * Make sure to enable GTK bits.
  * Ship password agent
  * Clean up cgroups properly on upgrades, thanks to Michael Biebl for the
    patch.  Closes: #599577

 -- Tollef Fog Heen <tfheen@debian.org>  Tue, 02 Nov 2010 21:47:10 +0100

systemd (11-1) experimental; urgency=low

  * New upstream version.  Closes: #597284
  * Add pam-auth-update calls to libpam-systemd's postinst and prerm
  * Make systemd-sysv depend on systemd
  * Now mounts the cgroup fs in /sys/fs/cgroup.  Closes: #595966
  * Add libnotify-dev to build-depends (needed for systemadm)

 -- Tollef Fog Heen <tfheen@debian.org>  Thu, 07 Oct 2010 22:01:19 +0200

systemd (8-2) experimental; urgency=low

  * Hardcode udev rules dir in configure call.
  * Remove README.source as it's no longer accurate.

 -- Tollef Fog Heen <tfheen@debian.org>  Mon, 30 Aug 2010 21:10:26 +0200

systemd (8-1) experimental; urgency=low

  * New upstream release
  * Only ship the top /cgroup
  * Pass --with-rootdir= to configure, to make it think / is / rather
    than //
  * Add PAM module package
  * Fix up dependencies in local-fs.target.  Closes: #594420
  * Move systemadm to its own package.  Closes: #588451
  * Update standards-version (no changes needed)
  * Update README.Debian to explain how to use systemd.
  * Add systemd-sysv package that provides /sbin/init and friends.

 -- Tollef Fog Heen <tfheen@debian.org>  Sat, 07 Aug 2010 07:31:38 +0200

systemd (0~git+20100605+dfd8ee-1) experimental; urgency=low

  * Initial release, upload to experimental.  Closes: #580814

 -- Tollef Fog Heen <tfheen@debian.org>  Fri, 30 Apr 2010 21:02:25 +0200<|MERGE_RESOLUTION|>--- conflicted
+++ resolved
@@ -1,10 +1,3 @@
-<<<<<<< HEAD
-systemd (239-12~bpo9+1) stretch-backports; urgency=medium
-
-  * Rebuild for stretch-backports
-
- -- Michael Biebl <biebl@debian.org>  Sat, 17 Nov 2018 23:08:07 +0100
-=======
 systemd (241-1) unstable; urgency=medium
 
   [ Adam Borowski ]
@@ -248,7 +241,12 @@
   * Remove obsolete Replaces from pre-jessie
 
  -- Michael Biebl <biebl@debian.org>  Tue, 20 Nov 2018 19:44:39 +0100
->>>>>>> a636626e
+
+systemd (239-12~bpo9+1) stretch-backports; urgency=medium
+
+  * Rebuild for stretch-backports
+
+ -- Michael Biebl <biebl@debian.org>  Sat, 17 Nov 2018 23:08:07 +0100
 
 systemd (239-12) unstable; urgency=high
 
