<<<<<<< HEAD
systemd (208-3) UNRELEASED; urgency=medium

  * Add v208-stable patch series.
    - Update Debian patches to apply on top of v208-stable.

 -- Jon Severinsson <jon@severinsson.net>  Wed, 25 Jun 2014 18:00:00 +0200
=======
systemd (208-5) experimental; urgency=medium

  * Merge changes from unstable branch.

 -- Michael Biebl <biebl@debian.org>  Sat, 28 Jun 2014 13:41:32 +0200

systemd (208-4) experimental; urgency=medium

  * Merge changes from unstable branch.
  * Drop alternative dependency on systemd-shim in libpam-systemd. The
    systemd-shim package no longer provides an environment to run
    systemd-logind standalone. See #752939 for further details.

 -- Michael Biebl <biebl@debian.org>  Sat, 28 Jun 2014 01:22:11 +0200

systemd (208-3) experimental; urgency=medium

  * Merge changes from unstable branch.

 -- Michael Biebl <biebl@debian.org>  Wed, 25 Jun 2014 11:29:07 +0200
>>>>>>> dbde4e32

systemd (208-2) experimental; urgency=medium

  [ Sjoerd Simons ]
  * Don't stop a running user manager from garbage collecting the users. Fixes
    long shutdown times when using a systemd user session

  [ Michael Stapelberg ]
  * Fix bug-script: “systemctl dump” is now “systemd-analyze dump”
    (Closes: #748311)

  [ Michael Biebl ]
  * Merge changes from unstable branch.
  * Cherry-pick upstream fixes to make sd_session_get_vt() actually work.

 -- Michael Biebl <biebl@debian.org>  Tue, 24 Jun 2014 17:45:26 +0200

systemd (208-1) experimental; urgency=medium

  [ Michael Biebl ]
  * New upstream release. (Closes: #729566)
  * Update patches.
  * Update symbols files for libsystemd-journal and libsystemd-login.
  * Install new files and remove the ones we don't use.
  * Install zsh completion files. (Closes: #717540)
  * Create a compat symlink /etc/sysctl.d/99-sysctl.conf as systemd-sysctl no
    longer reads /etc/sysctl.conf.
  * Bump Build-Depends on kmod to (>= 14).
  * Bump Build-Depends on libcryptsetup-dev to (>= 2:1.6.0) for tcrypt
    support.
  * Make kmod-static-nodes.service check for the kmod binary since we don't
    want a hard dependency on kmod e.g. for container installations.
  * Disable various features which aren't required for the udeb build.
  * Move new sd_pid_get_slice and sd_session_get_vt man pages into
    libsystemd-login-dev.
  * Make no-patch-numbers the default for gbp-pq.
  * Adjust systemd-user pam config file for Debian.
    This pam config file is used by libpam-systemd/systemd-logind when
    launching systemd user instances.
  * Drop patches to make logind D-Bus activatable. The cgroup handling has
    been reworked in v205 and logind no longer creates cgroup hierarchies on
    its own. That means that the standalone logind is no longer functional
    without support from systemd (or an equivalent cgroup manager).

  [ Martin Pitt ]
  * Explain patch management in debian/README.source.

 -- Michael Biebl <biebl@debian.org>  Mon, 28 Apr 2014 00:22:57 +0200

systemd (204-14) unstable; urgency=medium

  * Fix SIGABRT in insserv generator caused by incorrect usage of strcat().
    (Closes: #752992)
  * Mark -dev packages as Multi-Arch: same. (Closes: #720017)

 -- Michael Biebl <biebl@debian.org>  Sat, 28 Jun 2014 13:22:43 +0200

systemd (204-13) unstable; urgency=medium

  * Switch back to load the sg module via the kmod builtin. The problem was
    not that the kmod builtin is faster then modprobe but rather the incorrect
    usage of the "=" assignment operator. We need to use "+=" here, so the sg
    module is loaded in addition to other scsi modules, which are loaded via
    the modalias rule. Thanks to Tommaso Colombo for the analysis.
  * Cherry-pick upstream fix which prevents systemd from entering an infinite
    loop when trying to break an ordering cycle. (Closes: #752259)
  * Update insserv generator to not create any drop-in files for services
    where the corresponding SysV init script does not exist.
  * Drop the check for /sys/kernel/uevent_helper from postinst and the SysV
    init script and do not unconditionally overwrite it in the initramfs hook.
    Since a long time now udev has been using the netlink interface to
    communicate with the kernel and with Linux 3.16 it is possible to disable
    CONFIG_UEVENT_HELPER completely. (Closes: #752742)

 -- Michael Biebl <biebl@debian.org>  Sat, 28 Jun 2014 00:01:16 +0200

systemd (204-12) unstable; urgency=medium

  [ Martin Pitt ]
  * Change the sg loading rule (for Debian #657948) back to using modprobe.
    kmod is too fast and then sg races with sd, causing the latter to not see
    SCSI disks.  (Closes: #752591, #752605)

  [ Michael Biebl ]
  * Update udev bug-script to attach instead of paste extra info if a new
    enough reportbug version is available.

 -- Michael Biebl <biebl@debian.org>  Wed, 25 Jun 2014 10:55:12 +0200

systemd (204-11) unstable; urgency=medium

  [ Martin Pitt ]
  * Explain patch management in debian/README.source. (Closes: #739113)
  * Replace "Always probe cpu support drivers" patch with cherry-picked
    upstream fix which is more general.
  * Advertise hibernation only if there's enough free swap. Patches backported
    from current upstream. (LP: #1313522)
  * Fix typo in sg loading rule to make it actually work.

  [ Michael Biebl ]
  * Make no-patch-numbers the default for gbp-pq.
  * Cherry-pick upstream fix to properly handle multiline syslog messages.
    (Closes: #746351)
  * Cherry-pick upstream fix for libudev which fixes a memleak in
    parent_add_child().
  * Drop "-b debian" from Vcs-Git since we use the master branch for
    packaging now.
  * Drop Conflicts: sysvinit (<< 2.88dsf-44~) from systemd-sysv since this
    breaks dist-upgrades from wheezy when switching from sysvinit to
    systemd-sysv as default init. While downgrading the Pre-Depends in
    sysvinit would have been an alternative, dropping the Conflicts and only
    keeping the Replaces was deemed the lesser evil. (Closes: #748355)
  * Use Conflicts instead of Breaks against sysvinit-core. This avoids
    /sbin/init going missing when switching from systemd-sysv to sysvinit.
    While at it, add a Replaces: upstart. (Closes: #751589)
  * Make the SysV compat tools try both /run/initctl and /dev/initctl. This
    makes them usable under sysvinit as PID 1 without requiring any symlinks.
  * Various ifupdown integration fixes
    - Use DefaultDependencies=no in ifup@.service so the service can be
      started as early as possible.
    - Create the ifupdown runtime directory in ifup@.service as we can no
      longer rely on the networking service to do that for us.
    - Don't stop ifup@.service on shutdown but let the networking service take
      care of stopping all hotplugged interfaces.
    - Only start ifup@.service for interfaces configured as allow-hotplug.

  [ Michael Stapelberg ]
  * Clarify that “systemd” does not influence init whereas “systemd-sysv” does
    (Closes: #747741)

  [ Ansgar Burchardt ]
  * Don't use "set +e; set +u" unconditionally in the lsb init-functions hook
    as this might change the behaviour of existing SysV init scripts.
    (Closes: #751472)

 -- Michael Biebl <biebl@debian.org>  Tue, 24 Jun 2014 17:03:43 +0200

systemd (204-10) unstable; urgency=medium

  * In the udeb's udev.startup, make sure that /dev/pts exists.
  * systemd-logind-launch: Set the #files ulimit, for unprivileged LXC
    containers.
  * Drop udev.NEWS, it only applies to pre-squeeze.
  * Remove /var/log/udev on purge.
  * Always probe cpu support drivers. (LP #1207705)
  * On Dell PowerEdge systems, the iDRAC7 and later support a USB Virtual NIC
    for management. Name this interface "idrac" to avoid confusion with "real"
    network interfaces.
  * Drop numerical prefixes from patches, to avoid future diff noise when
    removing, cherry-picking, and merging patches. From now on, always use
    "gbp-pq export --no-patch-numbers" to update them.

 -- Martin Pitt <mpitt@debian.org>  Sun, 27 Apr 2014 11:53:52 +0200

systemd (204-9) unstable; urgency=medium

  * The "Flemish Beef and Beer Stew" release.

  [ Steve Langasek ]
  * Do proper refcounting of the PAM module package on prerm, so that we
    don't drop the module from the PAM config when uninstalling a
    foreign-arch package.  Related to Ubuntu bug #1295521.

  [ Martin Pitt ]
  * debian/udev.udev-finish.upstart: Fix path to tmp-rules,
    debian/extra/rule_generator.functions creates them in /run/udev/.
  * rules: Remove the kernel-install bits; we don't want that in Debian and
    thus it shouldn't appear in dh_install --list-missing output.
  * Ship sd-shutdown.h in libsystemd-daemon-dev.
  * Run dh_install with --fail-missing, to avoid forgetting files when we move
    to new versions.
  * Mount /dev/pts with the correct permissions in the udev, to avoid needing
    pt_chown (not available on all architectures). Thanks Adam Conrad.
  * Add new block of Windows Azure ethernet hardware address to
    75-persistent-net-generator.rules. (LP: #1274348, Closes: #739018)
  * Drop our Debian specific 60-persistent-storage{,-tape}.rules and use the
    upstream rules. They are compatible and do a superset of the
    functionality. (Closes: #645466)
  * Drop our Debian specific 80-drivers.rules and use the upstream rules with
    a patch for the sg module (see #657948). These now stop calling modprobe
    and use the kmod builtin, giving some nice boot speed improvement.
    (Closes: #717404)
  * Drop our Debian specific 50-udev-default.rules and 91-permissions.rules
    and use the upstream rules with a patch for the remaining Debian specific
    default device permissions. Many thanks to Marco d'Itri for researching
    which Debian-specific rules are obsolete! Amongst other things, this now
    also reads the hwdb info for USB devices (Closes: #717405) and gets rid of
    some syntax errors (Closes: #706221)
  * Set default polling interval on removable devices as well, for kernels
    which have "block" built in instead of being a module. (Closes: #713877)
  * Make sd_login_monitor_new() work for logind without systemd.
  * Cherry-pick upstream fix for polkit permissions for rebooting with
    multiple sessions.
  * Kill /etc/udev/links.conf, create_static_nodes, and associated code. It's
    obsolete with devtmpfs (which is required now), and doesn't run with
    systemd or upstart anyway.
  * Drop unnecessary udev.dirs.
  * Add autopkgtests for smoke-testing logind, hostnamed, timedated, localed,
    and a compile/link/run test against libsystemd-login-dev.

  [ Marco d'Itri ]
  * preinst: check for all the system calls required by modern releases
    of udev. (Closes: #648325)
  * Updated fbdev-blacklist.conf for recent kernels.
  * Do not blacklist viafb because it is required on the OLPC XO-1.5.
    (Closes: #705792)
  * Remove write_cd_rules and the associated rules which create "persistent"
    symlinks for CD/DVD devices and replace them with more rules in
    60-cdrom_id, which will create symlinks for one at random among the
    devices installed. Since the common case is having a single device
    then everything will work out just fine most of the times...
    (Closes: #655924)
  * Fix write_net_rules for systemd and sysvinit users by copying the
    temporary rules from /run/udev/ to /etc/udev/. (Closes: #735563)
  * Do not install sysctl.d/50-default.conf because the systemd package
    should not change kernel policies, at least until it will become
    the only supported init system.

  [ Michael Stapelberg ]
  * Add systemd-dbg package, thanks Daniel Schaal (Closes: #742724).
  * Switch from gitpkg to git-buildpackage. Update README.source accordingly.
  * Make libpam-systemd depend on systemd-sysv | systemd-shim. Packages that
    need logind functionality should depend on libpam-systemd.

  [ Michael Biebl ]
  * Do not send potentially private fstab information without prior user
    confirmation. (Closes: #743158)
  * Add support for LSB facilities defined by insserv.
    Parse /etc/insserv.conf.d content and /etc/insserv.conf and generate
    systemd unit drop-in files to add corresponding dependencies. Also ship
    targets for the Debian specific $x-display-manager and
    $mail-transport-agent system facilities. (Closes: #690892)
  * Do not accidentally re-enable /var/tmp cleaning when migrating the TMPTIME
    setting from /etc/default/rcS. Fix up existing broken configurations.
    (Closes: #738862)

 -- Michael Biebl <biebl@debian.org>  Sat, 26 Apr 2014 21:37:29 +0200

systemd (204-8) unstable; urgency=low

  [ Michael Stapelberg ]
  * move manpages from systemd to libsystemd-*-dev as appropriate
    (Closes: #738723)
  * fix systemctl enable/disable/… error message “Failed to issue method call:
    No such file or directory” (the previous upload did actually not contain
    this fix due to a merge conflict) (Closes: #738843)
  * add explicit “Depends: sysv-rc” so that initscript’s “Depends: sysv-rc |
    file-rc” will not be satisfied with file-rc. We need the invoke-rc.d and
    update-rc.d from sysv-rc, file-rc’s doesn’t have support for systemd.
    (Closes: #739679)
  * set capabilities cap_dac_override,cap_sys_ptrace=ep for
    systemd-detect-virt, so that it works for unprivileged users.
    (Closes: #739699)
  * pam: Check $XDG_RUNTIME_DIR owner (Closes: #731300)
  * Ignore chkconfig headers entirely, they are often broken in Debian
    (Closes: #634472)

  [ Michael Biebl ]
  * do a one-time migration of RAMTMP= from /etc/default/rcS and
    /etc/default/tmpfs, i.e. enable tmp.mount (Closes: #738687)
  * Bump Standards-Version to 3.9.5.

 -- Michael Biebl <biebl@debian.org>  Wed, 19 Mar 2014 18:57:35 +0100

systemd (204-7) unstable; urgency=low

  * fix systemctl enable/disable/… error message “Failed to issue method call:
    No such file or directory” (Closes: #734809)
  * bug-script: attach instead of paste extra info with reportbug ≥ 6.5.0
    (Closes: #722530)
  * add stage1 bootstrap support to avoid Build-Depends cycles (Thanks Daniel
    Schepler)
  * cherry-pick:
    order remote mounts from mountinfo before remote-fs.target (77009452cfd)
    (Closes: #719945)
    Fix CPUShares configuration option (ccd90a976dba) (Closes: #737156)
    fix reference in systemd-inhibit(1) (07b4b9b) (Closes: #738316)

 -- Michael Stapelberg <stapelberg@debian.org>  Tue, 11 Feb 2014 23:34:42 +0100

systemd (204-6) unstable; urgency=low

  [ Michael Stapelberg ]
  * Run update-rc.d defaults before update-rc.d <enable|disable>
    (Closes: #722523)
  * preinst: preserve var-{lock,run}.mount when upgrading from 44 to 204
    (Closes: #723936)
  * fstab-generator: don’t rely on /usr being mounted in the initrd
    (Closes: #724797)
  * systemctl: mangle names when avoiding dbus (Closes: #723855)
  * allow group adm read access on /var/log/journal (Closes: #717386)
  * add systemd-journal group (Thanks Guido Günther) (Closes: #724668)
  * copy /etc/localtime instead of symlinking (Closes: #726256)
  * don’t try to start autovt units when not running with systemd as pid 1
    (Closes: #726466)
  * Add breaks/replaces for the new sysvinit-core package (Thanks Alf Gaida)
    (Closes: #733240)
  * Add myself to uploaders

  [ Tollef Fog Heen ]
  * Make 99-systemd.rules check for /run/systemd/systemd instead of the
    ill-named cgroups directory.

  [ Martin Pitt ]
  * debian/udev.upstart: Fix path to udevd, the /sbin/udevd compat symlink
    should go away at some point.
  * debian/udev-udeb.install: Add 64-btrfs.rules and 75-probe_mtd.rules, they
    are potentially useful in a d-i environment.
  * debian/shlibs.local: Drop libudev; this unnecessarily generates overly
    strict dependencies, the libudev ABI is stable.
  * debian/extra/rules/75-persistent-net-generator.rules: Add Ravello systems
    (LP: #1099278)

 -- Michael Stapelberg <stapelberg@debian.org>  Tue, 31 Dec 2013 14:39:44 +0100

systemd (204-5) unstable; urgency=high

  * Cherry-pick 72fd713 from upstream which fixes insecure calling of polkit
    by avoiding a race condition in scraping /proc (CVE-2013-4327).
    Closes: #723713

 -- Michael Biebl <biebl@debian.org>  Mon, 23 Sep 2013 11:59:53 +0200

systemd (204-4) unstable; urgency=low

  * Add preinst check to abort udev upgrade if the currently running kernel
    lacks devtmpfs support. Since udev 176, devtmpfs is mandatory as udev no
    longer creates any device nodes itself. This only affects self-compiled
    kernels which now need CONFIG_DEVTMPFS=y.  Closes: #722580
  * Fix SysV init script to correctly mount a devtmpfs instead of tmpfs. This
    only affects users without an initramfs, which usually is responsible for
    mounting the devtmpfs.  Closes: #722604
  * Drop pre-squeeze upgrade code from maintainer scripts and simplify the
    various upgrade checks.
  * Suppress errors about unknown hwdb builtin. udev 196 introduced a new
    "hwdb" builtin which is not understood by the old udev daemon.
  * Add missing udeb line to shlibs.local. This ensures that udev-udeb gets a
    proper dependency on libudev1-udeb and not libudev1.  Closes: #722939
  * Remove udev-udeb dependency from libudev1-udeb to avoid a circular
    dependency between the two packages. This dependency was copied over from
    the old udev-gtk-udeb package and no longer makes any sense since
    libudev1-udeb only contains a library nowadays.

 -- Michael Biebl <biebl@debian.org>  Wed, 18 Sep 2013 00:05:21 +0200

systemd (204-3) unstable; urgency=low

  [ Michael Biebl ]
  * Upload to unstable.
  * Use /bin/bash in debug-shell.service as Debian doesn't have /sbin/sushell.
  * Only import net.ifaces cmdline property for network devices.
  * Generate strict dependencies between the binary packages using a
    shlibs.local file and add an explicit versioned dependency on
    libsystemd-login0 to systemd to ensure packages are upgraded in sync.
    Closes: #719444
  * Drop obsolete Replaces: libudev0 from udev package.
  * Use correct paths for various binaries, like /sbin/quotaon, which are
    installed in / and not /usr in Debian.  Closes: #721347
  * Don't install kernel-install(8) man page since we don't install the
    corresponding binary either.  Closes: #722180
  * Cherry-pick upstream fixes to make switching runlevels and starting
    reboot via ctrl-alt-del more robust.
  * Cherry-pick upstream fix to properly apply ACLs to Journal files.
    Closes: #717863

  [ Michael Stapelberg ]
  * Make systemctl enable|disable call update-rc.d for SysV init scripts.
    Closes: #709780
  * Don't mount /tmp as tmpfs by default and make it possible to enable this
    feature via "systemctl enable tmp.mount".  Closes: #718906

  [ Daniel Schaal ]
  * Add bug-script to systemd and udev.  Closes: #711245

  [ Ondrej Balaz ]
  * Recognize discard option in /etc/crypttab.  Closes: #719167

 -- Michael Biebl <biebl@debian.org>  Thu, 12 Sep 2013 00:13:11 +0200

systemd (204-2) experimental; urgency=low

  [ Daniel Schaal ]
  * Enable verbose build logs.  Closes: #717465
  * Add handling of Message Catalog files to provide additional information
    for log entries.  Closes: #717427
  * Remove leftover symlink to debian-enable-units.service.  Closes: #717349

  [ Michael Stapelberg ]
  * Install 50-firmware.rules in the initramfs and udeb.  Closes: #717635

  [ Michael Biebl ]
  * Don't pass static start priorities to dh_installinit anymore.
  * Switch the hwdb trigger to interest-noawait.
  * Remove obsolete support for configurable udev root from initramfs.
  * Bind ifup@.service to the network device. This ensures that ifdown is run
    when the device is removed and the service is stopped.
    Closes: #660861, #703033
  * Bump Standards-Version to 3.9.4. No further changes.
  * Add Breaks against consolekit (<< 0.4.6-1) for udev-acl.  Closes: #717385
  * Make all packages Priority: optional, with the exception of udev and
    libudev1, which remain Priority: important, and systemd-sysv, which
    remains Priority: extra due to the conflict with sysvinit.
    Closes: #717365
  * Restart systemd-logind.service on upgrades due to changes in the
    CreateSession D-Bus API between v44 and v204.  Closes: #717403

 -- Michael Biebl <biebl@debian.org>  Wed, 24 Jul 2013 23:47:59 +0200

systemd (204-1) experimental; urgency=low

  * New upstream release.  Closes: #675175, #675177
    - In v183 the udev sources have been merged into the systemd source tree.
      As a result, the udev binary packages will now be built from the systemd
      source package. To align the version numbers 139 releases were skipped.
    - For a complete list of changes, please refer to the NEWS file.
  * Add Marco to Uploaders.
  * Drop Suggests on the various python packages from systemd. The
    systemd-analyze tool has been reimplemented in C.
  * Add binary packages as found in the udev 175-7.2 source package.
  * Wrap dependencies for better readability.
  * Drop hard-coded Depends on libglib2.0-0 from gir1.2-gudev-1.0.
  * Drop old Conflicts, Replaces and Breaks, which are no longer necessary.
  * Make libgudev-1.0-dev depend on gir1.2-gudev-1.0 as per GObject
    introspection mini-policy.  Closes: #691313
  * The hwdb builtin has replaced pci-db and usb-db in udev. Drop the
    Recommends on pciutils and usbutils accordingly.
  * Drop our faketime hack. Upstream uses a custom xsl style sheet now to
    generate the man pages which no longer embeds the build date.
  * Add Depends on libpam-runtime (>= 1.0.1-6) to libpam-systemd as we are
    using pam-auth-update.
  * Explicitly set Section and Priority for the udev binary package.
  * Update Build-Depends:
    - Drop libudev-dev, no longer required.
    - Add gtk-doc-tools and libglib2.0-doc for the API documentation in
      libudev and libgudev.
    - Add libgirepository1.0-dev and gobject-introspection for GObject
      introspection support in libgudev.
    - Add libgcrypt11-dev for encryption support in the journal.
    - Add libblkid-dev for the blkid udev builtin.
  * Use gir dh addon to ensure ${gir:Depends} is properly set.
  * Rename libudev0 → libudev1 for the SONAME bump.
  * Update symbols files. libudev now uses symbols versioning as the other
    libsystemd libraries. The libgudev-1.0-0 symbols file has been copied from
    the old udev package.
  * Run gtkdocize on autoreconf.
  * Enable python bindings for the systemd libraries and ship them in a new
    package named python-systemd.
  * Tighten Depends on libsystemd-id128-dev for libsystemd-journal-dev as per
    libsystemd-journal.pc.
  * Remove obsolete bash-completion scripts on upgrades. Nowadays they are
    installed in /usr/share/bash-completion/completions.
  * Rename conffiles for logind and journald.
  * Rename udev-gtk-udeb → libudev1-udeb to better reflect its actual contents.
  * Build two flavours: a regular build and one for the udev udebs with
    reduced features/dependencies.
  * Create a few compat symlinks for the udev package, most notably
    /sbin/udevadm and /sbin/udevd.
  * Remove the dpkg-triggered debian-enable-units script. This was a temporary
    workaround for wheezy. Packages should use dh-systemd now to properly
    integrate service files with systemd.
  * Update debian/copyright using the machine-readable copyright format 1.0.
  * Integrate changes from udev 175-7 and acknowledge the 175-7.1 and 175-7.2
    non-maintainer uploads.
  * Keep the old persistent network interface naming scheme for now and make
    the new one opt-in via net.ifnames=1 on the kernel command line.
  * Drop the obsolete udev-mtab SysV init script and properly clean up on
    upgrades.
  * Simplify the udev SysV init script and remove experimental and obsolete
    features.
  * Revert upstream commits which dropped support for distro specific
    features and config files.
  * Make logind, hostnamed, localed and timedated D-Bus activatable and
    usable when systemd is not running.
  * Store hwdb binary database in /lib/udev, not /etc/udev. Create the file on
    install and upgrades.
  * Provide a dpkg file trigger for hwdb, so the database is automatically
    updated when packages install files into /lib/udev/hwdb.d.

 -- Michael Biebl <biebl@debian.org>  Fri, 19 Jul 2013 00:32:36 +0200

systemd (44-12) unstable; urgency=low

  * Cherry-pick e17187 from upstream to fix build failures with newer glibc
    where the clock_* symbols have been moved from librt to libc.
    Closes: #701364
  * If the new init-system-helpers package is installed, make the
    debian-enable-units script a no-op. The auto-enabler was meant as a
    temporary workaround and will be removed once all packages use the new
    helper.
  * Update the checks which test if systemd is the active init. The
    recommended check is [ -d /run/systemd/system ] as this will also work
    with a standalone systemd-logind.
  * Set Maintainer to pkg-systemd-maintainers@lists.alioth.debian.org. Add
    Tollef and myself as Uploaders.
  * Stop building the GUI bits. They have been split into a separate source
    package called systemd-ui.

 -- Michael Biebl <biebl@debian.org>  Thu, 20 Jun 2013 01:32:16 +0200

systemd (44-11) unstable; urgency=low

  * Team upload.
  * Run debian-enable-units.service after sysinit.target to ensure our tmp
    files aren't nuked by systemd-tmpfiles.
  * The mountoverflowtmp SysV init script no longer exists so remove that
    from remount-rootfs.service to avoid an unnecessary diff to upstream.
  * Do not fail on purge if /var/lib/systemd is empty and has been removed
    by dpkg.

 -- Michael Biebl <biebl@debian.org>  Wed, 13 Mar 2013 08:03:06 +0100

systemd (44-10) unstable; urgency=low

  * Team upload.
  * Using the return code of "systemctl is-enabled" to determine whether we
    enable a service or not is unreliable since it also returns a non-zero
    exit code for masked services. As we don't want to enable masked services,
    grep for the string "disabled" instead.

 -- Michael Biebl <biebl@debian.org>  Fri, 15 Feb 2013 17:01:24 +0100

systemd (44-9) unstable; urgency=low

  * Team upload.
  * Fix typo in systemd.socket man page.  Closes: #700038
  * Use color specification in "systemctl dot" which is actually
    understood by dot.  Closes: #643689
  * Fix mounting of remote filesystems like NFS.  Closes: #673309
  * Use a file trigger to automatically enable service and socket units. A lot
    of packages simply install systemd units but do not enable them. As a
    result they will be inactive after the next boot. This is a workaround for
    wheezy which will be removed again in jessie.  Closes: #692150

 -- Michael Biebl <biebl@debian.org>  Fri, 15 Feb 2013 13:35:39 +0100

systemd (44-8) unstable; urgency=low

  * Team upload.
  * Use comment=systemd.* syntax in systemd.mount man page. The
    mount/util-linux version in wheezy is not recent enough to support the new
    x-systemd* syntax. Closes: #697141
  * Don't enable persistent storage of journal log files. The journal in v44
    is not yet mature enough.

 -- Michael Biebl <biebl@debian.org>  Sat, 19 Jan 2013 20:05:05 +0100

systemd (44-7) unstable; urgency=low

  * Fix a regression in the init-functions hook wrt reload handling that was
    introduced when dropping the X-Interactive hack.  Closes: #696355

 -- Michael Biebl <biebl@debian.org>  Fri, 21 Dec 2012 00:00:12 +0100

systemd (44-6) unstable; urgency=low

  [ Michael Biebl ]
  * No longer ship the /sys directory in the systemd package since it is
    provided by base-files nowadays.
  * Don't run udev rules if systemd is not active.
  * Converting /var/run, /var/lock and /etc/mtab to symlinks is a one-time
    migration so don't run the debian-fixup script on every boot.

  [ Tollef Fog Heen ]
  * Prevent the systemd package from being removed if it's the active init
    system, since that doesn't work.

  [ Michael Biebl ]
  * Use a separate tmpfs for /run/lock (size 5M) and /run/user (size 100M).
    Those directories are user-writable which could lead to DoS by filling up
    /run.  Closes: #635131

 -- Michael Biebl <biebl@debian.org>  Sun, 16 Dec 2012 21:58:37 +0100

systemd (44-5) unstable; urgency=low

  * Team upload.

  [ Tollef Fog Heen ]
  * disable killing on entering START_PRE, START, thanks to Michael
    Stapelberg for patch.  This avoids killing VMs run through libvirt
    when restarting libvirtd.  Closes: #688635.
  * Avoid reloading services when shutting down, since that won't work and
    makes no sense.  Thanks to Michael Stapelberg for the patch.
    Closes: #635777.
  * Try to determine which init scripts support the reload action
    heuristically.  Closes: #686115, #650382.

  [ Michael Biebl ]
  * Update Vcs-* fields, the Git repository is hosted on alioth now. Set the
    default branch to "debian".
  * Avoid reload and (re)start requests during early boot which can lead to
    deadlocks.  Closes: #624599
  * Make systemd-cgroup work even if not all cgroup mounts are available on
    startup.  Closes: #690916
  * Fix typos in the systemd.path and systemd.unit man page.  Closes: #668344
  * Add watch file to track new upstream releases.

 -- Michael Biebl <biebl@debian.org>  Thu, 25 Oct 2012 21:41:23 +0200

systemd (44-4) unstable; urgency=low

  [ Michael Biebl ]
  * Override timestamp for man page building, thereby avoiding skew
    between architectures which caused problems for multi-arch.
    Closes: #680011

  [ Tollef Fog Heen ]
  * Move diversion removal from postinst to preinst.  Closes: #679728
  * Prevent the journal from crashing when running out of disk space.
    This is 499fb21 from upstream.  Closes: #668047.
  * Stop mounting a tmpfs on /media.  Closes: #665943

 -- Tollef Fog Heen <tfheen@debian.org>  Sun, 01 Jul 2012 08:17:50 +0200

systemd (44-3) unstable; urgency=low

  [ Michael Biebl ]
  * Bump to debhelper 9.
  * Convert to Multi-Arch: same where possible.  Closes: #676615

  [ Tollef Fog Heen ]
  * Cherry-pick d384c7 from upstream to stop journald from leaking
    memory.  Thanks to Andreas Henriksson for testing.  Closes: #677701
  * Ship lsb init script override/integration in /lib/lsb/init-functions.d
    rather than diverting /lib/lsb/init-functions itself.  Add appropriate
    Breaks to ensure upgrades happen.

 -- Tollef Fog Heen <tfheen@debian.org>  Fri, 29 Jun 2012 22:34:16 +0200

systemd (44-2) unstable; urgency=low

  [ Michael Biebl ]
  * Tighten the versions in the maintscript file
  * Ship the /sys directory in the package
  * Re-add workaround for non-interactive PAM sessions
  * Mask checkroot-bootclean (Closes: #670591)
  * Don't ignore errores in systemd-sysv postinst

  [ Tollef Fog Heen ]
  * Bring tmpfiles.d/tmp.conf in line with Debian defaults.  Closes: #675422
  * Make sure /run/sensigs.omit.d exists.
  * Add python-dbus and python-cairo to Suggests, for systemd-analyze.
    Closes: #672965

 -- Tollef Fog Heen <tfheen@debian.org>  Tue, 08 May 2012 18:04:22 +0200

systemd (44-1) unstable; urgency=low

  [ Tollef Fog Heen ]
  * New upstream version.
    - Backport 3492207: journal: PAGE_SIZE is not known on ppc and other
      archs
    - Backport 5a2a2a1: journal: react with immediate rotation to a couple
      of more errors
    - Backport 693ce21: util: never follow symlinks in rm_rf_children()
      Fixes CVE-2012-1174, closes: #664364
  * Drop output message from init-functions hook, it's pointless.
  * Only rmdir /lib/init/rw if it exists.
  * Explicitly order debian-fixup before sysinit.target to prevent a
    possible race condition with the creation of sockets.  Thanks to
    Michael Biebl for debugging this.
  * Always restart the initctl socket on upgrades, to mask sysvinit
    removing it.

  [ Michael Biebl ]
  * Remove workaround for non-interactive sessions from pam config again.
  * Create compat /dev/initctl symlink in case we are upgrading from a system
    running a newer version of sysvinit (using /run/initctl) and sysvinit is
    replaced with systemd-sysv during the upgrade. Closes: #663219
  * Install new man pages.
  * Build-Depend on valac (>= 0.12) instead of valac-0.12. Closes: #663323

 -- Tollef Fog Heen <tfheen@debian.org>  Tue, 03 Apr 2012 19:59:17 +0200

systemd (43-1) experimental; urgency=low

  [ Tollef Fog Heen ]
  * Target upload at experimental due to libkmod dependency
  * New upstream release
    - Update bash-completion for new verbs and arguments. Closes: #650739
    - Fixes local DoS (CVE-2012-1101).  Closes: #662029
    - No longer complains if the kernel lacks audit support.  Closes: #642503
  * Fix up git-to-source package conversion script which makes gitpkg
    happier.
  * Add libkmod-dev to build-depends
  * Add symlink from /bin/systemd to /lib/systemd/systemd.
  * Add --with-distro=debian to configure flags, due to no /etc/os-release
    yet.
  * Add new symbols for libsystemd-login0 to symbols file.
  * Install a tmpfiles.d file for the /dev/initctl → /run/initctl
    migration.  Closes: #657979
  * Disable coredump handling, it's not ready yet.
  * If /run is a symlink, don't try to do the /var/run → /run migration.
    Ditto for /var/lock → /run/lock.  Closes: #647495

  [ Michael Biebl ]
  * Add Build-Depends on liblzma-dev for journal log compression.
  * Add Build-Depends on libgee-dev, required to build systemadm.
  * Bump Standards-Version to 3.9.2. No further changes.
  * Add versioned Build-Depends on automake and autoconf to ensure we have
    recent enough versions. Closes: #657284
  * Add packages for libsystemd-journal and libsystemd-id128.
  * Update symbols file for libsystemd-login.
  * Update configure flags, use rootprefix instead of rootdir.
  * Copy intltool files instead of symlinking them.
  * Re-indent init-functions script.
  * Remove workarounds for services using X-Interactive. The LSB X-Interactive
    support turned out to be broken and has been removed upstream so we no
    longer need any special handling for those type of services.
  * Install new systemd-journalctl, systemd-cat and systemd-cgtop binaries.
  * Install /var/lib/systemd directory.
  * Install /var/log/journal directory where the journal files are stored
    persistently.
  * Setup systemd-journald to not read from /proc/kmsg (ImportKernel=no).
  * Avoid error messages from systemctl in postinst if systemd is not running
    by checking for /sys/fs/cgroup/systemd before executing systemctl.
    Closes: #642749
  * Stop installing lib-init-rw (auto)mount units and try to cleanup
    /lib/init/rw in postinst. Bump dependency on initscripts accordingly.
    Closes: #643699
  * Disable pam_systemd for non-interactive sessions to work around an issue
    with sudo.
  * Use new dh_installdeb maintscript facility to handle obsolete conffiles.
    Bump Build-Depends on debhelper accordingly.
  * Rename bash completion file systemctl-bash-completion.sh →
    systemd-bash-completion.sh.
  * Update /sbin/init symlink. The systemd binary was moved to $pkglibdir.

 -- Tollef Fog Heen <tfheen@debian.org>  Tue, 07 Feb 2012 21:36:34 +0100

systemd (37-1.1) unstable; urgency=low

  * Non-maintainer upload with Tollef's consent.
  * Remove --parallel to workaround a bug in automake 1.11.3 which doesn't
    generate parallel-safe build rules. Closes: #661842
  * Create a compat symlink /run/initctl → /dev/initctl to work with newer
    versions of sysvinit. Closes: #657979

 -- Michael Biebl <biebl@debian.org>  Sat, 03 Mar 2012 17:42:10 +0100

systemd (37-1) unstable; urgency=low

  [ Tollef Fog Heen ]
  * New upstream version
  * Change the type of the debian-fixup service to oneshot.
    Closes: #642961
  * Add ConditionPathIsDirectory to lib-init-rw.automount and
    lib-init-rw.mount so we only activate the unit if the directory
    exists.  Closes: #633059
  * If a sysv service exists in both rcS and rcN.d runlevels, drop the
    rcN.d ones to avoid loops.  Closes: #637037
  * Blacklist fuse init script, we do the same work already internally.
    Closes: #643700
  * Update README.Debian slightly for /run rather than /lib/init/rw

  [ Josh Triplett ]
  * Do a one-time migration of the $TMPTIME setting from /etc/default/rcS to
    /etc/tmpfiles.d/tmp.conf. If /etc/default/rcS has a TMPTIME setting of
    "infinite" or equivalent, migrate it to an /etc/tmpfiles.d/tmp.conf that
    overrides the default /usr/lib/tmpfiles.d/tmp.conf and avoids clearing
    /tmp.  Closes: #643698

 -- Tollef Fog Heen <tfheen@debian.org>  Wed, 28 Sep 2011 20:04:13 +0200

systemd (36-1) unstable; urgency=low

  [ Tollef Fog Heen ]
  * New upstream release. Closes: #634618
    - Various man page fixes. Closes: #623521
  * Add debian-fixup service that symlinks mtab to /proc/mounts and
    migrates /var/run and /var/lock to symlinks to /run

  [ Michael Biebl ]
  * Build for libnotify 0.7.
  * Bump Build-Depends on libudev to (>= 172).
  * Add Build-Depends on libacl1-dev. Required for building systemd-logind
    with ACL support.
  * Split libsystemd-login and libsystemd-daemon into separate binary
    packages.
  * As autoreconf doesn't like intltool, override dh_autoreconf and call
    intltoolize and autoreconf ourselves.
  * Add Build-Depends on intltool.
  * Do a one-time migration of the hwclock configuration. If UTC is set to
    "no" in /etc/default/rcS, create /etc/adjtime and add the "LOCAL" setting.
  * Remove /cgroup cleanup code from postinst.
  * Add Build-Depends on gperf.

 -- Tollef Fog Heen <tfheen@debian.org>  Wed, 14 Sep 2011 08:25:17 +0200

systemd (29-1) unstable; urgency=low

  [ Tollef Fog Heen ]
  * New upstream version, Closes: #630510
    - Includes typo fixes in documentation.  Closes: #623520
  * Fall back to the init script reload function if a native .service file
    doesn't know how to reload.  Closes: #628186
  * Add hard dependency on udev.  Closes: #627921

  [ Michael Biebl ]
  * hwclock-load.service is no longer installed, so we don't need to remove it
    anymore in debian/rules.
  * Install /usr/lib directory for binfmt.d, modules-load.d, tmpfiles.d and
    sysctl.d.
  * Remove obsolete conffiles from /etc/tmpfiles.d on upgrades. Those files
    are installed in /usr/lib/tmpfiles.d now.
  * Depend on util-linux (>= 2.19.1-2) which provides whole-disk locking
    support in fsck and remove our revert patch.
  * Don't choke when systemd was compiled with a different CAP_LAST_CAP then
    what it is run with. Patch cherry-picked from upstream Git.
    Closes: #628081
  * Enable dev-hugepages.automount and dev-mqueue.automount only when enabled
    in kernel. Patch cherry-picked from upstream Git.  Closes: #624522

 -- Tollef Fog Heen <tfheen@debian.org>  Wed, 08 Jun 2011 16:14:31 +0200

systemd (25-2) experimental; urgency=low

  * Handle downgrades more gracefully by removing diversion of
    /lib/lsb/init-functions on downgrades to << 25-1.
  * Cherry-pick a133bf10d09f788079b82f63faa7058a27ba310b from upstream,
    avoids assert when dumping properties.  Closes: #624094
  * Remove "local" in non-function context in init-functions wrapper.

 -- Tollef Fog Heen <tfheen@debian.org>  Wed, 27 Apr 2011 22:20:04 +0200

systemd (25-1) experimental; urgency=low

  * New upstream release, target experimental due to initscripts
    dependency.
    - Fixes where to look for locale config.  Closes: #619166
  * Depend on initscripts >= 2.88dsf-13.4 for /run transition.
  * Add Conflicts on klogd, since it doesn't work correctly with the
    kmg→/dev/log bridge.  Closes: #622555
  * Add suggests on Python for systemd-analyze.
  * Divert /lib/lsb/init-functions instead of (ab)using
    /etc/lsb-base-logging.sh for diverting calls to /etc/init.d/*
  * Remove obsolete conffile /etc/lsb-base-logging.sh.  Closes: #619093
  * Backport 3a90ae048233021833ae828c1fc6bf0eeab46197 from master:
    mkdir /run/systemd/system when starting up

 -- Tollef Fog Heen <tfheen@debian.org>  Sun, 24 Apr 2011 09:02:04 +0200

systemd (20-1) unstable; urgency=low

  * New upstream version
  * Install systemd-machine-id-setup
  * Call systemd-machine-id-setup in postinst
  * Cherry-pick b8a021c9e276adc9bed5ebfa39c3cab0077113c6 from upstream to
    prevent dbus assert error.
  * Enable TCP wrapper support.  Closes: #618409
  * Enable SELinux support.  Closes: #618412
  * Make getty start after Apache2 and OpenVPN (which are the only two
    known users of X-Interactive: yes).  Closes: #618419

 -- Tollef Fog Heen <tfheen@debian.org>  Fri, 11 Mar 2011 19:14:21 +0100

systemd (19-1) experimental; urgency=low

  * New upstream release
  * Add systemd-tmpfiles to systemd package.
  * Add ifup@.service for handling hotplugged interfaces from
    udev.  Closes: #610871
  * Mask mtab.service and udev-mtab.service as they are pointless when
    /etc/mtab is a symlink to /proc/mounts
  * Add breaks on lvm2 (<< 2.02.84-1) since older versions have udev rules
    that don't work well with systemd causing delays on bootup.

 -- Tollef Fog Heen <tfheen@debian.org>  Thu, 17 Feb 2011 07:36:22 +0100

systemd (17-1) experimental; urgency=low

  [ Tollef Fog Heen ]
  * New upstream release
  * Clarify ifupdown instructions in README.Debian somewhat.
    Closes: #613320
  * Silently skip masked services in lsb-base-logging.sh instead of
    failing.  Initial implementation by Michael Biebl.  Closes: #612551
  * Disable systemd-vconsole-setup.service for now.

  [ Michael Biebl ]
  * Bump build dependency on valac-0.10 to (>= 0.10.3).
  * Improve regex in lsb-base-logging.sh for X-Interactive scripts.
    Closes: #613325

 -- Tollef Fog Heen <tfheen@debian.org>  Wed, 16 Feb 2011 21:06:16 +0100

systemd (16-1) experimental; urgency=low

  [ Tollef Fog Heen ]
  * New upstream release.  Closes: #609611
  * Get rid of now obsolete patches that are upstream.
  * Use the built-in cryptsetup support in systemd, build-depend on
    libcryptsetup-dev (>= 2:1.2.0-1) to get a libcryptsetup in /lib.
  * Don't use systemctl redirect for init scripts with X-Interactive: true

  [ Michael Biebl ]
  * Update package description
  * Use v8 debhelper syntax
  * Make single-user mode work
  * Run hwclock-save.service on shutdown
  * Remove dependencies on legacy sysv mount scripts, as we use native
    mounting.

 -- Tollef Fog Heen <tfheen@debian.org>  Sun, 16 Jan 2011 11:04:13 +0100

systemd (15-1) UNRELEASED; urgency=low

  [ Tollef Fog Heen ]
  * New upstream version, thanks a lot to Michael Biebl for help with
    preparing this version.
    - This version handles cycle breaking better.  Closes: #609225
  * Add libaudit-dev to build-depends
  * /usr/share/systemd/session has been renamed to /usr/share/systemd/user
    upstream, adjust build system accordingly.
  * Remove -s from getty serial console invocation.
  * Add dependency on new util-linux to make sure /sbin/agetty exists
  * Don't mount /var/lock with gid=lock (Debian has no such group).
  * Document problem with ifupdown's /etc/network/run being a normal
    directory.

  [ Michael Biebl ]
  * Revert upstream change which requires libnotify 0.7 (not yet available in
    Debian).
  * Use dh-autoreconf for updating the build system.
  * Revert upstream commit which uses fsck -l (needs a newer version of
    util-linux).
  * Explicitly disable cryptsetup support to not accidentally pick up a
    libcryptsetup dependency in a tainted build environment, as the library
    is currently installed in /usr/lib.
  * Remove autogenerated man pages and vala C sources, so they are rebuilt.
  * Use native systemd mount support:
    - Use MountAuto=yes and SwapAuto=yes (default) in system.conf
    - Mask SysV init mount, check and cleanup scripts.
    - Create an alias (symlink) for checkroot (→ remount-rootfs.service) as
      synchronization point for SysV init scripts.
  * Mask x11-common, rmnologin, hostname, bootmisc and bootlogd.
  * Create an alias for procps (→ systemd-sysctl.service) and
    urandom (→ systemd-random-seed-load.service).
  * Create an alias for module-init-tools (→ systemd-modules-load.service) and
    a symlink from /etc/modules-load.d/modules.conf → /etc/modules.
  * Install lsb-base hook which redirects calls to SysV init scripts to
    systemctl: /etc/init.d/<foo> <action> → systemctl <action> <foo.service>
  * Install a (auto)mount unit to mount /lib/init/rw early during boot.

 -- Tollef Fog Heen <tfheen@debian.org>  Sat, 20 Nov 2010 09:28:01 +0100

systemd (11-2) UNRELEASED; urgency=low

  * Tighten depends from systemd-* on systemd to ensure they're upgraded
    in lockstep.  Thanks to Michael Biebl for the patch.
  * Add missing #DEBHELPER# token to libpam-systemd
  * Stop messing with runlevel5/multi-user.target symlink, this is handled
    correctly upstream.
  * Stop shipping /cgroup in the package.
  * Remove tmpwatch services, Debian doesn't have or use tmpwatch.
  * Make sure to enable GTK bits.
  * Ship password agent
  * Clean up cgroups properly on upgrades, thanks to Michael Biebl for the
    patch.  Closes: #599577

 -- Tollef Fog Heen <tfheen@debian.org>  Tue, 02 Nov 2010 21:47:10 +0100

systemd (11-1) experimental; urgency=low

  * New upstream version.  Closes: #597284
  * Add pam-auth-update calls to libpam-systemd's postinst and prerm
  * Make systemd-sysv depend on systemd
  * Now mounts the cgroup fs in /sys/fs/cgroup.  Closes: #595966
  * Add libnotify-dev to build-depends (needed for systemadm)

 -- Tollef Fog Heen <tfheen@debian.org>  Thu, 07 Oct 2010 22:01:19 +0200

systemd (8-2) experimental; urgency=low

  * Hardcode udev rules dir in configure call.
  * Remove README.source as it's no longer accurate.

 -- Tollef Fog Heen <tfheen@debian.org>  Mon, 30 Aug 2010 21:10:26 +0200

systemd (8-1) experimental; urgency=low

  * New upstream release
  * Only ship the top /cgroup
  * Pass --with-rootdir= to configure, to make it think / is / rather
    than //
  * Add PAM module package
  * Fix up dependencies in local-fs.target.  Closes: #594420
  * Move systemadm to its own package.  Closes: #588451
  * Update standards-version (no changes needed)
  * Update README.Debian to explain how to use systemd.
  * Add systemd-sysv package that provides /sbin/init and friends.

 -- Tollef Fog Heen <tfheen@debian.org>  Sat, 07 Aug 2010 07:31:38 +0200

systemd (0~git+20100605+dfd8ee-1) experimental; urgency=low

  * Initial release, upload to experimental.  Closes: #580814

 -- Tollef Fog Heen <tfheen@debian.org>  Fri, 30 Apr 2010 21:02:25 +0200<|MERGE_RESOLUTION|>--- conflicted
+++ resolved
@@ -1,11 +1,10 @@
-<<<<<<< HEAD
-systemd (208-3) UNRELEASED; urgency=medium
+systemd (208-6) UNRELEASED; urgency=medium
 
   * Add v208-stable patch series.
     - Update Debian patches to apply on top of v208-stable.
 
- -- Jon Severinsson <jon@severinsson.net>  Wed, 25 Jun 2014 18:00:00 +0200
-=======
+ -- Jon Severinsson <jon@severinsson.net>  Sat, 28 Jun 2014 16:00:00 +0200
+
 systemd (208-5) experimental; urgency=medium
 
   * Merge changes from unstable branch.
@@ -26,7 +25,6 @@
   * Merge changes from unstable branch.
 
  -- Michael Biebl <biebl@debian.org>  Wed, 25 Jun 2014 11:29:07 +0200
->>>>>>> dbde4e32
 
 systemd (208-2) experimental; urgency=medium
 
