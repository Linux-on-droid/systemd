<<<<<<< HEAD
systemd (247.3-1~bpo10+1) buster-backports; urgency=medium

  * Rebuild for buster-backports

 -- Michael Biebl <biebl@debian.org>  Thu, 25 Feb 2021 19:50:44 +0100
=======
systemd (247.3-3) unstable; urgency=medium

  * pkg-config: make prefix overridable again (Closes: #984763)
  * Revert "units: turn off DNSSEC validation when timesyncd resolves
    hostnames"
    Support for SYSTEMD_NSS_RESOLVE_VALIDATE=0 requires the changes from
    https://github.com/systemd/systemd/pull/17823 for the dnssec bypass
    logic. Those are rather invasive changes and not suitable for a stable
    backport.

 -- Michael Biebl <biebl@debian.org>  Thu, 11 Mar 2021 18:09:35 +0100

systemd (247.3-2) unstable; urgency=medium

  * Downgrade a couple of warnings to debug.
    If a package still ships only a SysV init script or if a service file or
    tmpfile uses /var/run, downgrade those messages to debug. We can use
    lintian to detect those issues.
    For service files and tmpfiles in /etc, keep the warning, as those files
    are typically added locally and aren't checked by lintian.
    (Closes: #981407)
  * core: fix mtime calculation of dropin files
    (Closes: #975289)
  * analyze: slightly reword PrivateTmp= message
    (Closes: #931753)
  * rules: move ID_SMARTCARD_READER definition to a <70 configuration
    (Closes: #978011)
  * units: turn off DNSSEC validation when timesyncd resolves hostnames
    (Closes: #898530)
  * table: drop trailing white spaces of the last cell in row
    (Closes: #980820)

 -- Michael Biebl <biebl@debian.org>  Sat, 06 Mar 2021 22:32:14 +0100
>>>>>>> 1a5a51a2

systemd (247.3-1) unstable; urgency=medium

  [ Michael Biebl ]
  * New upstream version 247.3
  * Rebase patches

  [ Ioanna Alifieraki ]
  * systemctl: return error code when scheduled shutdown fails

 -- Michael Biebl <biebl@debian.org>  Wed, 03 Feb 2021 17:11:39 +0100

systemd (247.2-5~bpo10+1) buster-backports; urgency=medium

  * Rebuild for buster-backports

 -- Michael Biebl <biebl@debian.org>  Sat, 23 Jan 2021 21:15:42 +0100

systemd (247.2-5) unstable; urgency=medium

  [ Matthias Klumpp ]
  * Configure localed to run locale-gen to generate missing locale.
    This applies an (upstreamed) patch to permit systemd-localed to run
    locale-gen to generate missing locale when requested to switch the
    system locale.
    This makes localectl usable on Debian for changing locale without
    breaking system localization or even prevent certain applications from
    running at all after switching to a non-generated locale.

  [ Michael Biebl ]
  * systemctl: do not shutdown immediately on scheduled shutdown.
    When, for whatever reason, a scheduled shutdown fails to be set, systemd
    will proceed with immediate shutdown without allowing the user to react.
    This is counterintuitive because when a scheduled shutdown is issued,
    it means the user wants to shutdown at a specified time in the future,
    not immediately. (Closes: #931235)
  * test: disable DnsmasqClientTest.test_resolved_etc_hosts in
    networkd-test.py.
    This test appears to be flaky.
    See: #979716
  * Bump Standards-Version to 4.5.1
  * Set upstream metadata fields: Bug-Submit, Bug-Database, Repository,
    Repository-Browse

 -- Michael Biebl <biebl@debian.org>  Mon, 18 Jan 2021 13:45:15 +0100

systemd (247.2-4~bpo10+1) buster-backports; urgency=medium

  * Rebuild for buster-backports

 -- Michael Biebl <biebl@debian.org>  Thu, 07 Jan 2021 13:30:08 +0100

systemd (247.2-4) unstable; urgency=medium

  * Move libraries and NSS modules from /lib to /usr/lib.
    Keep libpam_systemd.so installed in /lib, as PAM doesn't support
    loading PAM modules from /usr/lib on a split-usr system.

 -- Michael Biebl <biebl@debian.org>  Sat, 02 Jan 2021 17:06:01 +0100

systemd (247.2-3) unstable; urgency=medium

  * test: use modern qemu numa arguments
    This fixes TEST-36-NUMAPOLICY from the upstream autopkgtest when using
    qemu >= 5.2.
  * Increase timeout when running unit tests.
    The default timeout for individual unit tests is 30s. On slower
    architectures and environments like reproducible-builds, this sometimes
    is not enough.
    Instead of fine-tuning the timeout for each individual test, we instead
    increase the timeouts by a factor of 10.
  * init-functions, getty-static.service: Don't hard-code path to systemctl
    binary.
    This should simplify an eventual move of systemctl from /bin to
    /usr/bin.
  * getty-static.service: Skip if dbus-broker is installed.
    Check for the binary in /usr/bin as this makes it easier to move the
    service files from /lib/systemd to /usr/lib/systemd.

 -- Michael Biebl <biebl@debian.org>  Sat, 26 Dec 2020 13:33:41 +0100

systemd (247.2-2) unstable; urgency=medium

  * Switch to "unified" cgroup hierarchy (i.e. cgroupv2) (Closes: #943981)

 -- Michael Biebl <biebl@debian.org>  Mon, 21 Dec 2020 20:06:49 +0100

systemd (247.2-1~bpo10+1) buster-backports; urgency=medium

  * Rebuild for buster-backports

 -- Michael Biebl <biebl@debian.org>  Tue, 22 Dec 2020 18:02:19 +0100

systemd (247.2-1) unstable; urgency=medium

  [ Balint Reczey ]
  * debian/systemd.NEWS: Mention udev rules changes in 247

  [ Michael Biebl ]
  * New upstream version 247.2
  * Rebase patches
  * test: fix fd_is_mount_point() check

 -- Michael Biebl <biebl@debian.org>  Sun, 20 Dec 2020 20:44:31 +0100

systemd (247.1-4) unstable; urgency=medium

  [ наб ]
  * debian/extra/kernel-install.d/85-initrd.install: Don't install initrd when
    an explicit path was passed (Closes: #970213)
  * debian/extra/kernel-install.d/85-initrd.install: Match initrd installation
    messages and uninstallation to 90-loaderentry.install

  [ Michael Biebl ]
  * sd-device: keep escaped strings in DEVLINK= property (Closes: #976699)

 -- Michael Biebl <biebl@debian.org>  Fri, 11 Dec 2020 20:25:31 +0100

systemd (247.1-3) unstable; urgency=medium

  * d/t/timedated: Ignore return code of dbus-monitor in wait_mon()
    We are not really interested in the return code and error messages from
    dbus-monitor after killing it, so ignore them to avoid undesired
    autopkgtest failures.

 -- Michael Biebl <biebl@debian.org>  Thu, 03 Dec 2020 23:53:29 +0100

systemd (247.1-2) unstable; urgency=medium

  [ Michael Biebl ]
  * Upload to unstable
  * Revert "d/t/timedated: use /bin/bash to work around job handling issue in
    dash"

  [ Balint Reczey ]
  * debian/tests/timedated: Wait for the killed child only.
    There may be other children of the script due to autopkgtest machinery
    and they exit after the script exited. (LP: #1904406)

 -- Michael Biebl <biebl@debian.org>  Wed, 02 Dec 2020 23:25:32 +0100

systemd (247.1-1) experimental; urgency=medium

  * New upstream version 247.1

 -- Michael Biebl <biebl@debian.org>  Tue, 01 Dec 2020 17:17:28 +0100

systemd (247-1) experimental; urgency=medium

  * New upstream version 247
  * Rebase patches
  * Update symbol versions for the v247 release

 -- Michael Biebl <biebl@debian.org>  Thu, 26 Nov 2020 19:46:41 +0100

systemd (247~rc2-3) experimental; urgency=medium

  * Merge changes from unstable
  * sd-device: make sd_device_has_current_tag() compatible with udev database
    generated by older udevd
    (Closes: #974730)
  * Add Breaks: udev (<< 247~) to systemd.
    This ensures that udev is upgraded alongside systemd and both support
    the new udev tags concept introduced in v247. (Closes: #975554)

 -- Michael Biebl <biebl@debian.org>  Thu, 26 Nov 2020 18:18:53 +0100

systemd (247~rc2-2) experimental; urgency=medium

  * missing: define several syscall numbers for MIPS arch (Closes: #974619)

 -- Michael Biebl <biebl@debian.org>  Fri, 13 Nov 2020 19:22:04 +0100

systemd (247~rc2-1) experimental; urgency=medium

  [ Michael Biebl ]
  * New upstream version 247~rc2
    - tmpfiles: Handle filesystems without ACL support in more cases
      (Closes: #972135)
  * Rebase patches
  * Explicitly disable oomd
  * Use -Dmode=release as we want a release, not developer, build
  * Update symbols file for libudev1 and libsystemd0

  [ Luca Boccassi ]
  * systemd-container: install systemd-dissect binary.
    Required for TEST-50-DISSECT since:
    https://github.com/systemd/systemd/pull/16046
  * d/t/control: install squashfs-tools for upstream test.
    Required by TEST-50-DISSECT since upstream PR:
    https://github.com/systemd/systemd/pull/16046

  [ Dan Streetman ]
  * d/control: update meson minimum version
    https://github.com/systemd/systemd/pull/13842#issuecomment-601105975
  * d/t/upstream: convert 'blacklist' term to 'deny-list'
    Support transition for upstream-ci from
    https://github.com/systemd/systemd/pull/16262

 -- Michael Biebl <biebl@debian.org>  Thu, 12 Nov 2020 21:23:22 +0100

systemd (246.6-5) unstable; urgency=medium

  * Drop non-functional DefaultTasksMax patch.
    This patch was supposed to remove the DefaultTasksMax limit, but lost
    its actual logic over 4 years ago, when the patches were rebased for the
    v231 release. Since nobody has complained so far, we can assume it is
    safe to drop this patch. (Closes: #975335)
  * test-seccomp: accept ENOSYS from sysctl(2) too.
    It seems that kernel 5.9 started returning that.
  * test/test-functions: copy /usr/lib/pam.d into $initdir.
    The systemd-user file has been moved from /etc/pam.d into /usr/lib/pam.d,
    so test-functions needs to copy it from /usr/lib/pam.d instead.

 -- Michael Biebl <biebl@debian.org>  Tue, 24 Nov 2020 21:53:25 +0100

systemd (246.6-4) unstable; urgency=medium

  * Revert "Trigger a systemctl daemon-reload when init scripts are installed
    or removed"
    Remove the dpkg file trigger which called systemctl daemon-reload whenever
    a SysV init script was installed. We have proper support in debhelper
    nowadays which makes this superfluous and we want to avoid unnecessary
    systemctl daemon-reload calls.

 -- Michael Biebl <biebl@debian.org>  Thu, 19 Nov 2020 22:35:48 +0100

systemd (246.6-3) unstable; urgency=medium

  * pam: include pam_keyinit session module in systemd-user.
    We want that systemd --user gets its own keyring, not the basic keyring
    set up by systemd --system.
  * pam: move systemd-user PAM config from /etc/pam.d to /usr/lib/pam.d.
    This is supported since PAM 1.2 and we want as little files in /etc as
    possible.
  * init-functions: update LSB hook to not use ignore-dependencies
    job-mode=ignore-dependencies, as currently used in the LSB hook during
    bootup and shutdown, can have undesired side-effects, like changing the
    ordering of services and ultimately causing them to fail, due to unmet
    dependencies.
    So simplify that, and only apply --no-block on reload requests during
    bootup and shutdown. (Closes: #960594)
  * d/t/timedated: use /bin/bash to work around job handling issue in dash.
    See: #975010

 -- Michael Biebl <biebl@debian.org>  Tue, 17 Nov 2020 23:34:07 +0100

systemd (246.6-2~bpo10+1) buster-backports; urgency=medium

  * Rebuild for buster-backports

 -- Michael Biebl <biebl@debian.org>  Sun, 18 Oct 2020 00:01:17 +0200

systemd (246.6-2) unstable; urgency=medium

  * XDG autostart improvements
    - Add support for Path= in XDG Desktop File
    - Ignore more common XDG Desktop Entry fields
    - Lower most info messages to debug level (Closes: #968116)
  * Re-enable seccomp support on riscv64.
    This should be safe now, as the code has fallbacks for systems with
    older libseccomp versions.
  * Move sysusers.d/sysctl.d/binfmt.d/modules-load.d back to /usr.
    In Debian, late mounting of /usr is no longer supported, so it is safe
    to install those files in /usr.
    We want those facilities in /usr, not /, as this will make an eventual
    switch to a merged-usr setup easier. (Closes: #971282)
  * units: update serial-getty@.service to support 57600 baud rate
    (Closes: #969144)
  * bootspec: don't fail with EIO if searching for ESP and finding one without
    an enveloping partition table
    (Closes: #970534)

 -- Michael Biebl <biebl@debian.org>  Thu, 15 Oct 2020 23:48:34 +0200

systemd (246.6-1~bpo10+1) buster-backports; urgency=medium

  * Rebuild for buster-backports

 -- Michael Biebl <biebl@debian.org>  Thu, 24 Sep 2020 18:45:48 +0200

systemd (246.6-1) unstable; urgency=medium

  * New upstream version 246.6
  * Rebase patches

 -- Michael Biebl <biebl@debian.org>  Mon, 21 Sep 2020 20:28:36 +0200

systemd (246.5-1~bpo10+1) buster-backports; urgency=medium

  * Rebuild for buster-backports

 -- Michael Biebl <biebl@debian.org>  Mon, 14 Sep 2020 08:21:12 +0200

systemd (246.5-1) unstable; urgency=medium

  * New upstream version 246.5
    - network: fix NDisc handling for the case when multiple routers exist
      (Closes: #969599)
    - core/socket: we may get ENOTCONN from socket_instantiate_service()
      (Closes: #970156)
  * Rebase patches

 -- Michael Biebl <biebl@debian.org>  Mon, 14 Sep 2020 08:04:39 +0200

systemd (246.4-1~bpo10+1) buster-backports; urgency=medium

  * Rebuild for buster-backports

 -- Michael Biebl <biebl@debian.org>  Fri, 04 Sep 2020 23:49:03 +0200

systemd (246.4-1) unstable; urgency=medium

  * New upstream version 246.4
  * Rebase patches

 -- Michael Biebl <biebl@debian.org>  Wed, 02 Sep 2020 13:30:52 +0200

systemd (246.3-1) unstable; urgency=medium

  * New upstream version 246.3
  * Rebase patches

 -- Michael Biebl <biebl@debian.org>  Sat, 29 Aug 2020 18:39:32 +0200

systemd (246.2-2) unstable; urgency=medium

  [ Balint Reczey ]
  * debian/systemd.postinst: Restart systemd-networkd.socket on incompatible
    change.
    PassCredentials=yes is replaced with PassPacketInfo=yes and extra padding is
    dropped, too.
    (Closes: #968589, LP: #1891716)

  [ Michael Biebl ]
  * Fix restart of systemd-networkd.socket.
    We can't restart the socket while systemd-networkd.service is still
    active. Instead we stop the socket and ensure, that a try-restart of
    systemd-networkd.service also starts the socket.
  * seccomp: Add support for riscv64 (Closes: #954312)
  * Support missing conditions/asserts everywhere (Closes: #968612)
  * path: Skip directories when finalising $PATH search (Closes: #969006)

 -- Michael Biebl <biebl@debian.org>  Sat, 29 Aug 2020 16:24:49 +0200

systemd (246.2-1) unstable; urgency=medium

  * New upstream version 246.2
  * Remove resolvconf.conf drop-in, resolved integration moved to resolvconf
    package
  * Rebase patches
  * Add versioned Breaks against resolvconf (<< 1.83~) to systemd.
    The PathExists= directive was changed in v246 to match the documented
    behaviour but now causes resolvconf-pull-resolved.service to be
    continuously triggered by resolvconf-pull-resolved.path.
    This requires a fix in the resolvconf package, see #968015.
    (Closes: #967906)
  * Keep journal files compatible with older versions.
    Disable the KEYED-HASH journal feature by default and keep LZ4 (instead
    of ZSTD) as default compression for new journal files. Otherwise journal
    files are incompatible and can't be read by older journalctl
    implementations.
    This patch can be dropped in bullseye+1, as journalctl from bullseye
    will then be able to read journal files with those features.
    (Closes: #968055)

 -- Michael Biebl <biebl@debian.org>  Mon, 17 Aug 2020 22:28:09 +0200

systemd (246.1-1) unstable; urgency=medium

  * New upstream version 246.1
  * Rebase patches

 -- Michael Biebl <biebl@debian.org>  Sun, 16 Aug 2020 13:14:46 +0200

systemd (246-2) unstable; urgency=medium

  * Upload to unstable

 -- Michael Biebl <biebl@debian.org>  Mon, 03 Aug 2020 09:46:27 +0200

systemd (246-1) experimental; urgency=medium

  * New upstream version 246
  * Rebase patches
  * Update symbols file for libsystemd0
  * Bump libapparmor-dev Build-Depends to (>= 2.13)
  * Disable libfido2 support.
    This is only used by homed which we don't enable.

 -- Michael Biebl <biebl@debian.org>  Thu, 30 Jul 2020 22:22:24 +0200

systemd (245.7-1~bpo10+1) buster-backports; urgency=medium

  * Rebuild for buster-backports

 -- Michael Biebl <biebl@debian.org>  Mon, 03 Aug 2020 09:43:00 +0200

systemd (245.7-1) unstable; urgency=medium

  [ Michael Biebl ]
  * New upstream version 245.7
    - resolve: enable RES_TRUSTAD towards the 127.0.0.53 stub resolver
      (Closes: #965371)
    - basic/cap-list: parse/print numerical capabilities
      (Closes: #964926)
  * Rebase patches

  [ Dan Streetman ]
  * Add libzstd-dev and zstd as build and test deps.
    https://github.com/systemd/systemd/pull/15422

 -- Michael Biebl <biebl@debian.org>  Mon, 27 Jul 2020 23:24:47 +0200

systemd (245.6-3) unstable; urgency=medium

  [ Dan Streetman ]
  * d/t/upstream: capture new merged 'system.journal' from tests.
    https://github.com/systemd/systemd/pull/15281
  * d/t/upstream: use --directory or --file param for journalctl.
    Properly tell journalctl if the journal to parse is a dir or file.
  * d/t/storage: check for ext2 or ext4 fs when using crypttab 'tmp' option.
    https://github.com/systemd/systemd/pull/15853

  [ Martin Pitt ]
  * debian/tests/localed-locale: Fix for environments without en_US.UTF-8.
    Unconditionally back up/restore locale configuration files and generate
    en_US.UTF-8. Previously the test failed in environments which have some
    locale other than en_US.UTF-8 in /etc/default/locale.
    Also fix the assertion of /etc/locale.conf not being present after
    localectl. This only applies to Debian/Ubuntu tests, not upstream ones.

  [ Dimitri John Ledkov ]
  * Enable EFI/bootctl on armhf.

 -- Michael Biebl <biebl@debian.org>  Tue, 14 Jul 2020 18:16:57 +0200

systemd (245.6-2) unstable; urgency=medium

  [ Dan Streetman ]
  * 40-vm-hotadd.rules: check offline before onlining memory/cpus.
    The kernel will return EINVAL if the memory or cpu is already online,
    which is harmless, but adds a confusing error to the log. Avoid the error
    message by only onlining if the memory or cpu is currently offline.
    (LP: #1876018)

  [ Michael Biebl ]
  * d/t/boot-and-services: use canonical name for NetworkManager service
  * Fix build with libmicrohttpd 0.9.71.
    The return type of callbacks was changed from int to an enum.

  [ Youfu Zhang ]
  * fsckd: avoid useless CR displayed on console (LP: #1692353)

  [ Balint Reczey ]
  * dhclient-exit-hooks.d/timesyncd: Act only when systemd-timesyncd is available.
    Otherwise the hook script might trigger an error if the
    systemd-timesyncd package is uninstalled but not purged. (LP: #1873031)

 -- Michael Biebl <biebl@debian.org>  Sun, 05 Jul 2020 11:44:39 +0200

systemd (245.6-1~bpo10+1) buster-backports; urgency=medium

  * Rebuild for buster-backports

 -- Michael Biebl <biebl@debian.org>  Wed, 10 Jun 2020 10:34:15 +0200

systemd (245.6-1) unstable; urgency=medium

  [ Michael Biebl ]
  * New upstream version 245.6
  * Rebase patches

  [ Balint Reczey ]
  * debian/tests/boot-and-services: Handle missing fstab (LP: #1877078)

 -- Michael Biebl <biebl@debian.org>  Mon, 08 Jun 2020 00:56:37 +0200

systemd (245.5-3~bpo10+1) buster-backports; urgency=medium

  * Rebuild for buster-backports

 -- Michael Biebl <biebl@debian.org>  Wed, 27 May 2020 20:00:00 +0200

systemd (245.5-3) unstable; urgency=medium

  [ Michael Biebl ]
  * Bump priority of libnss-systemd to standard
  * logind: avoid shadow lookups when doing userdb client side
  * Disable DNSSEC support by default in resolved.
    The upstream default, DNSSEC=allow-downgrade can lead to compatibility
    issues with certain network access points. Previously, DNSSEC support
    was only turned off when built for a stable Debian release, but it is
    safer and more consistent to just generally change the default to
    DNSSEC=no. (Closes: #959996)
  * Bump debhelper compatibility level to 13.
    Use the debhelper-compat package to declare the compatibility level and
    drop debian/compat.
  * Convert to dh_installsystemd and disable dh_installsystemduser
  * Drop custom initramfs update code.
    Now handled by dh_installinitramfs which is enabled by default in compat
    level 12 and above.

  [ Dan Streetman ]
  * Cherry-pick fix from upstream master to adjust UseGateway= default
    - network: change UseGateway= default to UseRoutes= setting
    - network: honor SetDNSRoutes= even if UseGateway=False
    (LP: #1867375)

  [ Topi Miettinen ]
  * Delete empty lines at end of file.
    Upstream commit hooks don't allow empty lines and of course they serve no
    purpose.

 -- Michael Biebl <biebl@debian.org>  Sun, 17 May 2020 19:28:49 +0200

systemd (245.5-2~bpo10+1) buster-backports; urgency=medium

  * Rebuild for buster-backports

 -- Michael Biebl <biebl@debian.org>  Thu, 30 Apr 2020 13:04:56 +0200

systemd (245.5-2) unstable; urgency=medium

  * Cherry-pick various fixes from upstream master
    - network: add a flag to ignore gateway provided by DHCP server
    - userdb: when doing client-side NSS look-ups optionally avoid shadow
      look-ups
    - nss-systemd: don't synthesize root/nobody when iterating
    - core: make sure we don't get confused when setting TERM for a tty fd
    - core: make sure to restore the control command id, too
  * Install 60-block.rules in udev-udeb and initramfs-tools.
    The block device rules were split out from 60-persistent-storage.rules
    into its own rules file in v220. Those rules ensure that change events
    are emitted and the udev db is updated after metadata changes.
    Thanks to Pascal Hambourg (Closes: #958397)

 -- Michael Biebl <biebl@debian.org>  Mon, 27 Apr 2020 17:38:44 +0200

systemd (245.5-1) unstable; urgency=medium

  [ Michael Biebl ]
  * New upstream version 245.5
  * Rebase patches

  [ Dan Streetman ]
  * Follow symlinks when finding link files to copy into initramfs.
    If the /{etc,lib}/systemd/network directory itself is a symlink, the find
    command will not actually find any of the files in the dir it links to.
    Use the find -L param to follow symlinks.
    (LP: #1868892)
  * Remove Ubuntu-specific ondemand.service.
    New processors handle scaling/throttling in internal firmware
    (e.g. intel_pstate), and do not require OS config.
    Additionally, nobody else does this, not even Debian.

 -- Michael Biebl <biebl@debian.org>  Sat, 18 Apr 2020 20:41:18 +0200

systemd (245.4-4) unstable; urgency=medium

  * Drop Conflicts: virtualbox-guest-utils from systemd-timesyncd.
    Otherwise this could lead to virtualbox-guest-utils being uninstalled on
    upgrades which is not intended. (Closes: #956436)
  * pid1: automatically generate systemd-remount-fs.service deps, plus enable
    systemd-pstore from sysinit.target
  * Fix systemd-pstore.service enablement symlink on upgrades.
    It is now started via sysinit.target. Also clean up the symlink on
    purge.

 -- Michael Biebl <biebl@debian.org>  Mon, 13 Apr 2020 11:34:31 +0200

systemd (245.4-3) unstable; urgency=medium

  [ Dan Streetman ]
  * d/rules: in dh_auto_test, include meson param --print-errorlogs.
    Also, don't cat testlog.txt; it's noisy and not very helpful.
    Upstream request:
    https://github.com/systemd/systemd/pull/14338#issuecomment-603432989

  [ Michael Biebl ]
  * pid1: by default make user units inherit their umask from the user manager
    (Closes: #945000)
  * user-util: rework how we validate user names.
    This reworks the user validation infrastructure. There are now two
    modes. In regular mode we are strict and test against a strict set of
    valid chars. And in "relaxed" mode we just filter out some really
    obvious, dangerous stuff. i.e. strict is whitelisting what is OK, but
    "relaxed" is blacklisting what is really not OK.
    The idea is that we use strict mode whenever we allocate a new user,
    while "relaxed" mode is used when we process users registered elsewhere.
    (Closes: #955541)

 -- Michael Biebl <biebl@debian.org>  Fri, 10 Apr 2020 11:55:15 +0200

systemd (245.4-2) unstable; urgency=medium

  [ Balint Reczey ]
  * Ship systemd-timesyncd in a separate package.
    The new systemd-timesyncd package conflicting with other NTP-related
    packages resolves the problems arising when running systemd-timesyncd
    and other NTP servers on the same system.
    (LP: #1849156, Closes: #805927, #947936)

 -- Michael Biebl <biebl@debian.org>  Sat, 04 Apr 2020 08:59:50 +0200

systemd (245.4-1) unstable; urgency=medium

  [ Michael Biebl ]
  * New upstream version 245.4
    - Allow names starting with a digit (Closes: #954174)
    - Recognize davfs as network file system (Closes: #954755)
  * Enable systemd-pstore.service by default on new installs and upgrades
    (Closes: #952767)
  * Revert "Enable seccomp support on riscv64"
    This requires further changes to the source code and a newer, not yet
    officially released, libseccomp. Since this complicates backports revert
    this change for the time being.

  [ Dan Streetman ]
  * d/t/logind: use grep -s when checking /sys/power/state.
    Some kernels in Ubuntu (e.g. linux-kvm) do not enable CONFIG_PM, which
    results in stderr output when the logind test tries to grep the power
    state file, causing the test to fail.  The test already handles skipping
    the test if suspend isn't supported, so just use -s to suppress grep
    from printing to stderr if the file doesn't exist.

 -- Michael Biebl <biebl@debian.org>  Thu, 02 Apr 2020 11:58:18 +0200

systemd (245.2-1) unstable; urgency=medium

  * New upstream version 245.2
  * Rebase patches
  * Enable seccomp support on riscv64 (Closes: #954077)
  * Drop migration code for the switch from DynamicUser=yes to no.
    This code is no longer needed as it only affected systems between 239-1
    and 239-5, i.e. it never affected a stable release.

 -- Michael Biebl <biebl@debian.org>  Wed, 18 Mar 2020 23:32:08 +0100

systemd (245-2) unstable; urgency=medium

  * Revert "job: Don't mark as redundant if deps are relevant"
    This change negatively affects plymouth which was no longer properly
    stopped after the system has completed booting. The running plymouth
    daemon can trigger a VT switch (to tty1). (Closes: #953670)

 -- Michael Biebl <biebl@debian.org>  Thu, 12 Mar 2020 13:55:26 +0100

systemd (245-1) unstable; urgency=medium

  [ Balint Reczey ]
  * New upstream version 245
  * Refresh patches
  * Update symbols

  [ Michael Biebl ]
  * Disable repart, userdb, homed, fdisk, pwquality, p11kit feature.
    Those are new features which drag in new dependencies and need further
    review first.
  * analyze: Fix table time output
  * execute: Fix migration from DynamicUser=yes to no
  * Drop manual clean up of /var/lib/private/systemd/timesync.
    This is now done properly by systemd itself when a service switches from
    DynamicUser=yes to no.

 -- Michael Biebl <biebl@debian.org>  Wed, 11 Mar 2020 13:33:37 +0100

systemd (244.3-1~bpo10+1) buster-backports; urgency=medium

  * Rebuild for buster-backports

 -- Michael Biebl <biebl@debian.org>  Fri, 28 Feb 2020 18:32:48 +0100

systemd (244.3-1) unstable; urgency=medium

  * New upstream version 244.3
    - Revert "Support Plugable UD-PRO8 dock"
      Unfortunately the same usb hub is used in other places, and causes
      numerous regressions. (Closes: #951330)

 -- Michael Biebl <biebl@debian.org>  Sat, 15 Feb 2020 15:44:45 +0100

systemd (244.2-1) unstable; urgency=medium

  [ Michael Biebl ]
  * New upstream version 244.2
    - polkit: when authorizing via PolicyKit re-resolve callback/userdata
      instead of caching it (CVE-2020-1712, Closes: #950732)
  * Rebase patches
  * Bump Standards-Version to 4.5.0

  [ Balint Reczey ]
  * Remove empty /var/log/journal/ on purge

 -- Michael Biebl <biebl@debian.org>  Fri, 07 Feb 2020 19:24:20 +0100

systemd (244.1-3) unstable; urgency=medium

  * Update documentation regarding network interface naming.
    Document that 73-usb-net-by-mac.link needs to be masked together with
    99-default.link if one wants to disable the systemd naming scheme and keep
    the kernel-provided names. (Closes: #946196)
  * Update debian/rules clean target to remove all Python bytecode
  * Update systemd package description.
    Recommend init=/lib/systemd/systemd instead of init=/bin/systemd.
    The latter is just a compat symlink which might go away eventually.
  * shared/dropin: fix assert for invalid drop-in.
    Fixes an assertion when running systemctl cat on inexistent
    unit templates. (Closes: #950489)
  * core: call dynamic_user_acquire() only when 'group' is non-null.
    Fixes an assertion in systemd which could happen if a unit is reloaded
    and the unit is in bad-setting state. (Closes: #950409)
  * Don't fail upgrade if /proc is not mounted.
    Applying ACLs on /var/log/journal via systemd-tmpfiles requires a
    mounted /proc. Skip this step if /proc is not available, e.g. in a
    chroot. (Closes: #950533)

 -- Michael Biebl <biebl@debian.org>  Tue, 04 Feb 2020 00:11:55 +0100

systemd (244.1-2) unstable; urgency=medium

  * Report status of libpam-systemd and libnss-systemd in systemd reportbug
    template.
    Since the libpam-systemd Recommends was moved from systemd to
    systemd-sysv we no longer get this information automatically, so request
    it explicitly.
  * Drop btrfs-progs Recommends from systemd-container.
    Upstream has dropped the logic of setting up /var/lib/machines as btrfs
    loopback mount so this Recommends is no longer necessary.
  * Fix processing of dpkg triggers in systemd.
    We need to use $@ instead of "$@" so we can iterate through the
    individual trigger names which are passed as a space separated list in
    the second argument.
  * Fix cleanup of timesyncd state directory
  * Enable persistent journal.
    Create /var/log/journal on upgrades and new installs. This enables
    persistent journal in auto mode. (Closes: #717388)

 -- Michael Biebl <biebl@debian.org>  Sat, 01 Feb 2020 02:59:12 +0100

systemd (244.1-1) unstable; urgency=medium

  [ Michael Biebl ]
  * New upstream version 244.1
    - network: fix segfault in parsing SendOption= (Closes: #946475)
  * core: don't allow perpetual units to be masked (Closes: #948710)

  [ Balint Reczey ]
  * debian/watch: Switch to watch tags at github.com/systemd/systemd-stable.
    Upstream point releases appear there.

  [ Helmut Grohne ]
  * Add basic support for the noinsttest build profile
  * Annotate dbus build dependency with <!noinsttest>
    The dbus library is needed for building tests. As such it must be
    present unless we disable both build time and installed tests.
    Previously, building with the nocheck profile worked, but it didn't
    reproduce a regular build.

 -- Michael Biebl <biebl@debian.org>  Sat, 25 Jan 2020 18:53:23 +0100

systemd (244-3~bpo10+1) buster-backports; urgency=medium

  * Rebuild for buster-backports

 -- Michael Biebl <biebl@debian.org>  Sun, 29 Dec 2019 20:04:33 +0100

systemd (244-3) unstable; urgency=medium

  * Update udev-udeb to use 73-usb-net-by-mac.link

 -- Michael Biebl <biebl@debian.org>  Mon, 02 Dec 2019 23:44:52 +0100

systemd (244-2) unstable; urgency=medium

  * Add lintian override for udev.
    60-autosuspend-chromiumos.rules triggers a udev-rule-missing-subsystem
    warning. This is a false positive, as SUBSYSTEM is tested at the
    beginning of the rules file.
  * Add lintian override for systemd-container
    systemd-nspawn@.service triggers a
    systemd-service-file-refers-to-unusual-wantedby-target warning but
    nspawn containers are supposed to be started via machines.target.
  * Make it easier to override MAC based name policy for USB network adapters.
    Replace 73-usb-net-by-mac.rules with 73-usb-net-by-mac.link. The .link
    file provides the same functionality but makes it easier to set a custom
    name for USB network adapters via the systemd.link mechanism.
    Thanks to Benjamin Poirier (Closes: #941636)
  * Move libpam-systemd Recommends from systemd to systemd-sysv.
    libpam-systemd is only really useful if systemd is PID 1 and the systemd
    package should be installable without affecting another installed init
    system. (Closes: #926316)
  * Upload to unstable

 -- Michael Biebl <biebl@debian.org>  Mon, 02 Dec 2019 17:57:55 +0100

systemd (244-1) experimental; urgency=medium

  * New upstream version 244
    - udev: do not propagate error when executing PROGRAM and IMPORT{program}
      (Closes: #944675)
    - sd-event: don't invalidate source type on disconnect
      (Closes: #945332)
  * Rebase patches

 -- Michael Biebl <biebl@debian.org>  Sat, 30 Nov 2019 16:39:57 +0100

systemd (243-9) unstable; urgency=medium

  [ Daniel Kahn Gillmor ]
  * resolved: fix connection failures with TLS 1.3 and GnuTLS (Closes: #945507)

 -- Michael Biebl <biebl@debian.org>  Fri, 29 Nov 2019 21:33:19 +0100

systemd (243-8) unstable; urgency=medium

  * udevadm: ignore EROFS and return earlier.
    Fixes failures of "udevadm trigger" in containers with a readonly /sys.
    (Closes: #944860)
  * udev: silence warning about PROGRAM+= or IMPORT+= rules (Closes: #944917)
  * man: add entry about SpeedMeter= (Closes: #944597)
  * udev: drop SystemCallArchitectures=native from systemd-udevd.service.
    We can't really control what helper programs are run from other udev
    rules. E.g. running i386 binaries under amd64 is a valid use case and
    should not trigger a SIGSYS failure. (Closes: #869719)

 -- Michael Biebl <biebl@debian.org>  Tue, 19 Nov 2019 09:17:12 +0100

systemd (243-7) unstable; urgency=medium

  * Fix build failure on arm64 with libseccomp >= 2.4.2

 -- Michael Biebl <biebl@debian.org>  Fri, 15 Nov 2019 22:01:17 +0100

systemd (243-6) unstable; urgency=medium

  * Revert "sysusers: properly mark generated accounts as locked"
    We shouldn't lock the accounts because people actually need to use them, and
    if they are locked, various tools will refuse.
  * udev: ignore error caused by device disconnection.
    During an add or change event, the device may be disconnected.
    (Closes: #944586)
  * udev: do not append newline when writing attributes

 -- Michael Biebl <biebl@debian.org>  Thu, 14 Nov 2019 14:09:49 +0100

systemd (243-5) unstable; urgency=medium

  * Switch default hierarchy (back) to hybrid.
    Since v243, the new upstream default is unified, but this still causes
    regressions in important packages, like LXC or Docker, so switch the
    default back to hybrid for now.
  * Drop masks for SysV init scripts that have been dropped
  * Drop masks for SysV init scripts provided by initscripts and bootlogd
  * logind: fix emission of PropertiesChanged signal for users and seats
  * Bump Standards Version to 4.4.1
  * Upload to unstable

 -- Michael Biebl <biebl@debian.org>  Mon, 11 Nov 2019 00:58:41 +0100

systemd (243-4) experimental; urgency=medium

   * Merge changes from unstable branch

 -- Michael Biebl <biebl@debian.org>  Sat, 09 Nov 2019 01:15:08 +0100

systemd (243-3) experimental; urgency=medium

  * Import patches from v243-stable branch (up to ef677436aa)

 -- Michael Biebl <biebl@debian.org>  Mon, 14 Oct 2019 15:26:01 +0200

systemd (243-2) experimental; urgency=medium

  * Import patches from v243-stable branch (up to fab6f010ac)

 -- Michael Biebl <biebl@debian.org>  Sun, 22 Sep 2019 12:46:02 +0200

systemd (243-1) experimental; urgency=medium

  * New upstream version 243
  * Merge changes from unstable branch

 -- Michael Biebl <biebl@debian.org>  Thu, 05 Sep 2019 01:21:49 +0200

systemd (243~rc2-1) experimental; urgency=medium

  * New upstream version 243~rc2
    - man: document that "systemd-analyze blame/critical-chain" is not useful
      to track down job latency. (Closes: #920234)
    - systemctl: process all units matched by a glob in the cat verb by
      default. (Closes: #904913)
    - units: automatically revert to /run logging on shutdown if necessary.
      Prevents /var staying busy on shutdown due to journald.
      (Closes: #851402)
    - bash-completion: don't sort syslog priorities. (Closes: #913222)
    - man: add example for setting multiple properties at once.
      (Closes: #807464)
  * Rebase patches
  * Update symbols file for libsystemd0
  * core: stop removing non-existent and duplicate lookup paths
  * Install static-nodes-permissions.conf tmpfile in udev

 -- Michael Biebl <biebl@debian.org>  Sat, 31 Aug 2019 00:20:41 +0200

systemd (242-8~bpo10+1) buster-backports; urgency=medium

  * Rebuild for buster-backports

 -- Michael Biebl <biebl@debian.org>  Sat, 09 Nov 2019 00:38:15 +0100

systemd (242-8) unstable; urgency=medium

  [ Dan Streetman ]
  * d/extra/rules/73-special-net-names.rules: use $$ instead of $ in PROGRAM=
    value.
    Fixes incorrect variable substitution.
  * Rework and improve blacklist handling in debian/tests/upstream

  [ Balint Reczey ]
  * Various improvements to debian/extra/checkout-upstream making it more
    straightforward to override the default behaviour
  * Use package version as systemd's reported version (LP: #1849158)

  [ Michael Biebl]
  * debiant/tests/udev: replace deprecated ADTTMP with AUTOPKGTEST_TMP

 -- Michael Biebl <biebl@debian.org>  Fri, 08 Nov 2019 23:18:00 +0100

systemd (242-7~bpo10+1) buster-backports; urgency=medium

  * Rebuild for buster-backports
  * Switch debian-branch to buster-backports

 -- Michael Biebl <biebl@debian.org>  Wed, 16 Oct 2019 18:34:27 +0200

systemd (242-7) unstable; urgency=medium

  * sleep: properly pass verb to sleep script
  * core: factor root_directory application out of apply_working_directory.
    Fixes RootDirectory not working when used in combination with User.
    (Closes: #939408)
  * shared/bus-util: drop trusted annotation from
    bus_open_system_watch_bind_with_description().
    This ensures that access controls on systemd-resolved's D-Bus interface
    are enforced properly.
    (CVE-2019-15718, Closes: #939353)

 -- Michael Biebl <biebl@debian.org>  Wed, 04 Sep 2019 19:34:17 +0200

systemd (242-6) unstable; urgency=medium

  [ Dan Streetman ]
  * d/t/control: upstream test requires qemu-system-ppc on ppc64el
  * d/t/control: install seabios for upstream test.
    Some archs (at least arm64) qemu implementation require the vga bios.

  [ Michael Biebl ]
  * Drop unused lintian override
  * network: fix ListenPort= in [WireGuard] section (Closes: #936198)
  * d/e/r/73-usb-net-by-mac.rules: import net.ifnames only for network devices
    (Closes: #934589)
  * d/e/r/73-usb-net-by-mac.rules: skip if iface name was provided by
    user-space
  * Drop dbus activation stub service.
    Since dbus 1.11.0, a dbus-daemon that is run with --systemd-activation
    automatically assumes that o.fd.systemd1 is an activatable service.
    As a result, with a new enough dbus version,
    /usr/share/dbus-1/services/org.freedesktop.systemd1.service and
    /usr/share/dbus-1/system-services/org.freedesktop.systemd1.service
    become unnecessary and can be removed. (Closes: #914015)
  * Revert "core: check start limit on condition checks too"
    If a unit was referenced too often, it hit the restart limit and the
    unit was marked as failed. Fixes a regression introduced in v242.
    (Closes: #935829)

  [ Michael Prokop ]
  * README.Debian: document KillUserProcesses behavior in Debian

 -- Michael Biebl <biebl@debian.org>  Tue, 03 Sep 2019 11:09:07 +0200

systemd (242-5) unstable; urgency=medium

  [ Dan Streetman ]
  * d/rules: add CONFFGLAGS_UPSTREAM to dh_auto_configure -- params

  [ Michael Biebl ]
  * core: never propagate reload failure to service result.
    Fixes a regression introduced in v239 where the main process of a
    service unit gets killed on reload if ExecReload fails. (Closes: #936032)
  * shared/seccomp: add sync_file_range2.
    Some architectures need the arguments to be reordered because of alignment
    issues. Otherwise, it's the same as sync_file_range.
    Fixes sync_file_range failures in nspawn containers on arm, ppc.
    (Closes: #935091)
  * bash-completion: don't sort syslog priorities.
    By default, the available completions are sorted alphabetically, which
    is counterproductive in case of syslog priorities. Override the default
    behavior using the `nosort` option. (Closes: #913222)
  * test-bpf: skip test when run inside containers

 -- Michael Biebl <biebl@debian.org>  Thu, 29 Aug 2019 16:18:18 +0200

systemd (242-4) unstable; urgency=medium

  * Upload to unstable

 -- Michael Biebl <biebl@debian.org>  Wed, 21 Aug 2019 22:09:13 +0200

systemd (242-3) experimental; urgency=medium

  [ Dan Streetman ]
  * d/t/boot-and-services: fix test_failing()
  * d/t/boot-and-services: check for any kernel message, not just first kernel
    message (Closes: #929730)
  * d/t/upstream: add TEST-30, TEST-34 to blacklist
  * d/t/timedated: replace systemctl is-active with systemctl show
  * d/t/control: root-unittests can break networking, add breaks-testbed
  * d/t/control: mark udev test skippable
  * d/t/upstream: always cleanup after (and before) each test
  * d/t/control: upstream test requires dmeventd
  * d/e/checkout-upstream: don't remove .git
  * d/e/checkout-upstream: move change to debian/ files above other changes
  * d/e/checkout-upstream: add UPSTREAM_KEEP_CHANGELOG param
  * d/e/checkout-upstream: create git commits for each change
  * d/e/checkout-upstream: switch from 'quilt' to 'native' format
  * d/e/checkout-upstream: set user.name, user.email if unset
  * d/t/storage: change plaintext_name to include testname
  * d/t/storage: increase wait for plaintext_dev from 5 to 30 seconds
  * d/t/storage: wait for service to start, only stop if active
  * d/t/storage: don't search for 'scsi_debug' in ask_password
  * d/t/storage: manage scsi_debug using add_hosts (Closes: #929728)
  * d/t/storage: use short timeout waiting for scsi_debug block dev to appear
  * d/t/storage: convert password agent into normal Thread
  * d/t/storage: fail if socket info not in ask_password contents
  * d/t/boot-smoke: pass failure reason to fail() to print instead of separate
    echo
  * d/t/boot-smoke: in fail() set +e so errors are ignored while gathering
    data
  * d/t/boot-smoke: gather still running jobs in fail()
  * d/t/boot-smoke: wait for is-system-running
  * d/t/boot-smoke: call fail if pidof polkitd fails
  * d/t/boot-smoke: remove check for running jobs

  [ Michael Biebl ]
  * d/t/boot-smoke: check for NetworkManager instead of D-Bus activated
    polkitd (Closes: #934992)

 -- Michael Biebl <biebl@debian.org>  Wed, 21 Aug 2019 00:12:22 +0200

systemd (242-2) experimental; urgency=medium

  [ Michael Biebl ]
  * Drop dependency on lsb-base.
    It is only needed when booting with sysvinit and initscripts, but
    initscripts already Depends on lsb-base (see #864999).
  * Stop removing enablement symlinks in /etc/systemd/system.
    With v242 this is no longer necessary as `ninja install` will no longer
    create those symlinks.
  * Replace manual removal of halt-local.service with upstream patch

  [ Dimitri John Ledkov ]
  * Build manpages in .deb variant.
    Upstream snapshots are switching to building manpages off by default.

  [ Luca Boccassi ]
  * Enable portabled and install related files in systemd-container.
    Keep disabled for the udeb profile. (Closes: #918606)

 -- Michael Biebl <biebl@debian.org>  Fri, 07 Jun 2019 22:41:50 +0200

systemd (242-1) experimental; urgency=medium

  * New upstream version 242
    - Change ownership/mode of the execution directories also for static users
      (Closes: #919231)
    - A new boolean sandboxing option RestrictSUIDSGID= has been added that is
      built on seccomp. When turned on, creation of SUID/SGID files is
      prohibited. The NoNewPrivileges= and the new RestrictSUIDSGID= options
      are now implied if DynamicUser= is turned on for a service.
      (Closes: #928102, CVE-2019-3843, CVE-2019-3844)
  * Drop Revert-udev-network-device-renaming-immediately-give.patch.
    This patch needs ongoing maintenance work to be adapted to new releases
    and fails to apply with v242. Instead of investing more time into it we
    are going to drop the patch as it was a hack anyway.
  * Rebase patches
  * Drop pre-stretch migration code
  * Drop /sbin/udevadm compat symlink (Closes: #852580)
  * socket-util: Make sure flush_accept() doesn't hang on unexpected
    EOPNOTSUPP
  * Enable regexp matching support in journalctl using pcre2 (Closes: #898892)
  * Switch from libidn to libidn2 (Closes: #928615)

 -- Michael Biebl <biebl@debian.org>  Wed, 08 May 2019 01:33:56 +0200

systemd (241-7) unstable; urgency=medium

  [ Michael Biebl ]
  * network: Fix failure to bring up interface with Linux kernel 5.2.
    Backport two patches from systemd master in order to fix a bug with 5.2
    kernels where the network interface fails to come up with the following
    error: "enp3s0: Could not bring up interface: Invalid argument"
    (Closes: #931636)
  * Use /usr/sbin/nologin as nologin shell.
    In Debian the nologin shell is installed in /usr/sbin, not /sbin.
    (Closes: #931850)

  [ Mert Dirik ]
  * 40-systemd: Don't fail if SysV init script uses set -u and $1 is unset
    (Closes: #931719)

 -- Michael Biebl <biebl@debian.org>  Thu, 18 Jul 2019 19:38:23 +0200

systemd (241-6) unstable; urgency=medium

  * ask-password: Prevent buffer overflow when reading from keyring.
    Fixes a possible memory corruption that causes systemd-cryptsetup to
    crash either when a single large password is used or when multiple
    passwords have already been pushed to the keyring. (Closes: #929726)
  * Clarify documentation regarding %h/%u/%U specifiers.
    Make it clear, that setting "User=" has no effect on those specifiers.
    Also ensure that "%h" is actually resolved to "/root" for the system
    manager instance as documented in the systemd.unit man page.
    (Closes: #927911)
  * network: Behave more gracefully when IPv6 has been disabled.
    Ignore any configured IPv6 settings when IPv6 has been disabled in the
    kernel via sysctl. Instead of failing completely, continue and log a
    warning instead. (Closes: #929469)

 -- Michael Biebl <biebl@debian.org>  Mon, 08 Jul 2019 11:27:51 +0200

systemd (241-5) unstable; urgency=medium

  * Revert "Add check to switch VTs only between K_XLATE or K_UNICODE"
    This change left the keyboard in an unusable state when exiting an X
    session. (Closes: #929229)

 -- Michael Biebl <biebl@debian.org>  Fri, 24 May 2019 22:58:59 +0200

systemd (241-4) unstable; urgency=medium

  * journal-remote: Do not request Content-Length if Transfer-Encoding is
    chunked (Closes: #927008)
  * systemctl: Restore "systemctl reboot ARG" functionality.
    Fixes a regression introduced in v240. (Closes: #928659)
  * random-util: Eat up bad RDRAND values seen on AMD CPUs.
    Some AMD CPUs return bogus data via RDRAND after a suspend/resume cycle
    while still reporting success via the carry flag.
    Filter out invalid data like -1 (and also 0, just to be sure).
    (Closes: #921267)
  * Add check to switch VTs only between K_XLATE or K_UNICODE.
    Switching to K_UNICODE from other than L_XLATE can make the keyboard
    unusable and possibly leak keypresses from X.
    (CVE-2018-20839, Closes: #929116)
  * Document that DRM render nodes are now owned by group "render"
    (Closes: #926886)

 -- Michael Biebl <biebl@debian.org>  Fri, 17 May 2019 21:16:33 +0200

systemd (241-3) unstable; urgency=high

  [ Michael Biebl ]
  * Drop systemd-shim alternative from libpam-systemd.
    A fixed systemd-shim package which works with newer versions of systemd
    is unlikely to happen given that the systemd-shim package has been
    removed from the archive. Drop the alternative dependency from
    libpam-systemd accordingly.
  * Properly remove duplicate directories from systemd package.
    When removing duplicate directories from the systemd package, sort the
    list of directories in reverse order so we properly delete nested
    directories.
  * udev: Run programs in the specified order (Closes: #925190)
  * bash-completion: Use default completion for redirect operators
    (Closes: #924541)
  * networkd: Clarify that IPv6 RA uses our own stack, no the kernel's
    (Closes: #815582)
  * Revert "Drop systemd-timesyncd.service.d/disable-with-time-daemon.conf"
    Apparently Conflicts= are not a reliable mechanism to ensure alternative
    NTP implementations take precedence over systemd-timesyncd.
    (Closes: #902026)
  * network: Fix routing policy rule issue.
    When multiple links request a routing policy, make sure they are all
    applied correctly. (Closes: #924406)
  * pam-systemd: Use secure_getenv() rather than getenv()
    Fixes a vulnerability in the systemd PAM module which insecurely uses
    the environment and lacks seat verification permitting spoofing an
    active session to PolicyKit. (CVE-2019-3842)

  [ Martin Pitt ]
  * Enable udev autopkgtest in containers.
    This test doesn't actually need udev.service (which is disabled in
    containers) and works fine in LXC.
  * Enable boot-and-service autopkgtest in containers
    - Skip tests which can't work in containers.
    - Add missing rsyslog test dependency.
    - e2scrub_reap.service fails in containers, ignore (filed as #926138)
    - Relax pgrep pattern for gdm, as there's no wayland session in
      containers.

 -- Michael Biebl <biebl@debian.org>  Mon, 08 Apr 2019 12:59:32 +0200

systemd (241-2) unstable; urgency=medium

  [ Martin Pitt ]
  * debian/tests/boot-smoke: Create journal and udevdb artifacts on all
    failures
  * autopkgtests: Replace obsolete $ADT_* variables
  * networkd-test: Ignore failures of test_route_only_dns* in containers.
    This test exposes a race condition when running in LXC, see issue #11848
    for details. Until that is understood and fixed, skip the test as it's
    not a recent regression. (Closes: #924539)
  * Bump Standards-Version to 4.3.0.
    No changes necessary.
  * debian/tests/boot-smoke: Only check current boot for connection timeouts.
    Otherwise we'll catch some
        Failed to resolve group 'render': Connection timed out
    messages that happen in earlier boots during VM setup, before the
    "render" group is created.
    Fixes https://github.com/systemd/systemd/issues/11875
  * timedated: Fix emitted value when ntp client is enabled/disabled.
    Fixes a regression introduced in 241.
  * debian/tests/timedated: Check enabling/disabling NTP.
    Assert that `timedatectl set-ntp` correctly controls the service, sets
    the `org.freedesktop.timedate1 NTP` property, and sends the right
    `PropertiesChanged` signal.
    This reproduces <https://github.com/systemd/systemd/issues/11944> and
    also the earlier <https://github.com/systemd/systemd/issues/9672>.

  [ Michael Biebl ]
  * Disable fallback DNS servers in resolved (Closes: #923081)
  * cgtop: Fix processing of controllers other than CPU (Closes: #921280)
  * udev: Restore debug level when logging a failure in the external prog
    called by IMPORT{program} (Closes: #924199)
  * core: Remove "." path components from required mount paths.
    Fixes mount related failures when a user's home directory contains "/./"
    (Closes: #923881)
  * udev.init: Use new s-s-d --notify-await to start udev daemon.
    Fixes a race condition during startup under SysV init.
    Add versioned dependency on dpkg (>= 1.19.3) to ensure that a version
    of start-stop-daemon which supports --notify-await is installed.
    (Closes: #908796)
  * Make /dev/dri/renderD* accessible to group "render"
    Follow upstream and make render nodes available to a dedicated system
    group "render" instead of "video". Keep the uaccess tag for local,
    active users.

 -- Michael Biebl <biebl@debian.org>  Fri, 15 Mar 2019 18:33:54 +0100

systemd (241-1) unstable; urgency=medium

  [ Adam Borowski ]
  * Make libpam-systemd Provide: logind, default-logind.
    This allows alternate logind implementations such as elogind, without
    having to recompile every dependent package -- as long as the client API
    remains compatible.
    These new virtual packages got policy-approved in #917431. (Closes: #915407)

  [ Felipe Sateler ]
  * New upstream version 241
    - Refresh patches
    - Backport upstream fix for Driver= matches in .network files

  [ Martin Pitt ]
  * debian/libsystemd0.symbols: Add new symbol from release 241
  * Fix various bugs and races in networkd tests.
    This should get the autopkgtest back to green, which regressed with
    dnsmasq 2.80.

 -- Felipe Sateler <fsateler@debian.org>  Thu, 21 Feb 2019 20:10:15 -0300

systemd (240-6) unstable; urgency=high

  * High urgency as this fixes a vulnerability.

  [ Felipe Sateler ]
  * Reenable pristine-tar in gbp.conf.
    The pristine-tar bug has been fixed, so we can use it again.
    This reverts commit 9fcfbbf6fea15eacfa3fad74240431c5f2c3300e.
  * d/watch: add version mangle to transform -rc to ~rc.
    Upstream has started releasing rcs, so let's account for that
  * Fix comment about why we disable hwclock.service.
    Systemd nowadays doesn't do it itself because the kernel does it on its
    own when necessary, and when not, it is not safe to save the hwclock (eg,
    there is no certainty the system clock
    is correct)
  * udev: Backport upstream preventing mass killings when not running under
    systemd (Closes: #918764)

  [ Dimitri John Ledkov ]
  * debian/tests/storage: improve cleanups.
    On fast ppc64el machines, cryptsetup start job may not complete by the
    time tearDown is executed. In that case stop, causes to simply cancel the
    start job without actually cleaning up the dmsetup node. This leads to
    failing subsequent test as it no longer starts with a clean device. Thus
    ensure the systemd-cryptsetup unit is started, before stopping it.
    Also rmmod scsi_debug module at the end, to allow re-running the test in a
    loop.
  * debian/tests/upstream: Mark TEST-13-NSPAWN-SMOKE as flakey.
  * debian/tests/control: add socat to upstream tests for pull #11591
  * Blacklist TEST-10-ISSUE-2467 #11706
  * debian/tests/storage: fix for LUKS2 and avoid interactive password
    prompts.

  [ Martin Pitt ]
  * udevadm: Fix segfault with subsystem-match containing '/'
    (Closes: #919206)
  * sd-bus: if we receive an invalid dbus message, ignore and proceed
  * sd-bus: enforce a size limit on D-Bus object paths.
    This avoids accessing/modifying memory outside of the allocated stack
    region by sending specially crafted D-Bus messages with very large object
    paths.
    Vulnerability discovered by Chris Coulson <chris.coulson@canonical.com>,
    patch provided by Riccardo Schirone <rschiron@redhat.com>.
    (CVE-2019-6454)

 -- Martin Pitt <mpitt@debian.org>  Mon, 18 Feb 2019 13:54:04 +0000

systemd (240-5) unstable; urgency=medium

  [ Felipe Sateler ]
  * Revert interface renaming changes. (Closes: #919390)

  [ Martin Pitt ]
  * process-util: Fix memory leak (Closes: #920018)

 -- Martin Pitt <mpitt@debian.org>  Sun, 27 Jan 2019 21:33:07 +0000

systemd (240-4) unstable; urgency=medium

  [ Benjamin Drung ]
  * Fix shellcheck issues in initramfs-tools scripts

  [ Michael Biebl ]
  * Import patches from v240-stable branch (up to f02b5472c6)
    - Fixes a problem in logind closing the controlling terminal when using
      startx. (Closes: #918927)
    - Fixes various journald vulnerabilities via attacker controlled alloca.
      (CVE-2018-16864, CVE-2018-16865, Closes: #918841, Closes: #918848)
  * sd-device-monitor: Fix ordering of setting buffer size.
    Fixes an issue with uevents not being processed properly during coldplug
    stage and some kernel modules not being loaded via "udevadm trigger".
    (Closes: #917607)
  * meson: Stop setting -fPIE globally.
    Setting -fPIE globally can lead to miscompilations on certain
    architectures. Instead use the b_pie=true build option, which was
    introduced in meson 0.49. Bump the Build-Depends accordingly.
    (Closes: #909396)

 -- Michael Biebl <biebl@debian.org>  Sat, 12 Jan 2019 21:49:44 +0100

systemd (240-3) unstable; urgency=medium

  * udev.init: Trigger add events for subsystems.
    Update the SysV init script and mimic the behaviour of the initramfs and
    systemd-udev-trigger.service which first trigger subsystems and then
    devices during the coldplug stage.
  * udevadm: Refuse to run trigger, control, settle and monitor commands in
    chroot (Closes: #917633)
  * network: Set link state configuring before setting addresses.
    Fixes a crash in systemd-networkd caused by an assertion failure.
    (Closes: #918658)
  * libudev-util: Make util_replace_whitespace() read only len characters.
    Fixes a regression where /dev/disk/by-id/ names had additional
    underscores.
  * man: Update color of journal logs in DEBUG level (Closes: #917948)
  * Remove old state directory of systemd-timesyncd on upgrades.
    Otherwise timesyncd will fail to update the clock file if it was created
    as /var/lib/private/systemd/timesync/clock.
    This was the case when the service was using DynamicUser=yes which it no
    longer does in v240. (Closes: #918190)

 -- Michael Biebl <biebl@debian.org>  Wed, 09 Jan 2019 18:40:57 +0100

systemd (240-2) unstable; urgency=medium

  * Pass separate dev_t var to device_path_parse_major_minor.
    Fixes FTBFS on mips/mipsel (MIPS/O32). (Closes: #917195)
  * test-json: Check absolute and relative difference in floating point test.
    Fixes FTBFS due to test-suite failures on armel, armhf and hppa.
    (Closes: #917215)
  * sd-device: Fix segfault when error occurs in device_new_from_{nulstr,strv}()
    Fixes a segfault in systemd-udevd when debug logging is enabled.
  * udev-event: Do not read stdout or stderr if the pipefd is not created.
    This fixes problems with device-mapper symlinks no longer being created
    or certain devices not being marked as ready. (Closes: #917124)
  * Don't bump fs.nr_open in PID 1.
    In v240, systemd bumped fs.nr_open in PID 1 to the highest possible
    value. Processes that are spawned directly by systemd, will have
    RLIMIT_NOFILE be set to 512K (hard).
    pam_limits in Debian defaults to "set_all", i.e. for limits which are
    not explicitly configured in /etc/security/limits.conf, the value from
    PID 1 is taken, which means for login sessions, RLIMIT_NOFILE is set to
    the highest possible value instead of 512K. Not every software is able
    to deal with such an RLIMIT_NOFILE properly.
    While this is arguably a questionable default in Debian's pam_limit,
    work around this problem by not bumping fs.nr_open in PID 1.
    (Closes: #917167)

 -- Michael Biebl <biebl@debian.org>  Thu, 27 Dec 2018 14:03:57 +0100

systemd (240-1) unstable; urgency=medium

  [ Michael Biebl ]
  * New upstream version 240
    - core: Skip cgroup_subtree_mask_valid update if UNIT_STUB
      (Closes: #903011)
    - machined: Rework referencing of machine scopes from machined
      (Closes: #903288)
    - timesync: Fix serialization of IP address
      (Closes: #916516)
    - core: Don't track jobs-finishing-during-reload explicitly
      (Closes: #916678)
  * Rebase patches
  * Install new systemd-id128 binary
  * Update symbols file for libsystemd0
  * Update nss build options

  [ Martin Pitt ]
  * tests: Disable some flaky upstream tests.
    See https://github.com/systemd/systemd/issues/11195
  * tests: Disable flaky TEST-17-UDEV-WANTS upstream test.
    See https://github.com/systemd/systemd/issues/11195

 -- Michael Biebl <biebl@debian.org>  Sat, 22 Dec 2018 16:01:43 +0100

systemd (239-15) unstable; urgency=medium

  [ Felipe Sateler ]
  * Fix container check in udev init script.
    Udev needs writable /sys, so the init script tried to check before
    starting. Unfortunately, the check was inverted. Let's add the missing
    '!' to negate the check.
    (Closes: #915261)
  * Add myself to uploaders

  [ Michael Biebl ]
  * Remove obsolete systemd-shim conffile on upgrades.
    The D-Bus policy file was dropped from the systemd-shim package in
    version 8-4, but apparently there are cases where users removed the
    package before that cleanup happened. The D-Bus policy file that was
    shipped by systemd-shim was much more restrictive and now prevents
    calling GetDynamicUsers() and other recent APIs on systemd Manager.
    (Closes: #914285)

 -- Felipe Sateler <fsateler@debian.org>  Wed, 05 Dec 2018 21:03:34 -0300

systemd (239-14) unstable; urgency=medium

  [ Michael Biebl ]
  * autopkgtest: Drop test_custom_cgroup_cleanup from boot-and-services
  * resolved: Increase size of TCP stub replies (Closes: #915049)
  * meson: Unify linux/stat.h check with other checks and use _GNU_SOURCE.
    Fixes a build failure with glibc 2.28.
  * Drop procps dependency from systemd.
    The systemd-exit.service user service no longer uses the "kill" binary.
  * Simplify container check in udev SysV init script.
    Instead of using "ps" to detect a container environment, simply test if
    /sys is writable. This matches what's used in systemd-udevd.service via
    ConditionPathIsReadWrite=/sys and follows
    https://www.freedesktop.org/wiki/Software/systemd/ContainerInterface/
    This means we no longer need procps, so drop that dependency from the
    udev package. (Closes: #915095)

  [ Mert Dirik ]
  * 40-systemd: Honour __init_d_script_name.
    Make /lib/lsb/init-functions.d/40-systemd use __init_d_script_name
    (if available) to figure out real script name. (Closes: #826214)
  * 40-systemd: Improve heuristics for init-d-script.
    Improve heuristics for scripts run via init-d-script so that the
    redirection works even for older init-d-script versions without the
    __init_d_script_name variable.

 -- Michael Biebl <biebl@debian.org>  Sun, 02 Dec 2018 01:00:01 +0100

systemd (239-13) unstable; urgency=medium

  * autopktest: Add e2fsprogs dependency to upstream test.
    Some of the upstream tests require mkfs.ext4. (Closes: #887250)
  * systemctl: Tell update-rc.d to skip creating any systemd symlinks.
    When calling update-rc.d via systemd-sysv-install, tell it to skip
    creating any systemd symlinks as we want to handle those directly in
    systemctl. Older update-rc.d versions will ignore that request, but
    that's ok. This means we don't need a versioned dependency against
    init-system-helpers. (Closes: #743217)
  * pam_systemd: Suppress LOG_DEBUG log messages if debugging is off
    (Closes: #825949)
  * Drop cgroup-don-t-trim-cgroup-trees-created-by-someone-el.patch.
    The patch is no longer necessary as lxc.service now uses Delegate=yes.
  * Remove obsolete Replaces from pre-jessie

 -- Michael Biebl <biebl@debian.org>  Tue, 20 Nov 2018 19:44:39 +0100

systemd (239-12) unstable; urgency=high

  [ Martin Pitt ]
  * Enable QEMU on more architectures in "upstream" autopkgtest.
    Taken from the Ubuntu package, so apparently QEMU works well enough on
    these architectures now.
  * autopkgtest: Avoid test bed reset for boot-smoke.
    Make "boot-smoke"'s dependencies a strict superset of "upstream"'s, so
    that autopkgtest doesn't have to provide a new testbed.
  * Fix wrong "nobody" group from sysusers.d.
    Fix our make-sysusers-basic sysusers.d generator to special-case the
    nobody group. "nobody" user and "nogroup" group both have the same ID
    65534, which is the only special case for Debian's static users/groups.
    So specify the gid explicitly, to avoid systemd-sysusers creating a
    dynamic system group for "nobody".
    Also clean up the group on upgrades.
    Thanks to Keh-Ming Luoh for the original patch! (Closes: #912525)

  [ Michael Biebl ]
  * autopkgtest: Use shutil.which() which is provided by Python 3
  * Drop non-existing gnuefi=false build option.
    This was mistakenly added when converting from autotools to meson.
  * core: When deserializing state always use read_line(…, LONG_LINE_MAX, …)
    Fixes a vulnerability in unit_deserialize which allows an attacker to
    supply arbitrary state across systemd re-execution via NotifyAccess.
    (CVE-2018-15686, Closes: #912005)
  * meson: Use the host architecture compiler/linker for src/boot/efi.
    Fixes cross build failure for arm64. (Closes: #905381)
  * systemd: Do not pass .wants fragment path to manager_load_unit.
    Fixes an issue with overridden units in /etc not being used due to a
    .wants/ symlink pointing to /lib. (Closes: #907054)
  * machined: When reading os-release file, join PID namespace too.
    This ensures that we properly acquire the os-release file from containers.
    (Closes: #911231)

 -- Michael Biebl <biebl@debian.org>  Sat, 17 Nov 2018 18:39:21 +0100

systemd (239-11) unstable; urgency=high

  [ Michael Biebl ]
  * debian/tests/upstream: Clean up after each test run.
    Otherwise the loopback images used by qemu are not properly released and
    we might run out of disk space.
  * dhcp6: Make sure we have enough space for the DHCP6 option header.
    Fixes out-of-bounds heap write in systemd-networkd dhcpv6 option
    handling.
    (CVE-2018-15688, LP: #1795921, Closes: #912008)
  * chown-recursive: Rework the recursive logic to use O_PATH.
    Fixes a race condition in chown_one() which allows an attacker to cause
    systemd to set arbitrary permissions on arbitrary files.
    (CVE-2018-15687, LP: #1796692, Closes: #912007)

  [ Martin Pitt ]
  * debian/tests/boot-and-services: Use gdm instead of lightdm.
    This seems to work more reliably, on Ubuntu CI's i386 instances lightdm
    fails.

  [ Manuel A. Fernandez Montecelo ]
  * Run "meson test" instead of "ninja test"
    Upstream developers of meson recommend to run it in this way, because
    "ninja test" just calls "meson test", and by using meson directly and
    using extra command line arguments it is possible to control aspects of
    how the tests are run.
  * Increase timeout for test in riscv64.
    The buildds for the riscv64 arch used at the moment are slow, so increase
    the timeouts for this arch by a factor of 10, for good measure.
    (Closes: #906429)

 -- Michael Biebl <biebl@debian.org>  Sun, 28 Oct 2018 13:02:18 +0100

systemd (239-10) unstable; urgency=medium

  [ Michael Biebl ]
  * meson: Rename -Ddebug to -Ddebug-extra.
    Meson added -Doptimization and -Ddebug options, which obviously causes
    a conflict with our -Ddebug options. Let's rename it.
    (Closes: #909455)
  * Add conflicts against consolekit.
    Letting both ConsoleKit and logind manage dynamic device permissions
    will only lead to inconsistent and unexpected results.

  [ Felipe Sateler ]
  * Link systemctl binary statically against libshared.
    This reduces the Pre-Depends list considerably, and is more resilient
    against borked installs.

 -- Michael Biebl <biebl@debian.org>  Tue, 25 Sep 2018 16:11:12 +0200

systemd (239-9) unstable; urgency=medium

  * autopkgtest: Remove needs-recommends runtime restriction.
    This restriction has been deprecated and there are plans to remove it
    altogether. The tests pass withouth needs-recommends, so it seems safe
    to remove.
  * test: Use installed catalogs when test-catalog is not located at build
    dir.
    This makes it possible to run test-catalog as installed test, so we no
    longer need to mark it as EXFAIL in our root-unittests autopkgtest.
  * test: Use "systemd-runtest.env" to set $SYSTEMD_TEST_DATA and
    $SYSTEMD_CATALOG_DIR.
    This avoids embedding ABS_{SRC,BUILD}_DIR into libsystemd-shared.so and
    the test binaries and should make the build reproducible.
    (Closes: #908365)

 -- Michael Biebl <biebl@debian.org>  Wed, 12 Sep 2018 19:07:38 +0200

systemd (239-8) unstable; urgency=medium

  [ Michael Biebl ]
  * Clean up dbus-org.freedesktop.timesync1.service Alias on purge
    (Closes: #904290)
  * user-runtime-dir: Fix wrong SELinux context (Closes: #908026)
  * core: Fix gid when DynamicUser=yes with static user (Closes: #904335)
  * Remove udev control socket on shutdown under sysvinit.
    The udev control socket is no longer removed automatically when the
    daemon is stopped. As this can confuse other software, update the SysV
    init script to remove the control socket manually and make sure the init
    script is executed on shutdown (runlevel 0) and reboot (runlevel 6).
    (Closes: #791944)
  * Bump Standards-Version to 4.2.1

  [ Martin Pitt ]
  * timedated: Fix wrong PropertyChanged values and refcounting

 -- Michael Biebl <biebl@debian.org>  Fri, 07 Sep 2018 08:41:12 +0200

systemd (239-7) unstable; urgency=medium

  * autopkgtest: Add iputils-ping dependency to root-unittests.
    The ping binary is required by test-bpf.
  * autopkgtest: Add dbus-user-session and libpam-systemd dependency to
    root-unittests.
    Without a working D-Bus user session, a lot of the test-bus-* tests are
    skipped.
  * network/link: Fix logic error in matching devices by MAC (Closes: #904198)

 -- Michael Biebl <biebl@debian.org>  Sun, 22 Jul 2018 13:40:15 +0200

systemd (239-6) unstable; urgency=medium

  [ Martin Pitt ]
  * autopkgtest: Install libnss-systemd.
    Make sure that dynamic users can be resolved. This e. g. prevents a
    startup failure for systemd-resolved.
  * autopkgtest: Add missing python3 test dependency for udev test

  [ Michael Biebl ]
  * autopkgtest: Make AppArmor violator test work with merged-usr
  * Make /dev/kvm accessible to local users and group kvm.
    Re-add the uaccess tag to /dev/kvm to make it accessible to local
    users. Access is also granted via group kvm, so create that in
    udev.postinst. (Closes: #887852)
  * Move a few man pages from systemd to systemd-journal-remote.
    The systemd package shipped a few systemd-journal-remote and
    systemd-journal-upload related man pages which really belong into the
    systemd-journal-remote package. Move those man pages into the correct
    package and add a Breaks/Replaces against systemd accordingly.
    (Closes: #903557)
  * autopkgtest: Drop no-longer needed workaround from upstream test
  * Go back to statically allocate system users for timesyncd, networkd and
    resolved.
    There are currently too many open issues related to D-Bus and the usage
    of DynamicUser. (Closes: #902971)
  * Change python3-minimal dependency to python3.
    While we strictly only need python3-minimal, the usage of
    python3-minimal triggers a lintian error: depends-on-python-minimal
  * test: Drop SKIP_INITRD for QEMU-based tests.
    The Debian Linux kernel ships ext4 support as a module, so we require an
    initrd to successfully start the QEMU images.
  * debian/tests/localed-x11-keymap: Deal with absence of
    /etc/default/keyboard more gracefully
  * autopkgtest: Add various dependencies to make upstream test pass on Debian
    - netcat-openbsd: Required by TEST-12-ISSUE-3171.
    - busybox-static: Required by TEST-13-NSPAWN-SMOKE.
    - plymouth: Required by TEST-15-DROPIN and TEST-22-TMPFILES.
  * Drop seccomp system call filter for udev.
    The seccomp based system call whitelist requires at least systemd 239 to
    be the active init and during a dist-upgrade we can't guarantee that
    systemd has been fully configured before udev is restarted.
    The versioned systemd Breaks that was added to udev for #902185 didn't
    really fix this issue, so revert that change again. (Closes: #903224)

 -- Michael Biebl <biebl@debian.org>  Thu, 19 Jul 2018 00:04:54 +0200

systemd (239-5) unstable; urgency=medium

  * Add inverse version restriction of the Breaks to the systemd-shim
    alternative in libpam-systemd.
    Otherwise apt will fail to find an installation path for libpam-systemd
    in cases where libpam-systemd is an indirect dependency. (Closes: #902998)

 -- Michael Biebl <biebl@debian.org>  Thu, 05 Jul 2018 11:50:10 +0200

systemd (239-4) unstable; urgency=medium

  [ Michael Biebl ]
  * Drop outdated section from README.Debian about switching back to SysV init
  * sleep: Fix one more printf format of a fiemap field
  * basic: Add missing comma in raw_clone assembly for sparc
  * bus-util: Make log level lower in request_name_destroy_callback()
  * tmpfiles: Specify access mode for /run/systemd/netif
  * Add Breaks against python-dbusmock (<< 0.18) to systemd.
    The logind and timedated tests in python-dbusmock were broken by the
    latest systemd release and had to be adjusted to work with systemd 239.
    See #902602
  * Drop patches which try to support running systemd services without systemd
    as pid 1.
    No one is currently actively maintaining systemd-shim, which means that
    e.g. running systemd-logind no longer works when systemd is not pid 1.
    Thus drop our no longer working patches. Bump the Breaks against
    systemd-shim accordingly.
    See #895292, #901404, #901405

  [ Martin Pitt ]
  * test: fix networkd-test.py rate limiting and dynamic user

 -- Michael Biebl <biebl@debian.org>  Tue, 03 Jul 2018 23:36:28 +0200

systemd (239-3) unstable; urgency=medium

  * Revert "systemctl: when removing enablement or mask symlinks, cover both
    /run and /etc"
    We currently have packages in the archive which use
    "systemctl --runtime unmask" and are broken by this change.
    This is a intermediate step until it is clear whether upstream will
    revert this commit or whether we will have to update affected packages
    to deal with this changed behaviour.
    See #902287 and https://github.com/systemd/systemd/issues/9393

 -- Michael Biebl <biebl@debian.org>  Wed, 27 Jun 2018 14:46:06 +0200

systemd (239-2) unstable; urgency=medium

  * sleep: Fix printf format of fiemap fields.
    This should fix a FTBFS on ia64.
  * timesync: Change type of drift_freq to int64_t.
    This should fix a FTBFS on x32.
  * Bump systemd Breaks to ensure it is upgraded in lockstep with udev.
    The hardening features used by systemd-udevd.service require systemd 239
    and udev will fail to start with older versions. (Closes: #902185)

 -- Michael Biebl <biebl@debian.org>  Wed, 27 Jun 2018 13:59:24 +0200

systemd (239-1) unstable; urgency=medium

  [ Michael Biebl ]
  * New upstream version 239
  * Drop alternative iptables-dev Build-Depends.
    It is no longer needed as both Ubuntu and Debian now ship libiptc-dev in
    their latest stable (LTS) release.
  * Drop alternative btrfs-tools Recommends.
    It is no longer needed as btrfs-progs is now available in both Debian
    and Ubuntu and keeping the alternative around prevents the transitional
    package from being autoremoved.
  * Disable installation of RPM macros.
    This avoids having to remove them manually later on.
  * Drop cleanup rules for libtool .la files.
    With the switch to Meson, libtool is no longer used.
  * Drop fallback for older kernels when running the test suite.
    We now assume that we have a kernel newer then 3.13.
  * Stop cleaning up .busname units.
    Those are gone upstream, so we no longer need to remove them manually.
  * Update symbols file for libsystemd0
  * Rebase patches
  * Install new resolvectl tool.
    Don't ship the /sbin/resolvconf compat symlink in the systemd package,
    as this would cause a file conflict with the resolvconf and openresolv
    package.
  * Disable support for "Portable Services"
    This is still an experimental feature.
  * Disable pristine-tar in gbp.conf.
    It is currently not possible to import the systemd v239 tarball using
    pristine-tar due to #902115.
  * Bump Build-Depends on meson to (>= 0.44)
  * Stop setting the path for the kill binary, no longer necessary
  * Stop creating systemd-network and systemd-resolve system user
    systemd-networkd.service and systemd-resolved.service now use
    DynamicUser=yes.

  [ Dimitri John Ledkov ]
  * Run all upstream tests, and then report all that failed.

 -- Michael Biebl <biebl@debian.org>  Sat, 23 Jun 2018 00:18:08 +0200

systemd (238-5) unstable; urgency=medium

  [ Evgeny Vereshchagin ]
  * upstream autopkgtest: Copy journal subdirectories.
    Otherwise logs are missing on failures.

  [ Martin Pitt ]
  * debian/tests/boot-and-services: Ignore cpi.service failure.
    This is apparently a regression in Ubuntu 18.04, not in systemd, so
    ignore it.

  [ Michael Biebl ]
  * sd-bus: Do not try to close already closed fd (Closes: #896781)
  * Use dh_missing to act on uninstalled files.
    The usage of dh_install --fail-missing has been deprecated.
  * meson: Avoid warning about comparison of bool and string.
    The result of this is undefined and will become a hard error in a future
    Meson release.
  * login: Respect --no-wall when cancelling a shutdown request
    (Closes: #897938)
  * Add dependencies of libsystemd-shared to Pre-Depends.
    This is necessary so systemctl is functional at all times during a
    dist-upgrade. (Closes: #897986)
  * Drop dh_strip override, the dbgsym migration is done

  [ Felipe Sateler ]
  * Don't include libmount.h in a header file.
    Kernel and glibc headers both use MS_* constants, but are not in sync, so
    only one of them can be used at a time. Thus, only import them where
    needed. Works around #898743.

 -- Michael Biebl <biebl@debian.org>  Sat, 26 May 2018 10:31:29 +0200

systemd (238-4) unstable; urgency=medium

  [ Michael Biebl ]
  * udev/net-id: Fix check for address to keep interface names stable
  * debian/copyright: Move global wildcard section to the top

  [ Martin Pitt ]
  * Fix daemon reload failures

  [ Laurent Bigonville ]
  * Fix /sys/fs/cgroup mount when using SELinux.
    Since v236, all cgroups except /sys/fs/cgroup/systemd and
    /sys/fs/cgroup/unified are not mounted when SELinux is enabled (even in
    permissive mode). Disabling SELinux completely restores these cgroups.
    This patch fixes that issue by no longer making the assumption that those
    cgroups are mounted by initrd/dracut before systemd is started.

 -- Michael Biebl <biebl@debian.org>  Sun, 01 Apr 2018 13:02:57 +0200

systemd (238-3) unstable; urgency=medium

  [ Martin Pitt ]
  * Enable systemd-sysusers unit and provide correct Debian static u/gids.
    Add a helper script debian/extra/make-sysusers-basic which generates a
    sysusers.d(5) file from Debian's static master passwd/group files.
    systemd 238 now supports  specifying different uid and gid and a
    non-default login shell, so this is possible now. (Closes: #888126)
  * udev README.Debian: Include initrd rebuild and some clarifications in
    migration.
    While initrd update is already being mentioned in the introductory
    section, it is easy to miss when going through the migration steps, so
    explicitly mention it again. Also add a warning about keeping a fallback
    on misconfigurations, and the possibility to migrate one interface at a
    time.
    Thanks to Karl O. Pinc for the suggestions! (Closes: #881769)

  [ Michael Biebl ]
  * basic/macros: Rename noreturn into _noreturn_.
    "noreturn" is reserved and can be used in other header files we include.
    (Closes: #893426)
  * units: Fix SuccessAction that belongs to [Unit] section not [Service]
    section (Closes: #893282)

 -- Michael Biebl <biebl@debian.org>  Tue, 20 Mar 2018 23:22:57 +0100

systemd (238-2) unstable; urgency=medium

  [ Alf Gaida ]
  * core: do not free stack-allocated strings.
    Fixes a crash in systemd when the cpuacct cgroup controller is not
    available. (Closes: #892360)

 -- Michael Biebl <biebl@debian.org>  Sat, 10 Mar 2018 01:12:47 +0100

systemd (238-1) unstable; urgency=medium

  [ Michael Biebl ]
  * New upstream version 238
    - Fixes systemd-tmpfiles to correctly handle symlinks present in
      non-terminal path components. (CVE-2018-6954, Closes: #890779)
  * Rebase patches
  * Use compat symlinks as provided by upstream.
    As the upstream build system now creates those symlinks for us, we no
    longer have to create them manually.
  * Update symbols file for libsystemd0
  * test-cgroup-util: bail out when running under a buildd environment

  [ Dimitri John Ledkov ]
  * systemd-sysv-install: Fix name initialisation.
    Only initialise NAME after --root optional argument has been parsed,
    otherwise NAME is initialized to e.g. `enable`, instead of to the
    `unit-name`, resulting in failures. (LP: #1752882)

 -- Michael Biebl <biebl@debian.org>  Wed, 07 Mar 2018 23:21:53 +0100

systemd (237-4) unstable; urgency=medium

  [ Gunnar Hjalmarsson ]
  * Fix PO template creation.
    Cherry-pick upstream patches to build a correct systemd.pot including
    the polkit policy files even without policykit-1 being installed.
    (LP: #1707898)

  [ Michael Biebl ]
  * Drop mask for fuse SysV init script.
    The fuse package has removed its SysV init script a long time ago, so
    the mask is no longer needed.
  * Replace two Debian specific patches which cherry-picks from upstream
    master

 -- Michael Biebl <biebl@debian.org>  Wed, 28 Feb 2018 19:18:34 +0100

systemd (237-3) unstable; urgency=medium

  [ Martin Pitt ]
  * debian/tests/boot-smoke: More robust journal checking.
    Also fail the test if calling journalctl fails, and avoid calling it
    twice. See https://github.com/systemd/systemd/pull/8032
  * Simplify PO template creation.
    Use the existing upstream build system instead of a manual call to
    `intltool-update` and `xgettext` to build systemd.pot. Remove the now
    obsolete intltool build dependency, but still explicitly keep gettext.
    (LP: #1707898)
  * Make systemd-sysv-install robust against existing $ROOT.
    Always initialize `$ROOT`, to avoid the script getting confused by an
    existing outside env variable. Also fix the `--root` option to actually
    work, the previous approach was conceptually broken due to how shell
    quoting works. Make the work with `set -u`. (Closes: #890436)

  [ Felipe Sateler ]
  * Backport upstream patch fixing a wrong assert() call (Closes: #890423)

 -- Michael Biebl <biebl@debian.org>  Wed, 14 Feb 2018 23:07:17 +0100

systemd (237-2) unstable; urgency=medium

  * Drop debian/extra/rules/70-debian-uaccess.rules.
    Up-to-date udev rules for U2F devices are shipped in libu2f-udev nowadays.
    (Closes: #889665)
  * service: relax PID file symlink chain checks a bit.
    Let's read the PID file after all if there's a potentially unsafe symlink
    chain in place. But if we do, then refuse taking the PID if its outside of
    the cgroup. (Closes: #889144)

 -- Michael Biebl <biebl@debian.org>  Fri, 09 Feb 2018 23:35:31 +0100

systemd (237-1) unstable; urgency=medium

  * New upstream version 237
  * Rebase patches
  * Update symbols file for libsystemd0
  * Update Vcs-* to point to https://salsa.debian.org
  * Bump Standards-Version to 4.1.3
  * Set Rules-Requires-Root to no

 -- Michael Biebl <biebl@debian.org>  Tue, 30 Jan 2018 01:55:24 +0100

systemd (236-4) unstable; urgency=medium

  [ Felipe Sateler ]
  * Allow systemd-timesyncd to start when libnss-systemd is not installed.
    Pick upstream patch requiring the existence of the systemd-timesync user
    only when running as root, which is not the case for the system unit.
    (Closes: #887343)

  [ Nicolas Braud-Santoni ]
  * debian/copyright: Refer to the CC0 license file (Closes: #882629)

  [ Michael Biebl ]
  * Add Build-Depends on python3-evdev <!nocheck>
    This is used by hwdb/parse_hwdb.py to perform additional validation on
    hwdb files.

 -- Michael Biebl <biebl@debian.org>  Sun, 28 Jan 2018 22:29:32 +0100

systemd (236-3) unstable; urgency=medium

  * Revert "core/execute: RuntimeDirectory= or friends requires mount
    namespace"
    This was making mounts from SSH sessions invisible to the system.
    (Closes: #885325)

 -- Michael Biebl <biebl@debian.org>  Thu, 11 Jan 2018 16:46:04 +0100

systemd (236-2) unstable; urgency=medium

  * Downgrade priority of libudev1 to optional.
    This makes it compliant with recent versions of debian-policy which
    recommends to use priority optional for library packages.
  * Clarify NEWS entry about removal of system users.
    Mention in the recent NEWS entry that the associated system groups
    should be removed as well. (Closes: #885061)
  * cryptsetup-generator: Don't mistake NULL input as OOM.
    Fixes systemd-cryptsetup-generator failing to run during boot.
    (Closes: #885201)
  * analyze: Use normal bus connection for "plot" verb.
    Fixes "systemd-analyze plot" failing to run as root. (Closes: #884506)
  * Stop re-enabling systemd services on every upgrade.
    This was done so changes to the [Install] section would be applied on
    upgrades. Forcefully re-enabling a service might overwrite local
    modifications though and thus far, none of the affected services did
    actually change its [Install] section. So remove this code from the
    maintainer scripts as it was apparently doing more harm then good.
    (Closes: #869354)

 -- Michael Biebl <biebl@debian.org>  Tue, 02 Jan 2018 00:35:14 +0100

systemd (236-1) unstable; urgency=medium

  [ Martin Pitt ]
  * debian/tests/upstream: Only show ≥ warning in journal dumps.
    Showing the entire debug log is too hard to scan visually, and most of
    the time the warnings and errors are sufficient to explain a failure.
    Put the journal files into the artifacts though, in case the debug
    information is necessary.

  [ Michael Biebl ]
  * New upstream version 236
    - nspawn: Adjust path to static resolv.conf to support split usr.
      (Closes: #881310)
    - networkd: Don't stop networkd if CONFIG_FIB_RULES=n in kernel.
      (Closes: #881823)
    - core: Fix segfault in compile_bind_mounts() when BindPaths= or
      BindReadOnlyPaths= is set. (Closes: #883380)
    - meson: Link NSS modules with -z nodelete to fix memory leak in
      nss-systemd. (Closes: #883407)
    - logind: Make sure we don't acces m->action_what if it's not initialized.
      (Closes: #882270)
    - systemctl: Ignore shutdown's "-t" argument. (Closes: #882245)
    - core: Be more defensive if we can't determine per-connection socket
      peer. (Closes: #879603)
    - bpf-firewall: Actually invoke BPF_PROG_ATTACH to check whether
      cgroup/bpf is available. (Closes: #878965)
  * Rebase patches
  * Update symbols file for libsystemd0
  * Bump Standards-Version to 4.1.2
  * Clean up old /var/lib/systemd/clock on upgrade.
    The clock file used by systemd-timesyncd is now stored in
    StateDirectory=systemd/timesync. (Closes: #883605)
  * Stop creating systemd-timesync system user.
    DynamicUser=yes has been enabled for systemd-timesyncd.service so
    allocating a system user statically is no longer necessary.
  * Document removal of systemd-{timesync,journal-gateway,journal-upload} user.
    We no longer create those system users as the corresponding services now
    use DynamicUser=yes. Removing those system users automatically is tricky,
    as the relevant services might be running during upgrade. Add a NEWS
    entry instead which documents this change.
  * Revert "udev-rules: Permission changes for /dev/dri/renderD*"
    This would introduce a new system group "render". As the name is rather
    generic, this needs further discussion first, so revert this change for
    now.

 -- Michael Biebl <biebl@debian.org>  Sun, 17 Dec 2017 21:45:51 +0100

systemd (235-3) unstable; urgency=medium

  [ Michael Biebl ]
  * Switch from XC-Package-Type to Package-Type. As of dpkg-dev 1.15.7
    Package-Type is recognized as an official field name.
  * Install modprobe configuration file to /lib/modprobe.d.
    Otherwise it is not read by kmod. (Closes: #879191)

  [ Felipe Sateler ]
  * Backport upstream (partial) fix for combined DynamicUser= + User=
    UID was not allowed to be different to GID, which is normally the case in
    debian, due to the group users being allocated the GID 100 without an
    equivalent UID 100 being allocated.
  * Backport upstream patches to fully make DynamicUser=yes + static,
    pre-existing User= work.

  [ Martin Pitt ]
  * Add missing python3-minimal dependency to systemd-tests
  * Drop long-obsolete systemd-bus-proxy system user
    systemd-bus-proxy hasn't been shipped since before stretch and never
    created any files. Thus clean up the obsolete system user on upgrades.
    (Closes: #878182)
  * Drop static systemd-journal-gateway system user
    systemd-journal-gatewayd.service now uses DynamicUser=, so we don't need
    to create this statically any more. Don't remove the user on upgrades
    though, as there is likely still be a running process. (Closes: #878183)
  * Use DynamicUser= for systemd-journal-upload.service.
  * Add Recommends: libnss-systemd to systemd-sysv.
    This is useful to actually be able to resolve dynamically created system
    users with DynamicUser=true. This concept is going to be used much more
    in future versions and (hopefully) third-party .services, so pulling it
    into the default installation seems prudent now.
  * resolved: Fix loop on packets with pseudo dns types.
    (CVE-2017-15908, Closes: #880026, LP: #1725351)
  * bpf-firewall: Properly handle kernels without BPF cgroup but with TRIE maps.
    Fixes "Detaching egress BPF: Invalid argument" log spam. (Closes: #878965)
  * Fix MemoryDenyWriteExecution= bypass with pkey_mprotect() (LP: #1725348)

 -- Martin Pitt <mpitt@debian.org>  Wed, 15 Nov 2017 09:34:00 +0100

systemd (235-2) unstable; urgency=medium

  * Revert "tests: when running a manager object in a test, migrate to private
    cgroup subroot first"
    This was causing test suite failures when running inside a chroot.

 -- Michael Biebl <biebl@debian.org>  Wed, 11 Oct 2017 00:46:07 +0200

systemd (235-1) unstable; urgency=medium

  [ Michael Biebl ]
  * New upstream version 235
    - cryptsetup-generator: use remote-cryptsetup.target when _netdev is
      present (Closes: #852534)
    - tmpfiles: change btmp mode 0600 → 0660 (Closes: #870638)
    - networkd: For IPv6 addresses do not treat IFA_F_DEPRECATED as not ready
      (Closes: #869995)
    - exec-util,conf-files: skip non-executable files in execute_directories()
      (Closes: #867902)
    - man: update udevadm -y/--sysname-match documentation (Closes: #865081)
    - tmpfiles: silently ignore any path that passes through autofs
      (Closes: #805553)
    - shared: end string with % if one was found at the end of a expandible
      string (Closes: #865450)
  * Refresh patches
  * Bump Build-Depends on libmount-dev to (>= 2.30)
  * Install new modprobe.d config file
  * Bump Standards-Version to 4.1.1

  [ Martin Pitt ]
  * Merge logind-kill-off autopkgtest into logind test.
    This was horribly inefficient as a separate test (from commit
    6bd0dab41e), as that cost two VM resets plus accompanying boots; and
    this does not change any state thus does not require this kind of
    isolation.

 -- Michael Biebl <biebl@debian.org>  Tue, 10 Oct 2017 18:29:28 +0200

systemd (234-3) unstable; urgency=medium

  [ Martin Pitt ]
  * Various fixes for the upstream autopkgtest.

  [ Felipe Sateler ]
  * Add fdisk to the dependencies of the upstream autopkgtest.
    The upstream autopkgtest uses sfdisk, which is now in the non-essential
    fdisk package. (Closes: #872119)
  * Disable nss-systemd on udeb builds
  * Correctly disable resolved on udeb builds
  * Help fix collisions in libsystemd-shared symbols by versioning them.
    Backport upstream patch to version the symbols provided in the private
    library, so that they cannot confuse unversioned pam modules or libraries
    linked into them. (Closes: #873708)

  [ Dimitri John Ledkov ]
  * Cherrypick upstream networkd-test.py assertion/check fixes.
    This resolves ADT test suite failures, when running tests under lxc/lxd
    providers.
  * Cherrypick arm* seccomp fixes.
    This should resolve ADT test failures, on arm64, when running as root.
  * Disable KillUserProcesses, yet again, with meson this time.
  * initramfs-tools: trigger udevadm add actions with subsystems first.
    This updates the initramfs-tools init-top udev script to trigger udevadm
    actions with type specified. This mimics the systemd-udev-trigger.service.
    Without type specified only devices are triggered, but triggering
    subsystems may also be required and should happen before triggering the
    devices. This is the case for example on s390x with zdev generated udev
    rules. (LP: #1713536)

  [ Michael Biebl ]
  * (Re)add --quiet flag to addgroup calls.
    This is now safe with adduser having been fixed to no longer suppress
    fatal error messages if --quiet is used. (Closes: #837871)
  * Switch back to default GCC (Closes: #873661)
  * Drop systemd-timesyncd.service.d/disable-with-time-daemon.conf.
    All major NTP implementations ship a native service file nowadays with a
    Conflicts=systemd-timesyncd.service so this drop-in is no longer
    necessary. (Closes: #873185)

 -- Michael Biebl <biebl@debian.org>  Mon, 04 Sep 2017 00:17:00 +0200

systemd (234-2.3) unstable; urgency=high

  * Non-maintainer upload.
  * Also switch to g++-6 temporarily (needed for some tests):
    - Add g++-6 to Build-Depends
    - Export CXX = g++-6

 -- Cyril Brulebois <kibi@debian.org>  Thu, 24 Aug 2017 02:40:53 +0200

systemd (234-2.2) unstable; urgency=high

  * Non-maintainer upload.
  * Switch to gcc-6 on all architectures, working around an FTBFS on mips64el,
    apparently due to a gcc-7 bug (See: #871514):
    - Add gcc-6 to Build-Depends in debian/control
    - Export CC = gcc-6 in debian/rules

 -- Cyril Brulebois <kibi@debian.org>  Wed, 23 Aug 2017 22:53:09 +0000

systemd (234-2.1) unstable; urgency=high

  * Non-maintainer upload.
  * Fix missing 60-input-id.rules in udev-udeb, which breaks the graphical
    version of the Debian Installer, as no key presses or mouse events get
    processed (Closes: #872598).

 -- Cyril Brulebois <kibi@debian.org>  Wed, 23 Aug 2017 20:41:33 +0200

systemd (234-2) unstable; urgency=medium

  [ Martin Pitt ]
  * udev README.Debian: Fix name of example *.link file

  [ Felipe Sateler ]
  * test-condition: Don't assume that all non-root users are normal users.
    Automated builders may run under a dedicated system user, and this test
    would fail that.

  [ Michael Biebl ]
  * Revert "units: Tell login to preserve environment"
    Environment=LANG= LANGUAGE= LC_CTYPE= ... as used in the getty units is
    not unsetting the variables but instead sets it to an empty var. Passing
    that environment to login messes up the system locale settings and
    breaks programs like gpg-agent.
    (Closes: #868695)

 -- Michael Biebl <biebl@debian.org>  Thu, 20 Jul 2017 15:13:42 +0200

systemd (234-1) unstable; urgency=medium

  [ Michael Biebl ]
  * New upstream version 234
    - tmpfiles: Create /var/log/lastlog if it does not exist.
      (Closes: #866313)
    - network: Bridge vlan without PVID. (Closes: #859941)
  * Rebase patches
  * Switch build system from autotools to meson.
    Update the Build-Depends accordingly.
  * Update fsckd patch for meson
  * udev autopkgtest: no longer install test-udev binary manually.
    This is now done by the upstream build system.
  * Update symbols file for libsystemd0
  * Update lintian override for systemd-tests.
    Upstream now installs manual and unsafe tests in subdirectories of
    /usr/lib/systemd/tests/, so ignore those as well.
  * Bump Standards-Version to 4.0.0
  * Change priority of libnss-* packages from extra to optional.
  * Use UTF-8 locale when building the package.
    Otherwise meson will be pretty unhappy when trying to process files with
    unicode characters. Use C.UTF-8 as this locale is pretty much guaranteed
    to be available everywhere.
  * Mark test-timesync as manual.
    The test tries to setup inotify watches for /run/systemd/netif/links
    which fails in a buildd environment where systemd is not active.
  * Do not link udev against libsystemd-shared.
    We ship udev in a separate binary package, so can't use
    libsystemd-shared, which is part of the systemd binary package.
  * Avoid requiring a "kvm" system group.
    This group is not universally available and as a result generates a
    warning during boot. As kvm is only really useful if the qemu package is
    installed and this package already takes care of setting up the proper
    permissions for /dev/kvm, drop this rule from 50-udev-default.rules.

  [ Martin Pitt ]
  * udev README.Debian: Update transitional rules and mention *.link files.
    - 01-mac-for-usb.link got replaced with 73-usb-net-by-mac.rules
    - /etc/systemd/network/50-virtio-kernel-names.link is an upgrade
      transition for VMs with virtio
    - Describe *.link files as a simpler/less error prone (but also less
      flexible) way of customizing interface names. (Closes: #868002)

 -- Michael Biebl <biebl@debian.org>  Thu, 13 Jul 2017 17:38:28 +0200

systemd (233-10) unstable; urgency=medium

  [ Martin Pitt ]
  * Adjust var-lib-machines.mount target.
    Upstream PR #6095 changed the location to
    {remote-fs,machines}.target.wants, so just install all available ones.

  [ Dimitri John Ledkov ]
  * Fix out-of-bounds write in systemd-resolved.
    CVE-2017-9445 (Closes: #866147, LP: #1695546)

  [ Michael Biebl ]
  * Be truly quiet in systemctl -q is-enabled (Closes: #866579)
  * Improve RLIMIT_NOFILE handling.
    Use /proc/sys/fs/nr_open to find the current limit of open files
    compiled into the kernel instead of using a hard-coded value of 65536
    for RLIMIT_NOFILE. (Closes: #865449)

  [ Nicolas Braud-Santoni ]
  * debian/extra/rules: Use updated U2F ruleset.
    This ruleset comes from Yubico's libu2f-host. (Closes: #824532)

 -- Michael Biebl <biebl@debian.org>  Mon, 03 Jul 2017 18:51:58 +0200

systemd (233-9) unstable; urgency=medium

  * hwdb: Use path_join() to generate the hwdb_bin path.
    This ensures /lib/udev/hwdb.bin gets the correct SELinux context. Having
    double slashes in the path makes selabel_lookup_raw() return the wrong
    context. (Closes: #851933)
  * Drop no longer needed Breaks against usb-modeswitch
  * Drop Breaks for packages shipping rcS init scripts.
    This transition was completed in stretch.

 -- Michael Biebl <biebl@debian.org>  Mon, 19 Jun 2017 15:10:14 +0200

systemd (233-8) experimental; urgency=medium

  * Bump debhelper compatibility level to 10
  * Drop versioned Build-Depends on dpkg-dev.
    It's no longer necessary as even Jessie ships a new enough version.
  * timesyncd: don't use compiled-in list if FallbackNTP has been configured
    explicitly (Closes: #861769)
  * resolved: fix null pointer p->question dereferencing.
    This fixes a bug which allowed a remote DoS (daemon crash) via a crafted
    DNS response with an empty question section.
    Fixes: CVE-2017-9217 (Closes: #863277)

 -- Michael Biebl <biebl@debian.org>  Mon, 29 May 2017 14:12:08 +0200

systemd (233-7) experimental; urgency=medium

  [ Michael Biebl ]
  * basic/journal-importer: Fix unaligned access in get_data_size()
    (Closes: #862062)
  * ima: Ensure policy exists before asking the kernel to load it
    (Closes: #863111)
  * Add Depends: procps to systemd.
    It's required by /usr/lib/systemd/user/systemd-exit.service which calls
    /bin/kill to stop the systemd --user instance. (Closes: #862292)
  * service: Serialize information about currently executing command
    (Closes: #861157)
  * seccomp: Add clone syscall definitions for mips (Closes: #861171)

  [ Dimitri John Ledkov ]
  * ubuntu: disable dnssec on any ubuntu releases (LP: #1690605)

  [ Felipe Sateler ]
  * Specify nobody user and group.
    Otherwise nss-systemd will translate to group 'nobody', which doesn't
    exist on debian systems.

 -- Michael Biebl <biebl@debian.org>  Wed, 24 May 2017 12:26:18 +0200

systemd (233-6) experimental; urgency=medium

  [ Felipe Sateler ]
  * Backport upstream PR #5531.
    This delays opening the mdns and llmnr sockets until a network has enabled
    them. This silences annoying messages when networkd receives such packets
    without expecting them: Got mDNS UDP packet on unknown scope.

  [ Martin Pitt ]
  * resolved: Disable DNSSEC by default on stretch and zesty.
    Both Debian stretch and Ubuntu zesty are close to releasing, switch to
    DNSSEC=off by default for those. Users can still turn it back on with
    DNSSEC=allow-downgrade (or even "yes").

  [ Michael Biebl ]
  * Add Conflicts against hal.
    Since v183, udev no longer supports RUN+="socket:". This feature is
    still used by hal, but now generates vast amounts of errors in the
    journal. Thus force the removal of hal by adding a Conflicts to the udev
    package. This is safe, as hal is long dead and no longer useful.
  * Drop systemd-ui Suggests
    systemd-ui is unmaintained upstream and not particularly useful anymore.
  * journal: fix up syslog facility when forwarding native messages.
    Native journal messages (_TRANSPORT=journal) typically don't have a
    syslog facility attached to it. As a result when forwarding the
    messages to syslog they ended up with facility 0 (LOG_KERN).
    Apply syslog_fixup_facility() so we use LOG_USER instead.
    (Closes: #837893)
  * Split upstream tests into systemd-tests binary package (Closes: #859152)
  * Get PACKAGE_VERSION from config.h.
    This also works with meson and is not autotools specific.

  [ Sjoerd Simons ]
  * init-functions Only call daemon-reload when planning to redirect
    systemctl daemon-reload is a quite a heavy operation, it will re-parse
    all configuration and re-run all generators. This should only be done
    when strictly needed. (Closes: #861158)

 -- Michael Biebl <biebl@debian.org>  Fri, 28 Apr 2017 21:47:14 +0200

systemd (233-5) experimental; urgency=medium

  * Do not throw a warning in emergency and rescue mode if plymouth is not
    installed.
    Ideally, plymouth should only be referenced via dependencies, not
    ExecStartPre. This at least avoids the confusing error message on
    minimal installations that do not carry plymouth.
  * rules: Allow SPARC vdisk devices when identifying CD drives
    (Closes: #858014)

 -- Michael Biebl <biebl@debian.org>  Tue, 21 Mar 2017 21:00:08 +0100

systemd (233-4) experimental; urgency=medium

  [ Martin Pitt ]
  * udev autopkgtest: Drop obsolete sys.tar.xz fallback.
    This was only necessary for supporting 232 as well.
  * root-unittest: Drop obsolete FIXME comment.
  * Add libpolkit-gobject-1-dev build dep for polkit version detection.
  * Move systemd.link(5) to udev package.
    .link files are being handled by udev, so it should ship the
    corresponding manpage. Bump Breaks/Replaces accordingly. (Closes: #857270)

  [ Michael Biebl ]
  * Restart journald on upgrades (Closes: #851438)
  * Avoid strict DM API versioning.
    Compiling against the dm-ioctl.h header as provided by the Linux kernel
    will embed the DM interface version number. Running an older kernel can
    lead to errors on shutdown when trying to detach DM devices.
    As a workaround, build against a local copy of dm-ioctl.h based on 3.13,
    which is the minimum required version to support DM_DEFERRED_REMOVE.
    (Closes: #856337)

 -- Michael Biebl <biebl@debian.org>  Thu, 16 Mar 2017 18:40:16 +0100

systemd (233-3) experimental; urgency=medium

  [ Michael Biebl ]
  * Install D-Bus policy files in /usr
  * Drop no longer needed maintainer scripts migration code and simplify
    various version checks
  * Fix location of installed tests
  * Override package-name-doesnt-match-sonames lintian warning for libnss-*
  * Don't ship any symlinks in /etc/systemd/system.
    Those should be created dynamically via "systemctl enable".

  [ Martin Pitt ]
  * root-unittests autopkgtest: Skip test-udev.
    It has its own autopkgtest and needs some special preparation. At some
    point that should be merged into root-unittests, but let's quickfix this
    to unbreak upstream CI.

 -- Michael Biebl <biebl@debian.org>  Fri, 03 Mar 2017 19:49:44 +0100

systemd (233-2) experimental; urgency=medium

  * test: skip instead of fail if crypto kmods are not available.
    The Debian buildds have module loading disabled, thus AF_ALG sockets are
    not available during build. Skip the tests that cover those (khash and
    id128) instead of failing them in this case.
    https://github.com/systemd/systemd/issues/5524

 -- Martin Pitt <mpitt@debian.org>  Fri, 03 Mar 2017 11:51:25 +0100

systemd (233-1) experimental; urgency=medium

  [ Martin Pitt ]
  * New upstream release 233:
    - udev: Remove /run/udev/control on stop to avoid sendsigs to kill
      udevd. (Closes: #791944)
    - nspawn: Handle container directory symlinks. (Closes: #805785)
    - Fix mount units to not become "active" when NFS mounts time out.
      (Closes: #835810)
    - hwdb: Rework path/priority comparison when loading files from /etc/
      vs. /lib. (Closes: #845442)
    - machinectl: Fix "list" command when failing to determine OS version.
      (Closes: #849316)
    - Support tilegx architecture. (Closes: #856306)
    - systemd-sleep(8): Point out inhibitor interface as better alternative
      for suspend integration. (Closes: #758279)
    - journalctl: Improve error message wording when specifying boot
      offset with ephemeral journal. (Closes: #839291)
  * Install new systemd-umount and /usr/lib/environment.d/
  * Use "make install-tests" for shipped unit tests
  * Switch back to gold linker on mips*
    Bug #851736 got fixed now.
  * debian/rules: Drop obsolete SETCAP path

  [ Michael Biebl ]
  * Drop upstart jobs for udev
  * Drop /sbin/udevadm compat symlink from udev-udeb and initramfs
  * Drop Breaks and Replaces from pre-jessie

 -- Martin Pitt <mpitt@debian.org>  Thu, 02 Mar 2017 17:10:09 +0100

systemd (232-19) unstable; urgency=medium

  [ Martin Pitt ]
  * debian/README.source: Update patch and changelog handling to current
    reality.
  * root-unittests autopkgtest: Blacklist test-journal-importer.
    This got added in a recent PR, but running this requires using "make
    install-tests" which hasn't landed yet.
  * fsckd: Fix format specifiers on 32 bit architectures.
  * resolved: Fix NSEC proofs for missing TLDs (Closes: #855479)
  * boot-and-services autopkgtest: Skip CgroupsTest on unified hierarchy.
  * boot-smoke autopkgtest: Run in containers, too.
  * logind autopkgtest: Adjust to work in containers.

  [ Dimitri John Ledkov ]
  * Fix resolved failing to follow CNAMES for DNS stub replies (LP: #1647031)
  * Fix emitting change signals with a sessions property in logind
    (LP: #1661568)

  [ Michael Biebl ]
  * If an automount unit is masked, don't react to activation anymore.
    Otherwise we'll hit an assert sooner or later. (Closes: #856035)

  [ Felipe Sateler ]
  * resolved: add the new KSK to the built-in resolved trust anchor.
    The old root key will be discarded in early 2018, so get this into
    stretch.
  * Backport some zsh completion fixes from upstream (Closes: #847203)

 -- Martin Pitt <mpitt@debian.org>  Thu, 02 Mar 2017 09:21:12 +0100

systemd (232-18) unstable; urgency=medium

  * udev autopkgtest: Adjust to script-based test /sys creation.
    PR #5250 changes from the static sys.tar.xz to creating the test /sys
    directory with a script. Get along with both cases until 233 gets
    released and packaged.
  * systemd-resolved.service.d/resolvconf.conf: Don't fail if resolvconf is
    not installed. ReadWritePaths= fails by default if the referenced
    directory does not exist. This happens if resolvconf is not installed, so
    use '-' to ignore the absence. (Closes: #854814)
  * Fix two more seccomp issues.
  * Permit seeing process list of units whose unit files are missing.
  * Fix systemctl --user enable/disable without $XDG_RUNTIME_DIR being set.
    (Closes: #855050)

 -- Martin Pitt <mpitt@debian.org>  Mon, 13 Feb 2017 17:36:12 +0100

systemd (232-17) unstable; urgency=medium

  * Add libcap2-bin build dependency for tests. This will make
    test_exec_capabilityboundingset() actually run. (Closes: #854394)
  * Add iproute2 build dependency for tests. This will make
    test_exec_privatenetwork() actually run; it skips if "ip" is not present.
    (Closes: #854396)
  * autopkgtest: Run all upstream unit tests as root.
    Ship all upstream unit tests in libsystemd-dev, and run them all as root
    in autopkgtest. (Closes: #854392) This also fixes the FTBFS on non-seccomp
    architectures.
  * systemd-resolved.service.d/resolvconf.conf: Allow writing to
    /run/resolvconf. Upstream PR #5283 will introduce permission restrictions
    for systemd-resolved.service, including the lockdown to writing
    /run/systemd/. This will then cause the resolvconf call in our drop-in to
    fail as that needs to write to /run/resolvconf/. Add this to
    ReadWritePaths=. (This is a no-op with the current unrestricted unit).

 -- Martin Pitt <mpitt@debian.org>  Fri, 10 Feb 2017 11:52:46 +0100

systemd (232-16) unstable; urgency=medium

  [ Martin Pitt ]
  * Add autopkgtest for test-seccomp
  * udev: Fix by-id symlinks for devices whose IDs contain whitespace
    (Closes: #851164, LP: #1647485)
  * Add lintian overrides for binary-or-shlib-defines-rpath on shipped test
    programs. This is apparently a new lintian warning on which uploads get
    rejected.  These are only test programs, not in $PATH, and they need to
    link against systemd's internal library.

  [ Michael Biebl ]
  * Fix seccomp filtering. (Closes: #852811)
  * Do not crash on daemon-reexec when /run is full (Closes: #850074)

 -- Martin Pitt <mpitt@debian.org>  Thu, 09 Feb 2017 16:22:43 +0100

systemd (232-15) unstable; urgency=medium

  * Add missing Build-Depends on tzdata.
    It is required to successfully run the test suite. (Closes: #852883)
  * Bump systemd Breaks to ensure it is upgraded in lockstep with udev.
    The sandboxing features used by systemd-udevd.service require systemd
    (>= 232-11). (Closes: #853078)
  * Bump priority of libpam-systemd to standard.
    This reflects the changes that have been made in the archive a while
    ago. See #803184

 -- Michael Biebl <biebl@debian.org>  Wed, 01 Feb 2017 22:45:35 +0100

systemd (232-14) unstable; urgency=medium

  * Deal with NULL pointers more gracefully in unit_free() (Closes: #852202)
  * Fix issues in journald during startup

 -- Michael Biebl <biebl@debian.org>  Mon, 23 Jan 2017 14:52:46 +0100

systemd (232-13) unstable; urgency=medium

  * Re-add versioned Conflicts/Replaces against upstart.
    In Debian the upstart package was never split into upstart and
    upstart-sysv, so we need to keep that for switching from upstart to
    systemd-sysv. (Closes: #852156)
  * Update Vcs-* according to the latest recommendation
  * Update Homepage and the URLs in debian/copyright to use https

 -- Michael Biebl <biebl@debian.org>  Sun, 22 Jan 2017 08:19:28 +0100

systemd (232-12) unstable; urgency=medium

  * Fix build if seccomp support is disabled
  * Enable seccomp support on ppc64

 -- Michael Biebl <biebl@debian.org>  Wed, 18 Jan 2017 19:43:51 +0100

systemd (232-11) unstable; urgency=medium

  [ Martin Pitt ]
  * Fix RestrictAddressFamilies=
    Backport upstream fix for setting up seccomp filters to fix
    RestrictAddressFamilies= on non-amd64 architectures. Drop the hack from
    debian/rules to remove this property from unit files.
    See #843160
  * Use local machine-id for running tests during package build.
    Since "init" and thus "systemd" are not part of debootstrap any more,
    some buildd chroots don't have an /etc/machine-id any more. Port the old
    Add-env-variable-for-machine-ID-path.patch to the current code, use a
    local machine-id again, and always make test suite failures fatal.
    (Closes: #851445)

  [ Michael Biebl ]
  * gpt-auto-generator: support LUKS encrypted root partitions
    (Closes: #851475)
  * Switch to bfd linker on mips*
    The gold linker is currently producing broken libraries on mips*
    resulting in segfaults for users of libsystemd. Switch to bfd until
    binutils has been fixed. (Closes: #851412)
  * Revert "core: turn on specifier expansion for more unit file settings"
    The expansion of the % character broke the fstab-generator and
    specifying the tmpfs size as percentage of physical RAM resulted in the
    size being set to 4k. (Closes: #851492)
  * Drop obsolete Conflicts, Breaks and Replaces
  * Require systemd-shim version which supports v232.
    See #844785

  [ Ondřej Nový ]
  * Redirect try-restart in init-functions hook (Closes: #851688)

 -- Michael Biebl <biebl@debian.org>  Wed, 18 Jan 2017 12:38:54 +0100

systemd (232-10) unstable; urgency=medium

  * Add NULL sentinel to strjoin.
    We haven't cherry-picked upstream commit 605405c6c which introduced a
    strjoin macro that adds the NULL sentinel automatically so we need to do
    it manually. (Closes: #851210)

 -- Michael Biebl <biebl@debian.org>  Fri, 13 Jan 2017 05:08:55 +0100

systemd (232-9) unstable; urgency=medium

  * Use --disable-wheel-group configure switch.
    Instead of mangling the tmpfiles via sed to remove the wheel group, use
    the configure switch which was added upstream in v230.
    See https://github.com/systemd/systemd/issues/2492
  * Update debian/copyright.
    Bob Jenkins released the lookup3.[ch] files as public domain which means
    there is no copyright holder.
  * Drop fallback for older reportbug versions when attaching files
  * debian/extra/init-functions.d/40-systemd: Stop checking for init env var.
    This env variable is no longer set when systemd executes a service so
    it's pointless to check for it.
  * debian/extra/init-functions.d/40-systemd: Stop setting
    _SYSTEMCTL_SKIP_REDIRECT=true.
    It seems we don't actually need it to detect recursive loops (PPID is
    sufficient) and by exporting it we leak _SYSTEMCTL_SKIP_REDIRECT into
    the runtime environment of the service. (Closes: #802018)
  * debian/extra/init-functions.d/40-systemd: Rename _SYSTEMCTL_SKIP_REDIRECT.
    Rename _SYSTEMCTL_SKIP_REDIRECT to SYSTEMCTL_SKIP_REDIRECT to be more
    consistent with other environment variables which are used internally by
    systemd, like SYSTEMCTL_SKIP_SYSV.
  * Various specifier resolution fixes.
    Turn on specifier expansion for more unit file settings.
    See https://github.com/systemd/systemd/pull/4835 (Closes: #781730)

 -- Michael Biebl <biebl@debian.org>  Thu, 12 Jan 2017 16:59:22 +0100

systemd (232-8) unstable; urgency=medium

  [ Martin Pitt ]
  * Drop systemd dependency from libnss-myhostname again.
    This NSS module is completely independent from systemd, unlike the other
    three.
  * Install 71-seat.rules into the initrd.
    This helps plymouth to detect applicable devices. (Closes: #756109)
  * networkd: Fix crash when setting routes.
  * resolved: Drop removal of resolvconf entry on stop.
    This leads to timeouts on shutdown via the resolvconf hooks and does not
    actually help much -- /etc/resolv.conf would then just be empty instead of
    having a nonexisting 127.0.0.53 nameserver, so manually stopping resolved
    in a running system is broken either way. (LP: #1648068)
  * Keep RestrictAddressFamilies on amd64.
    This option and libseccomp currently work on amd64 at least, so let's make
    sure it does not break there as well, and benefit from the additional
    protection at least on this architecture.
  * Explicitly set D-Bus policy dir.
    This is about to change upstream in
    https://github.com/systemd/systemd/pull/4892, but as explained in commit
    2edb1e16fb12f4 we need to keep the policies in /etc/ until stretch+1.

  [ Michael Biebl ]
  * doc: Clarify NoNewPrivileges in systemd.exec(5). (Closes: #756604)
  * core: Rework logic to determine when we decide to add automatic deps for
    mounts.  This adds a concept of "extrinsic" mounts. If mounts are
    extrinsic we consider them managed by something else and do not add
    automatic ordering against umount.target, local-fs.target,
    remote-fs.target. (Closes: #818978)
  * rules: Add persistent links for nbd devices. (Closes: #837999)

 -- Michael Biebl <biebl@debian.org>  Sat, 17 Dec 2016 01:54:18 +0100

systemd (232-7) unstable; urgency=medium

  [ Michael Biebl ]
  * Mark liblz4-tool build dependency as <!nocheck>
  * udev: Try mount -n -o move first
    initramfs-tools is not actually using util-linux mount (yet), so making
    mount -n --move the first alternative would trigger an error message if
    users have built their initramfs without busybox support.

  [ Alexander Kurtz ]
  * debian/extra/kernel-install.d/85-initrd.install: Remove an unnecessary
    variable. (Closes: #845977)

  [ Martin Pitt ]
  * Drop systemd-networkd's "After=dbus.service" ordering, so that it can
    start during early boot (for cloud-init.service). It will auto-connect to
    D-Bus once it becomes available later, and transient (from DHCP) hostname
    and timezone setting do not currently work anyway. (LP: #1636912)
  * Run hwdb/parse_hwdb.py during package build.
  * Package libnss-systemd
  * Make libnss-* depend on the same systemd package version.

 -- Martin Pitt <mpitt@debian.org>  Wed, 30 Nov 2016 14:38:36 +0100

systemd (232-6) unstable; urgency=medium

  * Add policykit-1 test dependency for networkd-test.py.
  * debian/rules: Don't destroy unit symlinks with sed -i.
    Commit 21711e74 introduced a "sed -i" to remove RestrictAddressFamilies=
    from units. This also caused unit symlinks to get turned into real files,
    causing D-Bus activated services like timedated to fail ("two units with
    the same D-Bus name").
  * Fall back to "mount -o move" in udev initramfs script
    klibc's mount does not understand --move, so for the time being we need to
    support both variants. (Closes: #845161)
  * debian/README.Debian: Document how to generate a shutdown log.
    Thanks 積丹尼 Dan Jacobson. (Closes: #826297)

 -- Martin Pitt <mpitt@debian.org>  Mon, 21 Nov 2016 10:39:57 +0100

systemd (232-5) unstable; urgency=medium

  * Add missing liblz4-tool build dependency.
    Fixes test-compress failure during package build.
  * systemd: Ship /var/lib.
    This will soon contain a polkit pkla file.

 -- Martin Pitt <mpitt@debian.org>  Sun, 20 Nov 2016 12:22:52 +0100

systemd (232-4) unstable; urgency=medium

  [ Martin Pitt ]
  * debian/tests/unit-config: Query pkg-config for system unit dir.
    This fixes confusion on merged-/usr systems where both /usr/lib/systemd and
    /lib/systemd exist. It's actually useful to verify that systemd.pc says the
    truth.
  * debian/tests/upstream: Fix clobbering of merged-/usr symlinks
  * debian/tests/systemd-fsckd: Create /etc/default/grub.d if necessary
  * debian/rules: Drop check for linking to libs in /usr.
    This was just an approximation, as booting without an initrd could still be
    broken by library updates (e. g. #828991). With merged /usr now being the
    default this is now completely moot.
  * Move kernel-install initrd script to a later prefix.
    60- does not leave much room for scripts that want to run before initrd
    building (which is usually one of the latest things to do), so bump to 85.
    Thanks to Sjoerd Simons for the suggestion.
  * Disable 99-default.link instead of the udev rule for disabling persistent
    interface names.
    Disabling 80-net-setup-link.rules will also cause ID_NET_DRIVER to not be
    set any more, which breaks 80-container-ve.network and matching on driver
    name in general. So disable the actual default link policy instead. Still
    keep testing for 80-net-setup-link.rules in the upgrade fix and
    73-usb-net-by-mac.rules to keep the desired behaviour on systems which
    already disabled ifnames via that udev rule.
    See https://lists.freedesktop.org/archives/systemd-devel/2016-November/037805.html
  * debian/tests/boot-and-services: Always run seccomp test
    seccomp is now available on all architectures on which Debian and Ubuntu
    run tests, so stop making this test silently skip if seccomp is disabled.
  * Bump libseccomp build dependency as per configure.ac.
  * Replace "Drop RestrictAddressFamilies=" patch with sed call.
    With that it will also apply to upstream builds/CI, and it is structurally
    simpler.
  * Rebuild against libseccomp with fixed shlibs. (Closes: #844497)

  [ Michael Biebl ]
  * fstab-generator: add x-systemd.mount-timeout option. (Closes: #843989)
  * build-sys: do not install ctrl-alt-del.target symlink twice.
    (Closes: #844039)
  * Enable lz4 support.
    While the compression rate is not as good as XZ, it is much faster, so a
    better default for the journal and especially systemd-coredump.
    (Closes: #832010)

  [ Felipe Sateler ]
  * Enable machines.target by default. (Closes: #806787)

  [ Evgeny Vereshchagin ]
  * debian/tests/upstream: Print all journal files.
    We don't print all journal files. This is misleading a bit:
    https://github.com/systemd/systemd/pull/4331#issuecomment-252830790
    https://github.com/systemd/systemd/pull/4395#discussion_r87948836

  [ Luca Boccassi ]
  * Use mount --move in initramfs-tools udev script.
    Due to recent changes in busybox and initramfs-tools the mount
    utility is no longer the one from busybox but from util-linux.
    The latter does not support mount -o move.
    The former supports both -o move and --move, so use it instead to be
    compatible with both.
    See this discussion for more details:
    https://bugs.debian.org/823856 (Closes: #844775)

 -- Michael Biebl <biebl@debian.org>  Sun, 20 Nov 2016 03:34:58 +0100

systemd (232-3) unstable; urgency=medium

  [ Felipe Sateler ]
  * Make systemd-delta less confused on merged-usr systems. (Closes: #843070)
  * Fix wrong paths for /bin/mount when compiled on merged-usr system.
    Then the build system finds /usr/bin/mount which won't exist on a
    split-/usr system. Set the paths explicitly in debian/rules and drop
    Use-different-default-paths-for-various-binaries.patch. (Closes: #843433)

  [ Martin Pitt ]
  * debian/tests/logind: Split out "pid in logind session" test
  * debian/tests/logind: Adjust "in logind session" test for unified cgroup
    hierarchy
  * debian/tests/boot-and-services: Check common properties of CLI programs.
    Verify that CLI programs have a sane behaviour and exit code when being
    called with --help, --version, or an invalid option.
  * nspawn: Fix exit code for --help and --version (Closes: #843544)
  * core: Revert using the unified hierarchy for the systemd cgroup.
    Too many things don't get along with it yet, like docker, LXC, or runc.
    (Closes: #843509)

 -- Martin Pitt <mpitt@debian.org>  Wed, 09 Nov 2016 09:34:45 +0100

systemd (232-2) unstable; urgency=medium

  * Drop RestrictAddressFamilies from service files.
    RestrictAddressFamilies= is broken on 32bit architectures and causes
    various services to fail with a timeout, including
    systemd-udevd.service.
    While this might actually be a libseccomp issue, remove this option for
    now until a proper solution is found. (Closes: #843160)

 -- Michael Biebl <biebl@debian.org>  Sat, 05 Nov 2016 22:43:27 +0100

systemd (232-1) unstable; urgency=medium

  [ Martin Pitt ]
  * New upstream release 232:
    - Fix "systemctl start" when ReadWriteDirectories is a symlink
      (Closes: ##792187)
    - Fix "journalctl --setup-keys" output (Closes: #839097)
    - Run run sysctl service if /proc/sys/net is writable, for containers
      (Closes: #840529)
    - resolved: Add d.f.ip6.arpa to the DNSSEC default negative trust anchors
      (Closes: #834453)
  * debian/tests/logind: Copy the current on-disk unit instead of the
    on-memory one.
  * Build sd-boot on arm64. gnu-efi is available on arm64 now.
    (Closes: #842617)
  * Link test-seccomp against seccomp libs to fix FTBFS
  * debian/rules: Remove nss-systemd (until we package it)
  * Install new systemd-mount

  [ Michael Biebl ]
  * Install new journal-upload.conf man pages in systemd-journal-remote

 -- Martin Pitt <mpitt@debian.org>  Fri, 04 Nov 2016 07:18:10 +0200

systemd (231-10) unstable; urgency=medium

  [ Martin Pitt ]
  * systemctl: Add --wait option to wait until started units terminate again.
  * nss-resolve: return NOTFOUND instead of UNAVAIL on resolution errors.
    This makes it possible to configure a fallback to "dns" without breaking
    DNSSEC, with "resolve [!UNAVAIL=return] dns".
  * libnss-resolve.postinst: Skip dns fallback if resolve is present.
    Only fall back to "dns" if nss-resolve is not installed (for the
    architecture of the calling program). Once it is, we never want to fall
    back to "dns" as that breaks enforcing DNSSEC verification and also
    pointlessly retries NXDOMAIN failures. (LP: #1624071)
  * unit: sent change signal before removing the unit if necessary
    (LP: #1632964)
  * networkd: Fix assertion crash on adding VTI with IPv6 addresses
    (LP: #1633274)
  * debian/tests/upstream: Stop specifying initrd, it is autodetected now.
  * debian/tests/upstream: Add gcc/libc-dev/make test dependencies,
    so that the tests can build helper binaries.

  [ Felipe Sateler ]
  * Explicitly disable installing the upstream-provided PAM configuration.
  * Register interest in the status of dracut and initramfs-tools in reportbug
    template

  [ Michael Biebl ]
  * Stop creating systemd-update-utmp-runlevel.service symlinks manually

 -- Martin Pitt <mpitt@debian.org>  Wed, 26 Oct 2016 13:24:37 +0200

systemd (231-9) unstable; urgency=medium

  * pid1: process zero-length notification messages again.
    Just remove the assertion, the "n" value was not used anyway. This fixes
    a local DoS due to unprocessed/unclosed fds which got introduced by the
    previous fix. (Closes: #839171) (LP: #1628687)
  * pid1: Robustify manager_dispatch_notify_fd()
  * test/networkd-test.py: Add missing writeConfig() helper function.

 -- Martin Pitt <mpitt@debian.org>  Thu, 29 Sep 2016 23:39:24 +0200

systemd (231-8) unstable; urgency=medium

  [ Martin Pitt ]
  * Replace remaining systemctl --failed with --state=failed
    "--failed" is deprecated in favor of --state.
  * debian/shlibs.local.in: More precisely define version of internal shared
    lib.
  * debian/tests/upstream: Drop blacklisting
    These tests now work fine without qemu.
  * debian/tests/storage: Avoid rmmod scsi_debug (LP: #1626737)
  * upstream build system: Install libudev, libsystemd, and nss modules to
    ${rootlibdir}. Drop downstream workaround from debian/rules.
  * Ubuntu: Disable resolved's DNSSEC for the final 16.10 release.
    Resolved's DNSSEC support is still not mature enough, and upstream
    recommends to disable it in stable distro releases still.
  * Fix abort/DoS on zero-length notify message triggers (LP: #1628687)
  * resolved: don't query domain-limited DNS servers for other domains
    (LP: #1588230)

  [ Antonio Ospite ]
  * Update systemd-user pam config to require pam_limits.so.
    (Closes: #838191)

 -- Martin Pitt <mpitt@debian.org>  Thu, 29 Sep 2016 13:40:21 +0200

systemd (231-7) unstable; urgency=medium

  [ Michael Biebl ]
  * fsckd: Do not exit on idle timeout if there are still clients connected
    (Closes: #788050, LP: #1547844)

  [ Martin Pitt ]
  * 73-usb-net-by-mac.rules: Split kernel command line import line.
    Reportedly this makes the rule actually work on some platforms. Thanks Alp
    Toker! (LP: #1593379)
  * debian/tests/boot-smoke: Only run 5 iterations
  * systemd.postinst: Drop obsolete setcap call for systemd-detect-virt.
    Drop corresponding libcap2-bin dependency.
  * debian/tests/systemd-fsckd: Robustify check for "unit was running"
    (LP: #1624406)
  * debian/extra/set-cpufreq: Use powersave with intel_pstate.
    This is what we did on xenial, and apparently powersave is still actually
    better than performance. Thanks to Doug Smythies for the measurements!
    (LP: #1579278)
  * Ubuntu: Move ondemand.service from static to runtime enablement.
    This makes it easier to keep performance, by disabling ondemand.service.
    Side issue in LP: #1579278
  * Revert "networkd: remove route if carrier is lost"
    This causes networkd to drop addresses from unmanaged interfaces in some
    cases. (Closes: #837759)
  * debian/tests/storage: Avoid stderr output of stopping systemd-cryptsetup@.service
  * libnss-*.prerm: Remove possible [key=value] options from NSS modules as well.
    (LP: #1625584)

 -- Martin Pitt <mpitt@debian.org>  Tue, 20 Sep 2016 15:03:06 +0200

systemd (231-6) unstable; urgency=medium

  [ Martin Pitt ]
  * Add alternative iptables-dev build dependencies
    libiptc-dev is very new and not yet present in stable Debian/Ubuntu releases.
    Add it as a fallback build dependency for backports and upstream tests.
  * Detect if seccomp is enabled but seccomp filtering is disabled
    (Closes: #832713)
  * resolved: recognize DNS names with more than one trailing dot as invalid
    (LP: #1600000)
  * debian/tests/smoke: Store udev db dump artifact on failure
  * networkd: limit the number of routes to the kernel limit
  * systemctl: consider service running only when it is in active or reloading state
  * networkd: remove route if carrier is lost
  * Add Ref()/Unref() bus calls for units

  [ Felipe Sateler ]
  * git-cherry-pick: always recreate the patch-queue branch.

  [ Dimitri John Ledkov ]
  * Use idiomatic variables from dpkg include.

 -- Martin Pitt <mpitt@debian.org>  Sun, 11 Sep 2016 15:00:55 +0200

systemd (231-5) unstable; urgency=medium

  [ Iain Lane ]
  * Let graphical-session-pre.target be manually started (LP: #1615341)

  [ Felipe Sateler ]
  * Add basic version of git-cherry-pick
  * Replace Revert-units-add-a-basic-SystemCallFilter-3471.patch with upstream
    patch
  * sysv-generator: better error reporting. (Closes: #830257)

  [ Martin Pitt ]
  * 73-usb-net-by-mac.rules: Test for disabling 80-net-setup-link.rules more
    efficiently. Stop calling readlink at all and just test if
    /etc/udev/rules.d/80-net-setup-link.rules exists -- a common way to
    disable an udev rule is to just "touch" it in /etc/udev/rule.d/ (i. e.
    empty file), and if the rule is customized we cannot really predict anyway
    if the user wants MAC-based USB net names or not. (LP: #1615021)
  * Ship kernel-install (Closes: #744301)
  * Add debian/extra/kernel-install.d/60-initrd.install.
    This kernel-install drop-in copies the initrd of the selected kernel to
    the EFI partition.
  * bootctl: Automatically detect ESP partition.
    This makes bootctl work with Debian's /boot/efi/ mountpoint without having
    to explicitly specify --path.
    Patches cherry-picked from upstream master.
  * systemd.NEWS: Point out that alternatively rcS scripts can be moved to
    rc[2-5]. Thanks to Petter Reinholdtsen for the suggestion!

  [ Michael Biebl ]
  * Enable iptables support (Closes: #787480)
  * Revert "logind: really handle *KeyIgnoreInhibited options in logind.conf"
    The special 'key handling' inhibitors should always work regardless of
    any *IgnoreInhibited settings – otherwise they're nearly useless.
    Update man pages to clarify that *KeyIgnoreInhibited only apply to a
    subset of locks (Closes: #834148)

 -- Martin Pitt <mpitt@debian.org>  Fri, 26 Aug 2016 10:58:07 +0200

systemd (231-4) unstable; urgency=medium

  * Revert "pid1: reconnect to the console before being re-executed"
    This unbreaks consoles after "daemon-reexec". (Closes: #834367)

 -- Martin Pitt <mpitt@debian.org>  Thu, 18 Aug 2016 07:03:13 +0200

systemd (231-3) unstable; urgency=medium

  * resolved resolvconf integration: Run resolvconf without privilege
    restrictions. On some architectures (at least ppc64el), running resolvconf
    does not work with MemoryDenyWriteExecute=yes. (LP: #1609740)
  * Revert unit usage of MemoryDenyWriteExecute=yes. This is implemented
    through seccomp as well. (Closes: #832713)

 -- Martin Pitt <mpitt@debian.org>  Mon, 15 Aug 2016 09:58:09 +0200

systemd (231-2) unstable; urgency=medium

  [ Martin Pitt ]
  * debian/rules: Fix UPSTREAM_VERSION for upstream master builds
  * Limit "link against /usr" check to some critical binaries only and add
    generators
  * debian/rules: Put back cleanup of *.busname (Closes: #833487)
  * debian/tests/localed-x11-keymap: Robustify cleanup
  * debian/tests/localed-x11-keymap: Check that localed works without
    /etc/default/keyboard. This reproduces #833849.
  * Revert "units: add a basic SystemCallFilter (#3471)"
    This causes fatal failures on kernels that don't have seccomp enabled.
    This can be reactivated once
    https://github.com/systemd/systemd/issues/3882 is fixed.
    (Closes: #832713, #832893)

  [ Simon McVittie ]
  * localed: tolerate absence of /etc/default/keyboard.
    The debian-specific patch to read Debian config files was not tolerating
    the absence of /etc/default/keyboard. This causes systemd-localed to
    fail to start on systems where that file isn't populated (like embedded
    systems without keyboards). (Closes: #833849)

 -- Martin Pitt <mpitt@debian.org>  Sun, 14 Aug 2016 10:54:57 +0200

systemd (231-1) unstable; urgency=low

  [ Martin Pitt ]
  * New upstream release 231:
    - Fix "Failed to create directory /str/sys/fs/selinux: Read-only file
      system" warning. (Closes: #830693)
  * systemd.postinst: Remove systemd-networkd-resolvconf-update.path removal
    leftover. (Closes: #830778)
  * Drop support for rcS.d SysV init scripts.
    These are prone to cause dependency loops, and almost all packages with
    rcS scripts now ship a native systemd service.
  * networkd: Handle router advertisements in userspace again.
    Drop Revert-Revert-networkd-ndisc-revert-to-letting-the-k.patch.
    Bug #814566/#815586 got fixed in 230, and #815884 and #815884 and #815793
    are unreproducible and need more reporter feedback.
  * debian/gbp.conf: Enable dch options "full" and "multimaint-merge"
  * systemd-sysv: Add Conflicts: systemd-shim.
    To avoid shim trying to claim the D-Bus interfaces.
  * Add graphical-session.target user unit.
  * Add graphical-session-pre.target user unit
  * Add debian/extra/units-ubuntu/user@.service.d/timeout.conf.
    This avoids long hangs during shutdown if user services fail/hang due to
    X.org going away too early. This is mostly a workaround, so only install
    for Ubuntu for now.
  * Dynamically add upstream version to debian/shlibs.local
  * Set Debian/Ubuntu downstream support URL in journal catalogs
    (Closes: #769187)

  [ Michael Biebl ]
  * Restrict Conflicts: openrc to << 0.20.4-2.1.
    Newer versions of openrc no longer ship conflicting implementations of
    update-rc.d/invoke-rc.d.
  * Add Depends: dbus to systemd-container.
    This is required for systemd-machined and systemd-nspawn to work
    properly. (Closes: #830575)
  * Drop insserv.conf generator.
    We no longer parse /etc/insserv.conf and /etc/insserv.conf.d/* and
    augment services with that dependency information via runtime drop-in
    files. Services which want to provide certain system facilities need to
    pull in the corresponding targets themselves. Either directly in the
    native service unit or by shipping a drop-in snippet for SysV init
    scripts. (Closes: #825858)
  * getty-static.service: Only start if we have a working VC subsystem.
    Use ConditionPathExists=/dev/tty0, the same check as in getty@.service,
    to determine whether we have a functional VC subsystem and we should
    start any gettys. (Closes: #824779)
  * Stop mentioning snapshot and restore in the package description.
    Support for the .snapshot unit type has been removed upstream.
  * Drop sigpwr-container-shutdown.service.
    This is no longer necessary as lxc-stop has been fixed to use SIGRTMIN+3
    to shut down systemd based LXC containers.
    https://github.com/lxc/lxc/pull/1086
    https://www.freedesktop.org/wiki/Software/systemd/ContainerInterface/

  [ Felipe Sateler ]
  * Add versioned breaks for packages shipping rcS init scripts

 -- Martin Pitt <mpitt@debian.org>  Tue, 26 Jul 2016 12:17:14 +0200

systemd (230-7) unstable; urgency=medium

  * Tell dh_shlibdeps to look in the systemd package for libraries. Otherwise
    dpkg-shlibdeps fails to find libsystemd-shared as we no longer create a
    shlibs file for it.
  * Add Build-Depends-Package to libudev1.symbols and libsystemd0.symbols.
    This ensures proper dependencies when a package has a Build-Depends on a
    higher version of libudev-dev or libsystemd-dev then what it gets from the
    used symbols.

 -- Michael Biebl <biebl@debian.org>  Fri, 08 Jul 2016 13:04:33 +0200

systemd (230-6) unstable; urgency=medium

  [ Martin Pitt ]
  * debian/tests/boot-smoke: Stop running in containers again, too unreliable
    on Ubuntu s390x right now.

  [ Michael Biebl ]
  * Bump Build-Depends on debhelper to (>= 9.20160114), required for
    --dbgsym-migration support.
  * Install test-udev binary into $libdir/udev/ not $libdir. Only libraries
    should be installed directly into $libdir.
  * Exclude libsystemd-shared from dh_makeshlibs.

  [ Felipe Sateler ]
  * Do not install libsystemd-shared.so symlink
  * {machine,system}ctl: always pass &changes and &n_changes (Closes: #830144)

  [ Michael Prokop ]
  * debian/tests/logind: Ensure correct version of logind is running.

 -- Michael Biebl <biebl@debian.org>  Thu, 07 Jul 2016 15:22:16 +0200

systemd (230-5) unstable; urgency=medium

  [ Martin Pitt ]
  * Sync test/networkd-test.py with current upstream master, and remove our
    debian/tests/networkd copy. Directly run test/networkd-test.py in
    autopkgtest.
  * debian/extra/rules/73-usb-net-by-mac.rules: Disable when
    /etc/udev/rules.d/80-net-setup-link.rules is a symlink to /dev/null, to be
    consistent with the documented way to disable ifnames. (Closes: #824491,
    LP: #1593379)
  * debian/rules: Ignore libcap-ng.so in the "does anything link against /usr"
    check, to work around libaudit1 recently gaining a new dependency against
    that library (#828991). We have no influence on that ourselves. This fixes
    the FTBFS in the meantime.

  [ Felipe Sateler ]
  * Convert common code into a private shared library. This saves about 9 MB
    of installed size in the systemd package, and some more in systemd-*.

 -- Martin Pitt <mpitt@debian.org>  Fri, 01 Jul 2016 09:15:12 +0200

systemd (230-4) unstable; urgency=medium

  [ Martin Pitt ]
  * tmp.mount: Add nosuid and nodev mount options. This restores compatibility
    with the original SysV int RAMTMP defaults. (Closes: #826377)
  * debian/tests/upstream: Some tests fail on platforms without QEMU at the
    moment due to upstream PR#3587; blacklist these for now if QEMU is not
    available.
  * debian/rules: Don't run the "anything links against /usr" check for
    upstream tests, as those run on Ubuntu 16.04 LTS which does not yet have
    libidn moved to /lib.
  * debian/tests/upstream: Clean up old journals before running a test, to
    avoid printing a wrong one on failure.
  * debian/tests/upstream: Do not run the QEMU tests on i386. Nested QEMU on
    i386 causes testbed hangs on Ubuntu's cloud infrastructure, which is the
    only place where these actually run.
  * resolved: Fix SERVFAIL handling and introduce a new "Cache=" option to
    disable local caching.
  * resolved: Support IPv6 zone indices in resolv.conf. (LP: #1587489)
  * resolved: Update resolv.conf when calling SetLinkDNS().
  * debian/tests/storage: Sync and settle udev after luksFormat, to reduce the
    chance of seeing some half-written signatures.
  * debian/tests/networkd: Stop skipping the two DHCP6 tests, this regression
    seems to have been fixed now.
  * resolved: respond to local resolver requests on 127.0.0.53:53. This
    provides compatibility with clients that don't use NSS but do DNS queries
    directly, such as Chrome.
  * resolved: Don't add route-only domains to /etc/resolv.conf.
  * systemd-resolve: Add --flush-caches and --status commands.
  * Add debian/extra/units/systemd-resolved.service.d/resolvconf.conf to tell
    resolvconf about resolved's builtin DNS server on 127.0.0.53. With that,
    DNS servers picked up via networkd are respected when using resolvconf,
    and software like Chrome that does not do NSS (libnss-resolve) still gets
    proper DNS resolution. Drop the brittle and ugly
    systemd-networkd-resolvconf-update.{path,service} hack instead.
  * debian/tests/boot-smoke: Run in containers as well.

  [ Laurent Bigonville ]
  * Build with IDN support. (Closes: #814528)

 -- Martin Pitt <mpitt@debian.org>  Wed, 29 Jun 2016 15:23:32 +0200

systemd (230-3) unstable; urgency=medium

  [ Martin Pitt ]
  * debian/tests/boot-and-services: Adjust test_tmp_mount() for fixed
    systemctl exit code for "unit not found" in upstream commit ca473d57.
  * debian/tests/boot-and-services, test_no_failed(): Show journal of failed
    units.
  * debian/extra/init-functions.d/40-systemd: Adjust to changed systemctl
    show behaviour in 231: now this fails for nonexisting units instead of
    succeeding with "not-found". Make the code compatible to both for now.
  * Fix networkd integration with resolvconf for domain-limited DNS servers,
    so that these don't appear as global nameservers in resolv.conf. Thanks
    Andy Whitcroft for the initial fix! Add corresponding test case to
    debian/tests/networkd. (LP: #1587762)
  * resolved: Fix comments in resolve.conf for search domain overflows.
    (LP: #1588229)
  * On Ubuntu, provide an "ondemand.service" that replaces
    /etc/init.d/ondemand. The latter does not exist any more when
    "initscripts" falls out of the default installation. (LP: #1584124) This
    now does not do a fixed one-minute wait but uses "Type=idle" instead. This
    also becomes a no-op when the CPU supports "intel_pstate" (≤ 5 years old),
    as on these the ondemand/powersave schedulers are actually detrimental.
    (LP: #1579278)
  * debian/systemd-container.install: Drop *.busname installation, they are
    going away upstream.
  * debian/extra/init-functions.d/40-systemd: Do not call systemctl
    daemon-reload if the script is called as user (like reportbug does). Also
    make sure that daemon-reload will not invoke polkit.
  * Install test-udeb from .libs, to avoid installing the automake shell
    wrapper.
  * Fix transaction restarting in resolved to avoid async processing of
    free'd transactions.
    (Closes: #817210, LP: #1587727, #1587740, #1587762, #1587740)
  * Add "upstream" autopkgtest that runs the test/TEST* upstream integration
    tests in QEMU and nspawn.
  * Build systemd-sysusers binary, for using in rkt. Do not ship the
    corresponding unit and sysusers.d/ files yet, as these need some
    Debianization and an autopkgtest. (Closes: #823322)
  * debian/tests/systemd-fsckd: Adjust was_running() to also work for version
    230.

  [ Michael Biebl ]
  * Add "systemctl daemon-reload" to lsb init-functions hook if the LoadState
    of a service is "not-found". This will run systemd-sysv-generator, so SysV
    init scripts that aren't installed by the package manager should be picked
    up automatically. (Closes: #825913)
  * automount: handle expire_tokens when the mount unit changes its state.
    (Closes: #826512)
  * debian/systemd.preinst: Correctly determine whether a service is enabled.
    Testing for the return code alone is not sufficient as we need to
    differentiate between "generated" and "enabled" services.
    (Closes: #825981)

  [ Felipe Sateler ]
  * Drop configure option --disable-compat-libs. It no longer exists.
  * Add policykit-1 to Suggests. It is used to allow unprivileged users to
    execute certain commands. (Closes: #827756)

 -- Martin Pitt <mpitt@debian.org>  Tue, 21 Jun 2016 23:51:07 +0200

systemd (230-2) unstable; urgency=medium

  [ Martin Pitt ]
  * Don't add a Breaks: against usb-modeswitch when building on Ubuntu; there
    it does not use hotplug.functions and is a lower version.
  * boot-and-services autopkgtest: Add missing xserver-xorg and
    lightdm-greeter test dependencies, so that lightdm can start.
    (See LP #1581106)
  * Re-disable logind's KillUserProcesses option by default. (Closes: #825394)

  [ Michael Biebl ]
  * Drop --disable-silent-rules from debian/rules. This is now handled by dh
    directly depending on whether the DH_QUIET environment variable is set.

 -- Martin Pitt <mpitt@debian.org>  Tue, 31 May 2016 12:02:14 +0200

systemd (230-1) unstable; urgency=medium

  [ Martin Pitt ]
  * New upstream release 230.
    - Fix rare assertion failure in hashmaps. (Closes: #816612)
    - Fix leaking scope units. (Closes: #805477)
    - Fix wrong socket ownership after daemon-reload. (LP: #1577001)
    - udev: Fix touch screen detection. (LP: #1530384)
  * Drop cmdline-upstart-boot autopkgtest. It was still needed up to Ubuntu
    16.04 LTS, but upstart-sysv is not supported any more in Debian and Ubuntu
    now.
  * udev: Drop hotplug.functions, now that the last remaining user of this got
    fixed. Add appropriate versioned Breaks:.
  * debian/extra/rules/70-debian-uaccess.rules: Add some more FIDO u2f devices
    from different vendors. Thanks Atoyama Tokanawa.
  * Remove "bootchart" autopkgtest, this upstream version does not ship
    bootchart any more. It will be packaged separately.

  [ Michael Biebl ]
  * Drop obsolete --disable-bootchart configure switch from udeb build.
  * Remove obsolete /etc/systemd/bootchart.conf conffile on upgrades.

 -- Martin Pitt <mpitt@debian.org>  Mon, 23 May 2016 09:42:51 +0200

systemd (229-6) unstable; urgency=medium

  * systemd-container: Prefer renamed "btrfs-progs" package name over
    "btrfs-tools". (Closes: #822629)
  * systemd-container: Recommend libnss-mymachines. (Closes: #822615)
  * Drop systemd-dbg, in favor of debhelpers' automatic -dbgsym packages.
  * Drop Add-targets-for-compatibility-with-Debian-insserv-sy.patch; we don't
    need $x-display-manager any more as most/all DMs ship native services, and
    $mail-transport-agent is not widely used (not even by our default MTA
    exim4).
  * Unify our two patches for Debian specific configuration files.
  * Drop udev-re-enable-mount-propagation-for-udevd.patch, i. e. run udevd in
    its own slave mount name space again. laptop-mode-tools 1.68 fixed the
    original bug (#762018), thus add a Breaks: to earlier versions.
  * Ship fbdev-blacklist.conf in /lib/modprobe.d/ instead of /etc/modprobe.d/;
    remove the conffile on upgrades.
  * Replace util-Add-hidden-suffixes-for-ucf.patch with patch that got
    committed upstream.
  * Replace Stop-syslog.socket-when-entering-emergency-mode.patch with patch
    that got committed upstream.
  * debian/udev.README.Debian: Adjust documentation of MAC based naming for
    USB network cards to the udev rule, where this was moved to in 229-5.
  * debian/extra/init-functions.d/40-systemd: Invoke status command with
    --no-pager, to avoid blocking scripts that call an init.d script with
    "status" with an unexpected pager process. (Closes: #765175, LP: #1576409)
  * Add debian/extra/rules/70-debian-uaccess.rules: Make FIDO U2F dongles
    accessible to the user session. This avoids having to install libu2f-host0
    (which isn't discoverable at all) to make those devices work.
    (LP: #1387908)
  * libnss-resolve: Enable systemd-resolved.service on package installation,
    as this package makes little sense without resolved.
  * Add a DHCP exit hook for pushing received NTP servers into timesyncd.
    (LP: #1578663)
  * debian/udev.postinst: Fix migration check from the old persistent-net
    generator to not apply to chroots. (Closes: #813141)
  * Revert "enable TasksMax= for all services by default, and set it to 512".
    Introducing a default limit on number of threads broke a lot of software
    which regularly needs more, such as MySQL and RabbitMQ, or services that
    spawn off an indefinite number of subtasks that are not in a scope, like
    LXC or cron. 512 is way too much for most "simple" services, and it's way
    too little for the ones mentioned above. Effective (and much stricter)
    limits should instead be put into units individually.
    (Closes: #823530, LP: #1578080)
  * Split out udev rule to name USB network interfaces by MAC address into
    73-usb-net-by-mac.rules, so that it's easier to disable. (Closes: #824025)
  * 73-usb-net-by-mac.rules: Disable when net.ifnames=0 is specified on the
    kernel command line, to be consistent with disabling the *.link files.
  * 73-special-net-names.rule: Name the IBM integrated management module
    virtual USB network card "ibmimm". Thanks Marco d'Itri!

 -- Martin Pitt <mpitt@debian.org>  Thu, 12 May 2016 09:40:19 +0200

systemd (229-5) unstable; urgency=medium

  * debian/tests/unit-config: Call "daemon-reload" to clean up generated units
    in between tests.
  * debian/tests/unit-config: Check that enable/disable commands are
    idempotent.
  * debian/tests/unit-config: Detect if system units are in /usr/, so that the
    test works on systems with merged /usr.
  * debian/tests/unit-config: Use systemd-sysv-install instead of update-rc.d
    directly, so that the test works under Fedora too.
  * debian/tests/unit-config: Check disabling of a "systemctl link"ed unit,
    and check "systemctl enable" on a unit with full path which is not in the
    standard directories.
  * Rename debian/extra/rules/73-idrac.rules to 73-special-net-names.rules, as
    it is going to get rules for other devices. Also install it into the
    initramfs.
  * debian/extra/rules/73-special-net-names.rules: Add DEVPATH number based
    naming schema for ibmveth devices. (LP: #1561096)
  * Don't set SYSTEMD_READY=0 on DM_UDEV_DISABLE_OTHER_RULES_FLAG=1 devmapper
    devices with "change" events, as this causes spurious unmounting with
    multipath devices. (LP: #1565969)
  * Fix bogus "No [Install] section" warning when enabling a unit with full
    path. (LP: #1563590)
  * debian/tests/cmdline-upstart-boot: In test_rsyslog(), check for messages
    from dbus instead of NetworkManager. NM 1.2 does not seem to log to syslog
    by default any more.
  * Bump Standards-Version to 3.9.8 (no changes necessary).
  * debian/tests/boot-smoke: Add some extra debugging if there are pending
    jobs after 10s, to figure out why lightdm is sometimes "restarting".
    (for LP #1571673)
  * debian/tests/boot-smoke: Configure dummy X.org driver (like in the
    boot-and-services test), to avoid lightdm randomly fail. (LP: #1571673)
  * Move Debian specific patches into debian/patches/debian (which translates
    to "Gbp-Pq: Topic debian" with pq). This keeps upstream vs. Debian
    patches separated without the comments in debian/patches/series (which
    always get removed by "pq export").
  * Don't ship an empty /etc/X11/xinit/xinitrc.d/ directory, this isn't
    supported in Debian. (Closes: #822198)
  * udev: Mark nbd as inactive until connected. (Closes: #812485)
  * On shutdown, unmount /tmp before disabling swap. (Closes: #788303)
  * debian/systemd-coredump.postinst: Do daemon-reload before starting
    systemd-coredump, as the unit file may have changed on upgrades.
    (Closes: #820325)
  * Set MAC based name for USB network interfaces only for universally
    administered (i. e. stable) MACs, not for locally administered (i. e.
    randomly generated) ones. Drop /lib/systemd/network/90-mac-for-usb.link
    (as link files don't currently support globs for MACAddress=) and replace
    with an udev rule in /lib/udev/rules.d/73-special-net-names.rules.
    (Closes: #812575, LP: #1574483)

 -- Martin Pitt <mpitt@debian.org>  Mon, 25 Apr 2016 11:08:11 +0200

systemd (229-4) unstable; urgency=medium

  * Fix assertion crash when processing a (broken) device without a sysfs
    path. (Closes: #819290, LP: #1560695)
  * Fix crash when shutdown is issued from a non-tty. (LP: #1553040)
  * networkd: Stay running while any non-loopback interface is up.
    (Closes: #819414)
  * Fix reading uint32 D-Bus properties on big-endian.
  * Fix crash if an udev device has many tags or devlinks. (LP: #1564976)
  * systemctl, loginctl, etc.: Don't start polkit agent when running as root.
    (LP: #1565617)
  * keymap: Add Add HP ZBook (LP: #1535219) and HP ProBook 440 G3.
  * systemd.resource-control.5: Fix links to cgroup documentation on
    kernel.org. (Closes: #819970)
  * Install test-udev into libudev-dev, so that we have it available for
    autopkgtests.
  * Add "udev" autopkgtest for running the upstream test/udev-test.pl.

 -- Martin Pitt <mpitt@debian.org>  Thu, 07 Apr 2016 08:11:10 +0200

systemd (229-3) unstable; urgency=medium

  [ Martin Pitt ]
  * debian/tests/timedated: Add tests for "timedatectl set-local-rtc".
  * Be more tolerant in parsing /etc/adjtime.
  * debian/systemd.postinst: Don't fail package installation if systemctl
    daemon-reload trigger fails. This does not fix the root cause of the
    reload failures, but at least causes fewer packages to be in a broken
    state after upgrade, so that a reboot or apt-get -f install have a much
    higher chance in succeeding. (For bugs like LP #1502097 or LP #1447654)
  * debian/tests/networkd: Skip test_hogplug_dhcp_ip6 when running against
    upstream as well.
  * debian/tests/boot-and-services: Wait for units to stop with a "systemctl
    is-active" loop instead of static sleeps.
  * debian/tests/networkd: Skip DHCPv6 tests for downstream packages too. This
    is an actual regression in networkd-229, to be investigated. But this
    shouldn't hold up reverse dependencies.
  * Fix assertion in add_random(). (LP: #1554861)
  * debian/tests/boot-and-services: Don't assert on "Stopped Container c1"
    message in NspawnTests.test_service(), this is sometimes not present. Just
    check that the unit did not fail.
  * Add "adduser" dependency to systemd-coredump, to quiesce lintian.
  * Bump Standards-Version to 3.9.7 (no changes necessary).
  * Fix timespec parsing by correctly initializing microseconds.
    (Closes: #818698, LP: #1559038)
  * networkd: Add fallback if FIONREAD is not supported. (Closes: #818488)
  * Cherry-pick various fixes from upstream master.
    - Fixes logout when changing the current target. (Closes: #805442)

  [ Evgeny Vereshchagin ]
  * debian/tests/boot-and-services: Search systemd-coredump's output by
    SYSLOG_IDENTIFIER.
  * Add missing "Recommends: btrfs-tools" to systemd-container.
  * Add systemd-coredump postinst/prerm to start/stop systemd-coredump.socket
    without a reboot. (Closes: #816767)

  [ Felipe Sateler ]
  * Set the paths of loadkeys and setfont via configure arguments, not a patch

 -- Martin Pitt <mpitt@debian.org>  Mon, 21 Mar 2016 14:11:44 +0100

systemd (229-2) unstable; urgency=medium

  * time-util: map ALARM clockids to non-ALARM clockids in now(), to work on
    architectures which don't support CLOCK_BOOTTIME_ALARM. Fixes FTBFS on
    many architectures.
  * debian/systemd.postinst: Add missing newline to /etc/adjtime migration.
    (See #699554)
  * debian/systemd.postinst: Only try to enable tmp.mount if we actually
    copied it to /etc. Don't try to enable a generated unit. (LP: #1545707)
  * debian/tests/boot-and-services: Increase timeouts of test_bash_crash from
    5 to 10 seconds, and sync the journal after every iteration.
  * debian/extra/checkout-upstream: Try again after one minute if git checkout
    fails, to avoid failures from transient network errors.
  * debian/tests/systemd-fsckd: Use grub.d/50-cloudimg-settings.cfg as a
    template for generating our custom one instead of 90-autopkgtest.cfg. The
    latter does not exist on non-x86 architectures and is not relevant for
    this test.
  * debian/tests/boot-and-services: Skip journal test for test_bash_crash when
    running against upstream, as this currently fails most of the time. To be
    investigated.
  * debian/tests/networkd: Skip test_coldplug_dhcp_ip6 when running against
    upstream, as this is brittle there. To be investigated.
  * debian/tests/bootchart: Skip test if bootchart is not available or
    testing in upstream mode. bootchart got removed from master and will be
    moved to a separate repository.
  * debian/tests/boot-and-services: Show verbose journal output on failure in
    nspawn test, and sync journal before.
  * Move systemd-coredump socket and service into systemd-coredump binary
    package.
  * Revert changing the default core dump ulimit and core_pattern. This
    completely breaks core dumps without systemd-coredump. It's also
    contradicting core(8). (Closes: #815020)
  * Fix addresses for type "sit" tunnels. (Closes: #816132)
  * networkd: Go back to letting the kernel handle IPv6 router advertisements,
    as networkd's own currently has too many regressions. Thanks to Stefan
    Lippers-Hollmann for investigating this! (Closes: #814566,
    #814667, #815586, #815884, #815793)

 -- Martin Pitt <mpitt@debian.org>  Sun, 28 Feb 2016 22:16:12 +0100

systemd (229-1) unstable; urgency=medium

  * New upstream release 229.
    - Fix systemctl behaviour in chroots. (Closes: #802780)
    - Fix SELinux context of /run/user/$UID. (Closes: #775651)
    - Add option to optionally turn of color output. (Closes: #783692)
    - Don't git-ignore src/journal-remote/browse.html. (Closes: #805514)
    - Do not warn about Wants depencencies on masked units. (LP: #1543282)
  * debian/systemd.install: Ship the new systemd-resolve.
  * libsystemd0.symbols: Add new symbols from this release.
  * systemd-coredump.postinst: Create systemd-coredump system user.
  * debian/tests/systemd-fsckd: Tame overly strict test for failed plymouth
    unit, which is a race condition with plymouthd auto-stopping.
    (LP: #1543144)
  * Drop timedated-don-t-rely-on-usr-being-mounted-in-the-ini.patch.
    initramfs-tools has mounted /usr since Jessie, and tzdata now creates
    /etc/localtime as a symlink too (see #803144).
  * Use-different-default-paths-for-various-binaries.patch: Drop path changes
    for setcap (which is already a build dep and not used at all) and sulogin
    (which is now in util-linux).
  * Remove obsolete udev maintainer script checks:
    - Drop check for kernel >= 2.6.32, which released in 2009.
    - Drop restarting of some daemons due to the devtmpfs migration, which
      happened before the above kernel even.
    - Drop support for forcing upgrades on kernels known not to work via
      /etc/udev/kernel-upgrade. Don't pretend that this would help, as users
      could end up with a non-bootable system. Always fail early in preinst
      when it's still possible to install a working kernel.
    - Drop postinst test for "running in containers" -- it's actually possible
      to run udev in containers if you mount /sys r/w and you know what you
      are doing. Also, the init.d script and systemd service do that check
      again.
    - Keep the kernel feature and chroot checks, as these are still useful.
      Simplify check_kernel_features() by eliminating some variables.
    - Drop debconf templates. Two of them are obsolete, and having
      CONFIG_SYSFS_DEPRECATED is now so implausible that this doesn't warrant
      the overhead and translator efforts.
  * Drop debian/tests/ifupdown-hotplug. The units moved into ifupdown, so the
    test should go there too (see #814312).
  * debian/tests/control: Reorder tests and add a comment which ones should
    not be run for an upstream build.
  * debian/tests/control: Rearrange tests and avoid removing test dependencies
    to minimize testbed resets.
  * Add debian/extra/checkout-upstream: Script to replace the current
     source with a checkout of an upstream pull request, branch, or commit,
     and remove debian/patches/. Call from debian/rules if $TEST_UPSTREAM is
     set. This will be used for upstream CI.
  * Enable seccomp support on powerpc, ppc64el, and s390x.

 -- Martin Pitt <mpitt@debian.org>  Thu, 11 Feb 2016 21:02:39 +0100

systemd (228-6) unstable; urgency=medium

  * Make-run-lock-tmpfs-an-API-fs.patch: Drop /run/lock from
    tmpfiles.d/legacy.conf to avoid the latter clobbering the permissions of
    /run/lock. Fixes fallout from cleanup in -5 that resulted /run/lock to
    have 0755 permissions instead of 1777. (LP: #1541775)

 -- Martin Pitt <mpitt@debian.org>  Thu, 04 Feb 2016 11:46:54 +0100

systemd (228-5) unstable; urgency=medium

  [ Martin Pitt ]
  * Drop systemd-vconsole-setup.service: It has never been installed/used in
    Debian and is not necessary for Ubuntu any more.
  * Drop halt-local.service. This has never been documented/used in Debian.
    (LP: #1532553)
  * debian/extra/initramfs-tools/scripts/init-bottom/udev: Prefer "nuke"
    again, it comes from klibc-utils. But fall back to "rm" if it does not
    exist.
  * systemd-timesyncd.service.d/disable-with-time-daemon.conf: Also don't run
    if /usr/sbin/VBoxService exists, as virtualbox-guest-utils already
    provides time synchronization with the host. (Closes: #812522)
  * Drop Michael Stapelberg from Uploaders:, he stopped maintenance long ago.
    Thanks Michael for your great work in the past!
  * Replace "sysv-rc" dependency with Conflicts: openrc, file-rc. The
    rationale from #739679 still applies, but with the moving of
    {invoke,update}-rc.d to init-system-helpers we don't actually need
    anything from sysv-rc any more other than the assumption that SysV init
    scripts are enabled in /etc/rc?.d/ for the SysV generator to work (and
    file-rc and openrc don't do that).
  * debian/tests/timedated: Verify /etc/localtime symlink. Skip verifying the
    /etc/timezone file (which is Debian specific) if $TEST_UPSTREAM is set.
  * debian/tests/localed-locale: Check /etc/locale.conf if $TEST_UPSTREAM is
    set.
  * debian/tests/localed-x11-keymap: Test /etc/X11/xorg.conf.d/00-keyboard.conf
    if $TEST_UPSTREAM is set.
  * debian/tests/boot-and-services: Check for reaching graphical.target
    instead of default.target, as the latter is a session systemd state only.
  * debian/tests/boot-and-services: Skip tests which are known to fail/not
    applicable with testing upstream builds.
  * Drop Fix-up-tmpfiles.d-permissions-properly.patch:
    - /run/lock is already created differently by
      Make-run-lock-tmpfs-an-API-fs.patch, and contradicts to that.
    - /run/lock/lockdev/ isn't being used anywhere and got dropped
      upstream; backport the patch (tmpfiles-drop-run-lock-lockdev.patch).
    - Move dropping of "group:wheel" (which has never existed in Debian) into
      debian/rules, to also catch occurrences in other parts of the file which
      the static patch would overlook.
  * Shorten persistent identifier for CCW network interfaces (on s390x only).
    (LP: #1526808)
  * debian/rules: If $TEST_UPSTREAM is set (when building/testing upstream
    master instead of distro packages), don't fail on non-installed new files
    or new library symbols.
  * Add systemd-sysv conflict to upstart-sysv, and version the upstart
    conflict. This works with both Debian's and Ubuntu's upstart packages.

  [ Michael Biebl ]
  * Drop support for the /etc/udev/disabled flag file. This was a workaround
    for udev failing to install with debootstrap because it didn't use
    invoke-rc.d and therefor was not compliant with policy-rc.d. See #520742
    for further details. This is no longer the case, so supporting that file
    only leads to confusion about its purpose.
  * Retrigger cleanup of org.freedesktop.machine1.conf and
    hwclock-save.service now that dpkg has been fixed to correctly pass the
    old version to postinst on upgrade. (Closes: #802545)
  * Only ship *.link files as part of the udev package. The *.network files
    are solely used by systemd-networkd and should therefor be shipped by the
    systemd package. (Closes: #808237)
  * Cherry-pick a few fixes from upstream:
    - Fix unaligned access in initialize_srand(). (Closes: #812928)
    - Don't run kmod-static-nodes.service if module list is empty. This
      requires kmod v23. (Closes: #810367)
    - Fix typo in systemctl(1). (Closes: #807462)
    - Fix systemd-nspawn --link-journal=host to not fail if the directory
      already exists. (Closes: #808222)
    - Fix a typo in logind-dbus.c. The polkit action is named
      org.freedesktop.login1.power-off, not org.freedesktop.login1.poweroff.
    - Don't log an EIO error in gpt-auto-generator if blkid finds something
      which is not a partition table. (Closes: #765586)
    - Apply ACLs to /var/log/journal and also set them explicitly for
      system.journal.
  * Only skip the filesystem check for /usr if the /run/initramfs/fsck-usr
    flag file exists. Otherwise we break booting with dracut which uses
    systemd inside the initramfs. (Closes: #810748)
  * Update the instructions in README.Debian for creating /var/log/journal.
    They are now in line with the documentation in the systemd-journald(8) man
    page and ensure that ACLs and group permissions are properly set.
    (Closes: #800947, #805617)
  * Drop "systemctl daemon-reload" from lsb init-functions hook. This is no
    longer necessary as invoke-rc.d and init-system-helpers take care of this
    nowadays.

 -- Martin Pitt <mpitt@debian.org>  Wed, 03 Feb 2016 10:09:46 +0100

systemd (228-4) unstable; urgency=medium

  * debian/udev.README.Debian: Add alternative way of disabling ifnames.
    (Closes: #809339)
  * Put back /lib/udev/hotplug.functions, until the three remaining packages
    that use it stop doing so. (Closes: #810114)
  * debian/udev.README.Debian: Point out that any change to interface naming
    rules requires an initrd update.

 -- Martin Pitt <mpitt@debian.org>  Mon, 11 Jan 2016 07:12:40 +0100

systemd (228-3) unstable; urgency=medium

  [ Martin Pitt ]
  * debian/rules: Remove temporary debug output from test failures again. All
    Debian buildd kernels are recent enough now, but add a check for kernels
    older than 3.13 and ignore test failures for those.
  * debian/tests/networkd: Factor out dnsmasq specific test "router" setup, so
    that we can test against other implementations.
  * debian/tests/networkd: Add router setup using an (isolated) networkd
    process for configuring the veths and DHCP server.
  * debian/tests/networkd: On failure, only show journal for current test.
  * systemd-networkd-resolvconf-update.service: Wait for getting a name
    server, not just for getting online.
  * debian/tests/boot-and-services: Wait until bash crash stack trace is in
    the journal before asserting on it. Also relax RE to work on non-x86
    architectures.
  * debian/tests/networkd: If /etc/resolv.conf already has three nameservers,
    accept that too (as then the additional test one can't be added any more).
  * Fix FTBFS on x32. Thanks Helmut Grohne! (Closes: #805910)
  * debian/tests/networkd: For IPv6 tests, also wait for IPv4 address to
    arrive; s-n-wait-online already exits after getting an IPv6 address, but
    we verify both.
  * debian/tests/boot-and-services: Don't check for "Requesting system
    poweroff" log message in nspawn test, current upstream master does not
    write that any more. Instead check for "Stopped Container c1".
  * Add "storage" autopkgtest. Initially this covers some basic use cases with
    LUKS cryptsetup devices.
  * Add acl build dependency (for <!nocheck>). Current upstream master now
    needs it for some test cases.
  * debian/extra/initramfs-tools/scripts/init-bottom/udev: Use "rm -rf"
    instead of "nuke". The latter does not exist any more in current
    initramfs-tools.
  * Ignore test failures during "make check" if /etc/machine-id is missing
    (like in ancient local schroots). (Closes: #807884)
  * debian/extra/rules/80-debian-compat.rules: Remember which device got the
    "cdrw", "dvd", or "dvdrw" symlink to avoid changing links on device
    events. (Closes: #774080). Drop the rule for the "cdrom" symlink as that
    is already created in 60-cdrom_id.rules.
  * Eliminate "hotplug.functions" udev helper and put the logging functions
    directly into net.agent. This simplifies the migration of the latter to
    ifupdown.
  * Adjust manpages to keep /usr/lib/systemd/{user*,boot,ntp-units.d,modules*}
    paths, only keep /lib/systemd/{system*,network}. (Closes: #808997)
  * debian/udev.README.Debian: Fix typo and slight wording improvement.
    (Closes: #809513)
  * Drop net.agent, 80-networking.rules, and ifup@.service. These moved to
    ifupdown 0.8.5 now. Add Breaks: to earlier versions.

  [ Michael Biebl ]
  * Bump Build-Depends on libdw-dev to (>= 0.158) as per configure.ac.
    (Closes: #805631)
  * Make sure all swap units are ordered before the swap target. This avoids
    that swap devices are being stopped prematurely during shutdown.
    (Closes: #805133)
  * Drop unneeded /etc/X11/xinit/xinitrc.d/50-systemd-user.sh from the package
    and clean up the conffile on upgrades. We have the dbus-user-session
    package in Debian to properly enable the D-Bus user-session mode which
    also takes care of updating the systemd --user environment.
    (Closes: #795761)
  * Stop testing for unknown arguments in udev maintainer scripts.
  * Drop networking.service.d/systemd.conf. The ifupdown package now ships a
    proper service file so this drop-in file is no longer necessary.

  [ Andreas Henriksson ]
  * Fix LSB init hook to not reload masked services. (Closes: #804882)

 -- Martin Pitt <mpitt@debian.org>  Sat, 02 Jan 2016 17:42:56 +0100

systemd (228-2) unstable; urgency=medium

  * Remove wrong endianness conversion in test-siphash24 to fix FTBFS on
    big-endian machines.
  * Bump libseccomp-dev build dependency to indicate required versions for
    backporting to jessie. (Closes: #805497)

 -- Martin Pitt <mpitt@debian.org>  Thu, 19 Nov 2015 11:37:45 +0100

systemd (228-1) unstable; urgency=medium

  [ Martin Pitt ]
  * New upstream release:
    - Fix journald killing by watchdog. (Closes: #805042)
    - Drop check for /etc/mtab. (Closes: #802025)
    - Follow unit file symlinks in /usr, but not /etc when looking for
      [Install] data, to avoid getting confused by Aliases. (Closes: #719695)
    - journalctl: introduce short options for --since and --until.
      (Closes: #801390)
    - journald: Never accept fds from file systems with mandatory locking.
      (LP: #1514141)
    - Put nspawn containers in correct slice. (LP: #1455828)
  * Cherry-pick some networkd fixes from trunk to fix regressions from 228.
  * debian/rules: Configure with --as-needed to avoid unnecessary binary
    dependencies.
  * systemd-networkd-resolvconf-update.service: Increase StartLimitBurst, as
    this might be legitimately called several times in quick succession. If
    that part of the "networkd" autopkgtest fails, show the journal log for
    that service for easier debugging.
  * debian/tests/boot-and-services: Add test case for systemd-coredump.
  * Add systemd-coredump postinst/prerm to enable/disable this without a
    reboot.
  * debian/tests/networkd: Check for systemd-networkd-wait-online in /usr as
    well, for usage in other distros.
  * debian/tests/logind: Skip suspend test if the kernel does not support
    suspend.
  * debian/tests/logind: Split tests into functions.
  * debian/tests/boot-and-services: Ignore failures of console-setup.service,
    to work around LP: #1516591.
  * debian/tests/control: Restrict boot-smoke test to isolation-machine, it
    does not currently work well in LXC.
  * debian/tests/networkd: Add new test cases for "DHCP=all, IPv4 only,
    disabling RA" (which should always be fast), "DHCP=all, IPv4 only" (which
    will require a longer timeout due to waiting 12s for a potential IPv6 RA
    reply), and "DHCP=ipv4" (with and without RA).
  * debian/tests/networkd: Fix UnicodeDecodeError under 'C' locale.
  * debian/tests/networkd: Show networkctl and journal output on failure.
  * debian/tests/networkd: Fix bytes vs. string TypeError in the IPv6 polling.
    (LP: #1516009)
  * debian/tests/networkd: Show contents of test .network file on failure.
  * debian/tests/networkd: Skip if networkd is already running (safer when
    running on real systems), and add copyright header.
  * Bump util-linux dependencies to >= 2.27.1 to ensure that the mount monitor
    ignores /etc/mtab.

  [ Felipe Sateler ]
  * Enable elfutils support for getting stack traces for systemd-coredump.
  * libnss-my{machines,hostname}.postrm: do not remove entries from
    nsswitch.conf if there are packages from other architectures remaining.

  [ Michael Biebl ]
  * Drop systemd-setup-dgram-qlen.service. This has been made obsolete by
    upstream commit 1985486 which bumps net.unix.max_dgram_qlen to 512 early
    during boot.
  * Various cleanups to the udev maintainer scripts:
    - Remove unused tempdir() function.
    - Properly stop udev daemon on remove.
    - Stop killing udev daemon on failed upgrades and drop the corresponding
      starts from preinst.
    - Stop masking systemd-udevd.service and udev.service during upgrades. We
      restart the udev daemon in postinst, so those masks seem unnecessary.

 -- Martin Pitt <mpitt@debian.org>  Wed, 18 Nov 2015 16:11:59 +0100

systemd (227-3) unstable; urgency=medium

  [ Martin Pitt ]
  * debian/tests/logind: Add tests for scheduled shutdown with and without
    wall message.
  * Import upstream fix for not unmounting system mounts (#801361) and drop
    our revert patch.
  * debian/tests/boot-smoke: Apply check for failed unmounts only to user
    systemd processes, i. e. not to pid 1.
  * Drop Fix-usr-remount-failure-for-split-usr.patch. Jessie has a new enough
    initramfs-tools already, and this was just an error message, not breaking
    the boot.
  * Drop debian-fixup.service in favor of using a tmpfiles.d clause, which is
    faster.
  * Drop Order-remote-fs.target-after-local-fs.target.patch. It's mostly
    academic and only applies to the already known-broken situation that rcS
    init.d scripts depend on $remote_fs.
  * Replace reversion of sd_pid_notify_with_fds() msg_controllen fix with
    proper upstream fix to never block on sending messages on NOTIFY_SOCKET
    socket.
  * Drop check for missing /etc/machine-id on "make check" failure; this isn't
    happening on current buildds any more.
  * Drop Disable-tests-which-fail-on-buildds.patch, to re-evaluate what still
    fails and needs fixing. On failure, show kernel version and /etc/hosts
    to be able to debug them better. The next upload will make the necessary
    adjustments to fix package builds again.

  [ Michael Biebl ]
  * Drop dependency on udev from the systemd package. We don't need udev
    within a container, so this allows us to trim down the footprint by not
    installing the udev package. As the udev package has Priority: important,
    it is still installed by default though.
  * Include the status of the udev package when filing a bug report against
    systemd, and vice versa.
  * Use filter instead of findstring, since findstring also matches
    substrings and we only want direct matches.
  * systemd.bug-script: Fix typo. (Closes: #804512)
  * Re-add bits which call SELinux in systemd-user pam service.
    (Closes: #804565)

  [ Felipe Sateler ]
  * Add libnss-resolve package. (Closes: #798905)
  * Add systemd-coredump package. This Conflicts/Replaces/Provides a new
    "core-dump-handler" virtual package. (Closes: #744964)

 -- Martin Pitt <mpitt@debian.org>  Wed, 11 Nov 2015 15:04:26 +0100

systemd (227-2) unstable; urgency=medium

  * Revert "sd_pid_notify_with_fds: fix computing msg_controllen", it causes
    connection errors from various services on boot. (Closes: #801354)
  * debian/tests/boot-smoke: Check for failed unmounts. This reproduces
    #801361 (but not in a minimal VM, just in a desktop one).
  * Revert "core: add a "Requires=" dependency between units and the
    slices they are located in". This causes user systemd instances to try and
    unmount system mounts (and succeed if you login as root).
    (Closes: #801361)

 -- Martin Pitt <mpitt@debian.org>  Fri, 09 Oct 2015 12:34:27 +0200

systemd (227-1) unstable; urgency=medium

  * New upstream release.
    - Bump watchdog timeout for shipped units to 3 min. (Closes: #776460)
    - gpt-auto-generator: Check fstab for /boot entries. (Closes: #797326)
    - Fix group of RuntimeDirectory dirs. (Closes: #798391)
    - Support %i (and other macros) in RuntimeDirectory. (Closes: #799324)
    - Bump util-linux/libmount-dev dependencies to >= 2.27.
  * debian/libsystemd0.symbols: Add new symbols for this release.
  * debian/extra/initramfs-tools/hooks/udev: Copy all
    /etc/udev/rules.d/*.rules rules which are not merely overriding the one in
    /lib/, not just 70-persistent-net.rules.  They might contain network names
    or other bits which are relevant for the initramfs. (Closes: #795494)
  * ifup@.service: Drop PartOf=network.target; we don't want to stop these
    units during shutdown. Stopping networking.service already shuts down the
    interfaces, but contains the safeguard for NFS or other network file
    systems. Isolating emergency.target still keeps working as before as well,
    as this also stops networking.service. (Closes: #761909, LP: #1492546)

 -- Martin Pitt <mpitt@debian.org>  Thu, 08 Oct 2015 11:34:35 +0200

systemd (226-4) unstable; urgency=medium

  * debian/tests/logind: Be more verbose on failures.
  * Revert networkd calling if-{up,post-down}.d/ scripts. About half of the
    existing hooks are not relevant or even actively detrimental when running
    with networkd. For the relevant ones, a lot of them should be fixed in the
    projects themselves (using IP_FREEBIND etc.). (Closes: #798625)
  * Add systemd-networkd-resolvconf-update.{path,service} units to send DNS
    server updates from networkd to resolvconf, if installed and enabled.
  * Don't restart logind on upgrades any more. This kills X.org (#798097)
    while logind doesn't save/restore its open fds (issue #1163), and also
    gets confused about being idle in between (LP: #1473800)

 -- Martin Pitt <mpitt@debian.org>  Fri, 02 Oct 2015 13:44:28 +0200

systemd (226-3) unstable; urgency=medium

  [ Martin Pitt ]
  * README.Debian: Fix "other" typo. Thanks Salvatore Bonaccorso.
    (Closes: #798737)

  [ Michael Biebl ]
  * Stop building the compat library packages and drop them for good.
  * Update debian/copyright.

 -- Michael Biebl <biebl@debian.org>  Sat, 19 Sep 2015 19:06:51 +0200

systemd (226-2) unstable; urgency=medium

  * debian/udev.init: Mount /dev file system with nosuid. (LP: #1450960)
  * udev.postinst: udev 226 introduced predictable interface names for virtio.
    Create /etc/systemd/network/50-virtio-kernel-names.link on upgrade to
    disable this, to avoid changing e. g. "eth0" to "ens3" in QEMU instances
    and similar environments. (Closes: #799034)

 -- Martin Pitt <mpitt@debian.org>  Tue, 15 Sep 2015 15:21:09 +0200

systemd (226-1) unstable; urgency=medium

  [ Martin Pitt ]
  * New upstream release:
    - Fix scheduled shutdown to not shut down immediately. (Closes: #797763)
    - Fix description of CPE_NAME in os-release(5). (Closes: #797768)
  * debian/libsystemd0.symbols: Add new symbols from this release.
  * Enable libseccomp support for mips64, mips64el, and x32. (Closes: #797403)
  * debian/tests/networkd: Add hotplug tests.
  * Make networkd call if-up.d/ scripts when it brings up interfaces, to
    become compatible with ifupdown and NetworkManager for packages shipping
    hooks. (LP: #1492129)
    - Add debian/extra/systemd-networkd-dispatcher.c: suid root wrapper for
      calling if-up.d/ or if-post-down.d/ hook scripts. Install it as
      root:systemd-networkd 4754 so that only networkd can run it.
    - Add networkd-call-systemd-networkd-dispatcher-when-links.patch: Call the
      above wrapper when links go up/down.
    - debian/tests/networkd: Verify that if-up.d/ and if-post-down.d/ scripts
      get run for a networkd managed interface.
    - Note that if-pre-up.d/ and if-down.d/ scripts are *not* being called, as
      they are often not applicable for networkd (if-pre-up.d) and unreliable
      (if-down.d).
  * Drop udev-finish. We needed this for the autogenerated CD and network
    interface names, but both are gone now.
  * Drop debian/udev.udev-fallback-graphics.upstart. The vesafb module has
    been compiled into the kernel in both Debian and Ubuntu for a fair while,
    this never had a systemd equivalent, and Debian never shipped the
    accompanying rules for determining $PRIMARY_DEVICE_FOR_DISPLAY.
  * debian/control: Remove some boilerplate from the long descriptions, to
    more easily get to the point what a specific package actually does.
  * debian/README.Debian: As systemd is the default init now, replace the
    documentation how to switch to systemd with how to switch back
    (temporarily or permanently) to SysV init. Also move that paragraph to the
    bottom as it's now less important.
  * debian/README.Debian: Add a hint why you may want to enable persistent
    journal, and suggest to uninstall system-log-daemon to avoid duplicate
    logging.
  * debian/README.Debian: Add documentation about networkd integration.
  * Rename 01-mac-for-usb.link to 90-mac-for-usb.link so that it becomes
    easier to override.
  * debian-fixup.service just has one purpose now (make /etc/mtab a symlink),
    so drop the debian/extra/debian-fixup shell script and put the ln command
    directly into debian-fixup.service. Update the description.
  * debian/tests/networkd: Check that /etc/resolv.conf gets the DHCP's
    nameserver in case it is a symlink (i. e. dynamically managed by
    systemd-resolved or resolvconf).
  * systemd-networkd-dispatcher: Also pass on the DNS server list to if-up.d/
    as $IF_DNS_NAMESERVERS, so that resolvconf or similar programs work as
    expected.
  * Drop debian/systemd-journal-remote.postrm: Removing system users is
    potentially dangerous (there might be a leftover process after purging).

  [ Michael Biebl ]
  * Drop libsystemd-login-dev. All reverse dependencies have been updated to
    use libsystemd-dev directly.
  * Update build instructions to use "gbp clone" instead of "gbp-clone" as all
    gbp-* commands have been removed from git-buildpackage.

 -- Martin Pitt <mpitt@debian.org>  Thu, 10 Sep 2015 16:53:53 +0200

systemd (225-1) unstable; urgency=medium

  [ Martin Pitt ]
  * New upstream release.
    - Fixes FTBFS on alpha. (Closes: #792551)
    - Fixes machined state tracking logic. (Closes: #788269)
  * Add better fix for "systemctl link/enable" breakage with full paths.
    (LP: #1480310)
  * debian/rules: Add missing $(dh_options) in overridden debhelper targets.

  [ Felipe Sateler ]
  * Move conffile from systemd to systemd-container package (Closes: #797048)

  [ Michael Biebl ]
  * Drop unnecessary Conflicts/Replaces from systemd-journal-remote.
    None of the files in this package were previously shipped by systemd.
  * Create system users for systemd-journal-{gateway,remote,upload} when
    installing the systemd-journal-remote package.
  * Explicitly turn off the features we don't want in a stage1 build.
    Otherwise ./configure might enable them automatically if the build
    dependencies are installed and "dh_install --fail-missing" will then fail
    due to uninstalled files.
  * Enable GnuTLS support as systemd-journal-remote makes sense mostly with
    encryption enabled.
  * Rely on build profiles to determine which packages should be skipped
    during build and no longer specify that manually.
  * Drop our patch which removes rc-local-generator.
    rc-local.service acts as an ordering barrier even if its condition is
    false, because conditions are evaluated when the service is about to be
    started, not when it is enqueued. We don't want this ordering barrier on
    systems that don't need/use /etc/rc.local.

 -- Michael Biebl <biebl@debian.org>  Sun, 30 Aug 2015 21:18:59 +0200

systemd (224-2) unstable; urgency=medium

  [ Martin Pitt ]
  * Skip systemd-fsckd autopkgtest if /run/initramfs/fsck-root exists, i. e.
    the initramfs already ran fsck.
  * Fix broken ACL in tmpfiles.d/systemd.conf. (Closes: #794645, LP: #1480552)
  * Add debian/tests/unit-config: Test "systemctl link"; reproduces LP#1480310.
  * Add a hack to unbreak "systemctl link". (LP: #1480310)
  * debian/extra/rules-ubuntu/40-hyperv-hotadd.rules: Also apply to Xen, and
    rename to 40-vm-hotadd.rules.
  * Fix networkd crash. (Closes: #796358)
  * debian/rules: Remove all files/empty dirs in systemd which are already
    shipped by systemd-* or udev, instead of an explicit list.
  * Bump "mount" dependency to >= 2.26, to ensure "swapon -o" availability.
    (Closes: #796389)
  * Install /lib/systemd/network/* into udev instead of systemd, as it's
    really udev which is evaluating these.
  * Split out "systemd-container" package with machined and nspawn and enable
    importd. Add new libbz2-dev, zlib1g-dev, and libcurl-dev build deps.
    (LP: #1448900)
  * Move transitional libgcrypt11-dev build dep to libgcrypt20-dev.
  * debian/rules: Limit check for libraries in /usr to systemd and udev
    packages, as other packages like systemd-containers can (and do) link to
    /usr.
  * Build-depend on dpkg-dev (>= 1.17.14) and bump debhelper version for build
    profiles support.
  * Drop "display-managers" autopkgtest, obsolete with dropped
    default-display-manager-generator.
  * boot-and-services autopkgtest: Add systemd-container test dependency for
    the nspawn tests.
  * Don't enable audit support when building with "stage1" profile, to avoid
    circular build dep.

  [ Helmut Grohne ]
  * Improve support for cross-building and bootstrapping.

  [ Michael Biebl ]
  * Drop default-display-manager-generator. All major desktops now use a
    display manager which support the new scheme and setup the
    /etc/systemd/system/display-manager.service symlink correctly.
  * Add new binary package "systemd-journal-remote" with tools for
    sending/receiving remote journal logs:
    systemd-journal-{remote,upload,gatewayd}. (Closes: #742802, LP: #1480952)

 -- Martin Pitt <mpitt@debian.org>  Tue, 25 Aug 2015 12:40:35 +0200

systemd (224-1) unstable; urgency=medium

  * New upstream release.
  * boot-and-services autopkgtest: Ignore thermald. Since 1.4.3-2 it starts by
    default, but fails in most virtual envs.

 -- Martin Pitt <mpitt@debian.org>  Sat, 01 Aug 2015 13:38:57 +0200

systemd (223-2) unstable; urgency=medium

  * Don't enable gnu-efi on ARM. It FTBFSes and cannot really be tested now as
    there is no available hardware.
  * debian/extra/initramfs-tools/hooks/udev: Don't fail if
    /etc/systemd/network/ does not exist. (Closes: #794050)

 -- Martin Pitt <mpitt@debian.org>  Thu, 30 Jul 2015 08:25:51 +0200

systemd (223-1) unstable; urgency=medium

  * New upstream release:
    - Fix systemd-bootchart crash. (Closes: #792403)
    - Trim list of files in /usr/share/doc/systemd/. (Closes: #791839)
    - Fix "Invalid argument" failure with some  journal files.
      (Closes: #792090)
    - tmpfiles: Don't recursively descend into journal directories in /var.
      (Closes: #791897)
    - Don't frequently wake up on disabled TimeoutIdleSec=, in particular in
      automount timers. (LP: #1470845)
    - tmpfiles: Don't delete lost+found/. (Closes: #788193)

  [ Michael Biebl ]
  * udev: Remove obsolete rm_conffile/mv_conffile functions from udev.preinst.
    The udev package is using dpkg-maintscripts-helper now to remove obsolete
    conffiles.
  * systemd: Remove obsolete conffile clean up from pre-wheezy.
  * udev-udeb: Remove scsi_wait_scan hack from the start-udev script as well.

  [ Martin Pitt ]
  * Enable GNU EFI support and add gnu-efi build dep. This enables/ships the
    systemd EFI boot loader. (Closes: #787720, LP: #1472283)
  * networkd autopkgtest: More robust/forceful killing of dnsmasq.
  * ifup@.service: Drop "oneshot" to run ifup in the background during boot.
    This avoids blocking network.target on boot with unavailable hotplug
    interfaces in /etc/network/interfaces. (Closes: #790669, LP: #1425376)
  * systemd.postinst: Avoid confusing error message about
    /run/systemd/was-enabled not existing on reconfiguring.
  * debian/extra/initramfs-tools/hooks/udev: Drop some redundant code.
  * Fix networkd-wait-online -i to properly wait for the given interfaces
    only.
  * Drop debian/extra/base-installer.d/05udev: We use net.ifnames by default
    now, thus we don't need to copy 70-persistent-*.rules any more.
  * debian/extra/start-udev: Run d-i's udevd with "notice" log level, just
    like we did in the initramfs in 219-10.
  * Fix size explosion of networkd (post-223 patch from trunk).

  [ Julian Wollrath ]
  * Copy all .link interface naming definitions to initramfs. (Closes: #793374)

  [ Felipe Sateler ]
  * nss-my*.postinst: configure at the end of the hosts line, not before
    files. (Closes: #789006)

 -- Martin Pitt <mpitt@debian.org>  Thu, 30 Jul 2015 00:02:26 +0200

systemd (222-2) unstable; urgency=medium

  [ Adam Conrad ]
  * debian/udev-udeb.install: Install new bits for net.ifnames (LP: #1473542)
  * debian/extra/initramfs-tools/hooks/udev: Do the same for initramfs-tools.

  [ Martin Pitt ]
  * emergency.service: Wait for plymouth to shut down. Fixes invisible
    emergency shell with plymouth running endlessly. (LP: #1471258)
  * Add "networkd" autopkgtest. Covers basic DHCP on IPv4 and IPv4+6 on a veth
    device.

  [ Michael Biebl ]
  * Bump package priorities of systemd and systemd-sysv to important to match
    what has been used in the Debian archive since Jessie.
  * Drop scsi_wait_scan hack from the udev initramfs-tools script. This Linux
    kernel module has been broken since 2.6.30 and as a result was removed in
    3.5. The Debian Jessie kernel no longer ships this module.
    (Closes: #752775)
  * Drop libsystemd-journald-dev and libsystemd-id128-dev. There are no
    reverse dependencies left and we want to avoid new packages picking up
    a build dependency on those obsolete transitional packages.

 -- Michael Biebl <biebl@debian.org>  Wed, 15 Jul 2015 23:51:15 +0200

systemd (222-1) unstable; urgency=medium

  [ Martin Pitt ]
  * New upstream release:
    - Fix reload killing BusName= units. (Closes: #746151)
    - sysv-generator: detect invalid names and escape them. (Closes: #677075)
    - Document removal of PIDFile on daemon shutdown. (Closes: #734006)
    - Drop Revert-rules-fix-tests-for-removable-state.patch, the auto-suspend
      rules now got dropped entirely.
  * Add Revert-VT-reuse-patches.patch: Revert a couple of logind VT reuse
    patches which alternately broke lightdm and gdm.
  * debian/libsystemd0.symbols: Add new symbols from this release.
  * Disable test-netlink during package build, fails on some buildds.
  * udev.postinst: Don't call addgroup with --quiet, so that if the "input"
    group already exists as a non-system group you get a sensible error
    message. Some broken tutorials forget the --system option.
    (Closes: #769948, LP: #1455956)
  * systemd.postinst: Drop the --quiet from the addgroup calls as well, same
    reason as above. (Closes: #762275)
  * udev: Drop doc dir symlinking. It has caused too much trouble and only
    marginally helps to avoid duplication. Such duplication should be dealt
    with at the distro, not package level.
  * debian/rules: Entirely ignore $LD_PRELOAD instead of just libfakeroot in
    the link check, to also avoid libeatmydata. (Closes: #790546)
  * boot-and-services, display-managers autopkgtests: Install and configure
    dummy X.org driver, so that these work in headless machines/VMs.
  * systemd-fsckd autopkgtest: Stop using/asserting on lightdm, just check
    that default.target is active. lightdm is prone to fail in test
    environments, and fiddling with it in two other autopkgtests is
    sufficient.
  * debian/watch: Adjust to new upstream release model of only providing the
    github tag tarballs.
  * Drop dsl-modem.agent. It hasn't been maintained/tested for many years, few
    if any people actually use this, and this doesn't belong into udev.

  [ Michael Biebl ]
  * Stop building the Python 3 bindings. They were split into a separate
    source package upstream and are now built from src:python-systemd. See
    http://lists.freedesktop.org/archives/systemd-devel/2015-July/033443.html
  * Remove obsolete --disable-chkconfig configure option.
  * Move the man pages for libnss-myhostname, libnss-mymachines and udev.conf
    from systemd into the correct package. Move the zsh completion file for
    udevadm into the udev package as well. Add Breaks/Replaces accordingly.
    (Closes: #790879)
  * Drop rules which remove pre-generated files before build. The upstream
    tarball no longer ships any pre-generated files so this is no longer
    necessary.
  * Fix cleanup rule for Python byte code files.

 -- Michael Biebl <biebl@debian.org>  Wed, 08 Jul 2015 18:56:07 +0200

systemd (221-1) unstable; urgency=medium

  * New upstream release 221:
    - Fix persistent storage links for Xen devices. (LP: #1467151)
    - Drop all backported patches and port the others to new upstream release.
    - debian/rules: Drop workarounds for broken 220 tarball, 221 is fine.

  [ Michael Biebl ]
  * initramfs hook: Stop installing 55-dm.rules, 64-md-raid.rules,
    60-persistent-storage-lvm.rules and 60-persistent-storage-dm.rules.
    The mdadm, lvm2 and dmsetup package provide their own udev hooks nowadays
    to make sure their udev rules files are installed into the initramfs.
    Having the copy rules at two places is confusing and makes debugging
    harder.
  * Make it possible to skip building udeb packages via
    DEB_BUILD_OPTIONS="noudeb". This allows quicker builds for local testing
    and is benefical for derivatives that don't use d-i.
  * Install API documentation for libudev and libsystemd in their respective
    packages. Both libraries use man pages now, so we need to be explicit
    about what is installed where.

  [ Martin Pitt ]
  * ifupdown-hotplug autopkgtest: Different cloud/desktop environments have
    different ways of including /etc/network/interfaces.d/, try to get along
    wit either and skip the test if interfaces.d/ does not get included at
    all.
  * Drop obsolete gtk-doc-tools build dependency, gtkdocize autoreconfig, and
    ./configure options.
  * libudev-dev.install: Drop gtk-doc files, not built by upstream any more
    and replaced with manpages.
  * libsystemd0.symbols: Add new symbols for this release.
  * debian/rules: Fix paths in manpages as we don't currently have a merged
    /usr in Debian but have most systemd things in /lib. This replaces the
    previous huge and maintenance-intense patch.
  * Drop Accept-mountall-specific-fstab-options.patch. Replaced with
    systemd.postinst migration code in Ubuntu.
  * Revert overly aggressive USB autosuspend udev rules change which broke
    various USB keyboards. (Closes: #789723)
  * Have rc-local.service output also go to the console. /etc/rc.local often
    contains status messages which users expect to see during boot.
    (LP: #1468102)
  * debian/rules: Install udev.NEWS into libudev1, to get along with Debian's
    udev -> libudev1 doc dir symlinking. (Closes: #790042)

 -- Martin Pitt <mpitt@debian.org>  Sun, 28 Jun 2015 12:05:36 +0200

systemd (220-7) unstable; urgency=medium

  [ Michael Biebl ]
  * Enable seccomp support on arm64 as well.
  * Replace the remainder of Fix-paths-in-man-pages.patch with an upstream
    provided patch.

  [ Martin Pitt ]
  * Switch to net.ifnames persistent network interfaces (on new
    installations/for new hardware), and deprecate the old
    75-persistent-net-generator.rules. See the ML discussion for details:
        https://lists.debian.org/debian-devel/2015/05/msg00170.html
        https://lists.debian.org/debian-devel/2015/06/msg00018.html
    - Drop Make-net.ifnames-opt-in-instead-of-opt-out.patch, to use
      net.ifnames by default.
    - Revert-udev-network-device-renaming-immediately-give.patch: Adjust
      patch comment.
    - Drop 75-persistent-net-generator.rules, write_net_rules helper and
      rule_generator.functions.
    - Adjust udev's README.Debian accordingly, and describe the migration.
      This needs to happen manually as there is no robust way of doing this
      automatically.
    - Add udev NEWS file for announcing this change and pointing to udev's
      README.
    - udev.postinst: Drop write_interfaces_rules().
    - udev.postinst: Disable net.ifnames on systems which did not support
      75-persistent-net-generator.rules (most importantly, virtualized guests)
      to avoid changing network interface names on upgrade.
    - LP: #1454254
  * fsckd-daemon-for-inter-fsckd-communication.patch: Add fsckd.c to
    POTFILES.in.
  * ifupdown-hotplug autopkgtest: Fix config name in interfaces.d/, it must
    not have a suffix in Debian. Also clean up the file after the test.
  * net.agent: When running under systemd, run everything in the foreground.
    This avoids killing the forked child in the middle of its operation under
    systemd when the parent exits.
  * Check during build that systemd and systemd-journald don't link against
    anything in /usr, to prevent bugs like #771652 and #788913 in the future.
  * Drop Skip-99-systemd.rules-when-not-running-systemd-as-in.patch. The rules
    mostly just attach tags systemd specific properties which are harmless
    under other init systems, and systemd-sysctl also works there.
  * 80-networking.rules: Only call agents for add|remove, as they don't handle
    other events.
  * Restore udev watches on block device changes. (Closes: #789060,
    LP: #1466081)

 -- Martin Pitt <mpitt@debian.org>  Wed, 17 Jun 2015 22:48:53 +0200

systemd (220-6) unstable; urgency=medium

  * Enable seccomp support on the architectures that provide libseccomp.
    (Closes: #760299)
  * boot-and-services autopkgtest: Add SeccompTest for the above.
  * boot-and-services autopkgtest: Check that we don't get an unwanted
    tmp.mount unless /etc/fstab explicitly specifies it.
  * Bump libcap-dev build dep to the version that provides libcap2-udeb.
    (Closes: #787542)
  * Stop installing tmp.mount by default; there are still situations where it
    becomes active through dependencies from other units, which is surprising,
    hides existing data in /tmp during runtime, and it isn't safe to have a
    tmpfs /tmp on every install scenario. (Closes: #783509)
    - d/rules: Ship tmp.mount in /usr/share/systemd/ instead of
      /lib/systemd/systemd.
    - systemd.postinst: When tmp.mount already was enabled, install tmp.mount
      into /etc and keep it enabled.
    - systemd.postinst: When enabling tmp.mount because of RAMTMP=yes, copy it
      from /usr/share.
    - Drop Don-t-mount-tmp-as-tmpfs-by-default.patch and
      PrivateTmp-shouldn-t-require-tmpfs.patch, not necessary any more.

 -- Martin Pitt <mpitt@debian.org>  Thu, 11 Jun 2015 09:25:49 +0200

systemd (220-5) unstable; urgency=medium

  * debian/README.source: Upstream repository moved to github, adjust
    cherry-picking instructions accordingly.
  * debian/control: Replace obsolete Python2 version header with
    X-Python3-Version.
  * dracut: Fix path to systemd-fsck. (Closes: #787553)
  * Ignore test failures during build if /etc/machine-id is missing (which is
    the case in a few buildd chroots still). (Closes: #787258)
  * debian/udev.README.Debian: Move network interface hotplug documentation
    into separate section. Point out that "lo" does not need to be configured
    in ifupdown under systemd.
  * debian/udev.README.Debian: Document net.ifnames, and how to write udev
    rules for custom network names.
  * Add debian/extra/01-mac-for-usb.link: Use MAC based names for network
    interfaces which are (directly or indirectly) on USB. Path based names
    are inadequate for dynamic buses like USB.
  * Fix another escape parsing regression in Exec*= lines. (Closes: #787256)
  * Disable EFI support for udeb build.
  * Refine detection of touch screen devices.

 -- Martin Pitt <mpitt@debian.org>  Sun, 07 Jun 2015 16:52:33 +0200

systemd (220-4) unstable; urgency=medium

  [ Martin Pitt ]
  * debian/extra/initramfs-tools/scripts/init-top/udev: Drop $ROOTDELAY wait.
    This does not concern udev in particular, but is handled by
    initramfs-tools itself (scripts/local). The intention of this parameter is
    not to statically wait for the given time, but wait *up to* that time for
    the root device to appear.
  * Add debian/extra/units/rc-local.service.d/wait-online.conf: Make
    rc-local.service wait for network-online.target (if it gets started). This
    not specified by LSB, but has been behaving that way in Debian under SysV
    init and upstart. (LP: #1451797)
  * Fix parsing of escape characters in Exec*= lines. (Closes: #787256)
  * Drop path_is_mount_point-handle-false-positive-on-some-fs.patch (it was
    already not applied in 220-1). This needs to be re-thought and re-done
    against the current code, and overlayfs in general. On overlayfs this
    still reports false positives for files that changed in the upperdir, but
    this does not break systemd-machine-id-commit any more.
  * Add debian/extra/rules/80-debian-compat.rules, replacing three of our
    patches. These are independent udev rules to change device permissions and
    add CD/DVD symlinks for compatibility with earlier Debian releases.

  [ Michael Biebl ]
  * Bump Depends on util-linux to make sure we have a sulogin implementation
    which properly cleans up its children when emergency.service is restarted.
    (Closes: #784238)
  * Stop using /sbin/udevd and drop the compat symlink.
  * Remove any vestiges of /dev/.udev/. This directory has been replaced by
    /run/udev/ since wheezy.
  * Drop udev migration code from pre-wheezy.

 -- Martin Pitt <mpitt@debian.org>  Tue, 02 Jun 2015 08:16:36 +0200

systemd (220-3) unstable; urgency=medium

  * Fix ProtectSystem=yes to actually protect /usr, not /home.
    (Closes: #787343)
  * sd-device: fix device_get_properties_strv(). Fixes environment for
    processes spawned by udev, in particular "allow-hoplug" ifupdown
    interfaces via ifup@.service. (Closes: #787263)
  * Ignore test failures on mipsel; the three failures are not reproducible on
    the porter box (different kernel?). (See #787258)
  * Add ifupdown-hotplug autopkgtest. Reproduces #787263.
  * udev: Bring back persistent storage symlinks for bcache. Thanks David
    Mohr! (Closes: #787367)
  * sd-device: Fix invalid property strv pointers. This unbreaks the
    environment of udev callouts.

 -- Martin Pitt <mpitt@debian.org>  Mon, 01 Jun 2015 12:58:20 +0200

systemd (220-2) unstable; urgency=low

  * 220-1 was meant to go to experimental, but was accidentally uploaded to
    unstable. This was planned for next week anyway, just not on a Friday;
    we don't revert, but keep an RC bug open for a few days to get broader
    testing. Reupload 220-1 with its changelog actually pointing to unstable
    and with all versions in the .changes.

 -- Martin Pitt <mpitt@debian.org>  Fri, 29 May 2015 18:54:09 +0200

systemd (220-1) unstable; urgency=medium

  [ Martin Pitt ]
  * New upstream release:
    - Ship sdio.ids and ids-update.pl in upstream tarball. (Closes: #780650)
    - Drop non-working "journalctl /dev/sda" example from manpage
      (Closes: #781604)
    - man systemd.network: Explain UseDomains a bit more (not used by
      default). (Closes: #766413)
    - Ignore comments in /etc/hostname (LP: #1053048)
    - Drop all backported patches and port the others to new upstream release.
  * Cherry-pick patch to fix udevd --daemon assertion regression.
  * Cherry-pick patch to fix udevd worker hang.
  * systemd.install: systemd.pc moved back into /usr/share/pkgconfig/.
  * libsystemd0.symbols: Add new symbols from this release.
  * Drop debian/extra/60-keyboard.hwdb for now. Upstream has a newer version,
    and it's not nearly as often updated any more as it used to be.
  * debian/rules: Remove shipped audit_type-to-name.h and
    keyboard-keys-from-name.gperf and regenerate them during build (bug in
    upstream 220 tarball).
  * autopkgtest: Ship/use mock fsck from debian/tests, as it's missing in the
    220 tarball.
  * Add libnss-mymachines binary package. (Closes: #784858)
  * Add libnss-myhostname binary package, taking over from the very old and
    unmaintained standalone source package as per its maintainer's request.
    (Closes: #760514)
  * Drop buildsys-Don-t-default-to-gold-as-the-linker.patch and set LD in
    debian/rules on sparc only. This can be dropped entirely once we build
    GUdev from a separate source.
  * bootchart autopkgtest: Skip test if /proc/schedstat does not exist, i. e.
    the kernel is missing CONFIG_SCHEDSTAT. Bootchart requires this.
  * systemd-fsckd autopkgtest: On Debian plymouth-start stays running, adjust
    was_running() for that.
  * systemd-fsckd autopkgtest: In test_systemd_fsck_with_plymouth_failure(),
    fix plymouthd status check to work under both Debian and Ubuntu.
  * Replace almost all of Fix-paths-in-man-pages.patch with upstreamed
    patches. (The remainder is planned to get fixed upstream as well.)
  * Remove our update-rc.d patches, replace them with upstream patches for
    /lib/systemd/systemd-sysv-install abstraction, and provide one for
    update-rc.d. Also implement "is-enabled" command by directly checking for
    the presence of rcS or rc5 symlinks. (Closes: #760616)
  * Fix path_is_mount_point for files (regression in 220).
  * debian/control: Drop obsolete XS-Testsuite:, dpkg adds it automatically.
  * Use Ubuntu's default NTP server for timesyncd when building on Ubuntu.

  [ Michael Biebl ]
  * Remove /var/run and /var/lock migration code from debian-fixup. The /run
    migration was completed in wheezy so this is no longer necessary.
  * Drop our versioned Depends on initscripts. This was initially added for
    the /run migration and later to ensure we have a mountnfs hook which
    doesn't cause a deadlock under systemd. The /run migration was completed
    in wheezy and jessie ships a fixed mountnfs hook. In addition we now use
    the ignore-dependencies job mode in our lsb init-functions hook, so it's
    safe to drop this dependency.
  * Stop building gudev packages. Upstream has moved the gudev code into a
    separate repository which is now managed on gnome.org. The gudev packages
    will be built from src:libgudev from now on. See also
    http://lists.freedesktop.org/archives/systemd-devel/2015-May/032070.html

 -- Martin Pitt <mpitt@debian.org>  Fri, 29 May 2015 10:37:40 +0200

systemd (219-10) experimental; urgency=medium

  * Fix assertion crash with empty Exec*= paths. (LP: #1454173)
  * Drop Avoid-reload-and-re-start-requests-during-early-boot.patch
    and Avoid-reloading-services-when-shutting-down.patch: This was fixed more
    robustly in invoke-rc.d and service now, see #777113.
  * debian/tests/boot-smoke: Allow 10 seconds for systemd jobs to settle down.
  * Fix "tentative" state of devices which are not in /dev (mostly in
    containers), and avoid overzealous cleanup unmounting of mounts from them.
    (LP: #1444402)
  * debian/extra/udev-helpers/net.agent: Eliminate cat and most grep calls.
  * Drop Set-default-polling-interval-on-removable-devices-as.patch; it's long
    obsolete, CD ejection with the hardware button works properly without it.
  * Re-enable-journal-forwarding-to-syslog.patch: Update patch description,
    journal.conf.d/ exists now.
  * journal: Gracefully handle failure to bind to audit socket, which is known
    to fail in namespaces (containers) with current kernels. Also
    conditionalize systemd-journald-audit.socket on CAP_AUDIT_READ.
    (LP: #1457054)
  * Put back *.agent scripts and use net.agent in Ubuntu. This fixes escaping
    of unit names, reduces the delta, and will make it easier to get a common
    solution for integrating ifup.d/ scripts with networkd.
  * When booting with "quiet", run the initramfs' udevd with "notice" log
    level. (LP: #1432171)
  * Add sigpwr-container-shutdown.service: Power off when receiving SIGPWR in
    a container. This makes lxc-stop work for systemd containers.
    (LP: #1457321)
  * write_net_rules: Escape '{' and '}' characters as well, to make this work
    with busybox grep. Thanks Faidon Liambotis! (Closes: #765577)

 -- Martin Pitt <mpitt@debian.org>  Thu, 21 May 2015 09:43:52 +0200

systemd (219-9) experimental; urgency=medium

  * 75-persistent-net-generator.rules: Fix rules for ibmveth (it's a driver,
    not a subsystem). (LP: #1437375)
  * debian/tests/unit-config: Add tests for systemctl enable/disable on a
    SysV-only unit. Reproduces LP #1447807.
  * Fix systemctl enable for SysV scripts without a native unit. We must not
    try and enable the nonexisting unit then. (LP: #1447807)
  * Drop Add-env-variable-for-machine-ID-path.patch. systemd should always
    be installed via the essential "init" in buildd schroots now.
  * debian/README.source: Update git-buildpackage commands for the renames in
    0.6.24.
  * Make apparmor run before networking, to ensure that profiles apply to
    e. g. dhclient (LP: #1438249):
    - Rename networking.service.d/network-pre.conf to systemd.conf, and add
      After=apparmor.service.
    - ifup@.service: Add After=apparmor.service.
    - Add Breaks: on apparmor << 2.9.2-1, which dropped its dependency to
      $remote_fs.
  * Drop login-don-t-overmount-run-user-UID-on-upgrades.patch and
    login-don-t-overmount-run-user-UID-on-upgrades.patch, these were only
    needed for upgrades from wheezy to jessie.
  * systemd.{pre,post}inst: Clean up obsolete (pre-wheezy/jessie) upgrade
    fixes.
  * systemd-fsckd autopkgtest: Stop assuming that
    /etc/default/grub.d/90-autopkgtest.cfg exists.
  * systemd-fsckd autopkgtest: Add missing plymouth test dependency.
  * Drop core-mount-ensure-that-we-parse-proc-self-mountinfo.patch, and bump
    util-linux dependency to the version which enables
    --enable-libmount-force-mountinfo.

 -- Martin Pitt <mpitt@debian.org>  Wed, 13 May 2015 12:27:21 +0200

systemd (219-8) experimental; urgency=medium

  [ Michael Biebl ]
  * Skip filesystem check if already done by the initramfs. (Closes: #782522)
  * Drop hard-coded versioned dependency on libapparmor1. Bump the
    Build-Depends on libapparmor-dev instead. This ensures a proper versioned
    dependency via Build-Depends-Package.
  * Revert "Make apparmor run before networking". This causes dependency
    cycles while apparmor still depends on $remote_fs.
  * Cleanup hwclock-save.service symlinks when upgrading from the jessie
    version.

  [ Martin Pitt ]
  * cryptsetup: Implement offset and skip options. (Closes: #751707,
    LP: #953875)
  * logind autopkgtest: Add test for suspending on lid switch close.
    This reproduces LP #1444166 (lid switch not working in the first few
    minutes after boot).
  * Reduce the initial suspend supression time from 3 minutes to 30 seconds,
    and make it configurable. (LP: #1444166)
  * Fix double free crash in "systemctl enable" when calling update-rc.d and
    the latter fails. (Closes: #764613, LP: #1426588)
  * hwdb: Fix wireless switch on Dell Latitude (LP: #1441849)
  * Fix assertion crash when reading a service file with missing ' and
    trailing space. (LP: #1447243)
  * ifup@.service: Set IgnoreOnIsolate, so that "systemctl default" does not
    shut down network interfaces. (Closes: #762953, LP: #1449380).
    Add PartOf=network.target, so that stopping network.target also stops
    network interfaces (so that isolating emergency.target and similar work as
    before).
  * Revert upstream commit 743970d which immediately SIGKILLs units during
    shutdown. This leads to problems like bash not being able to write its
    history, mosh not saving its state, and similar failed cleanup actions.
    (Closes: #784720, LP: #1448259)
  * Drop the reversion of "journald: allow restarting journald without losing
    stream connections", and replace with proper upstream fix for
    sd_pid_notify_with_fds(). (See Debian #778970, LP #1423811; LP: #1437896)

 -- Martin Pitt <mpitt@debian.org>  Wed, 29 Apr 2015 17:13:41 +0200

systemd (219-7) experimental; urgency=medium

  [ Martin Pitt ]
  * Make systemd-sysv's dependency to systemd unversioned. The package just
    contains 6 symlinks and thus isn't sensitive at all against version
    mismatches. This avoids running into circular dependencies when testing
    local debs.
  * Revert "udev: Drop hwdb-update dependency" and replace with upstream patch
    which moves it to systemd-udev-trigger.service.
  * display-managers autopkgtest: Properly wait until all jobs are finished.
  * display-managers autopkgtest: Reset failed units between tests, to avoid
    running into restart limits and for better test isolation.
  * Enable timesyncd in virtual machines. (Closes: #762343)

  [ Adam Conrad ]
  * debian/systemd.{triggers,postinst}: Trigger a systemctl daemon-reload
    when init scripts are installed or removed (Closes: #766429)

  [ Didier Roche ]
  * Squash all fsckd patches in one (as fsckd and such will be removed
    soon upstream), containing various fixes from upstream git and refactor
    the connection flow to upstream's suggestion. Modify the man pages to match
    those modifications as well. Amongst others, this suppresses "Couldn't
    connect to plymouth" errors if plymouth is not running.
    (Closes: #782265, LP: #1429171)
  * Keep plymouth localized messages in a separate patch for easier updates in
    the future and refresh to latest upstream.
  * display-managers autopkgtest: Use ExecStart=sleep instead of the actual
    lightdm binary, to avoid errors from lightdm startup. Drop the now
    unnecessary "needs-recommends" to speed up the test.

 -- Martin Pitt <mpitt@debian.org>  Fri, 10 Apr 2015 11:08:33 +0200

systemd (219-6) experimental; urgency=medium

  [ Martin Pitt ]
  * Import patches from v219-stable branch (up to 85a6fab).
  * boot-and-services autopkgtest: Add missing python3 test dependency.
  * Make apparmor run before networking, to ensure that profiles apply to
    e. g. dhclient (LP: #1438249):
    - Rename networking.service.d/network-pre.conf to systemd.conf, and add
      After=apparmor.service.
    - ifup@.service: Add After=apparmor.service.
  * udev: Drop hwdb-update dependency, which got introduced by the above
    v219-stable branch. This causes udev and plymouth to start too late and
    isn't really needed in Debian yet as we don't support stateless systems
    yet and handle hwdb.bin updates through dpkg triggers. (LP: #1439301)

  [ Didier Roche ]
  * Fix mount point detection on overlayfs and similar file systems without
    name_to_handle_at() and st_dev support. (LP: #1411140)

  [ Christian Seiler ]
  * Make the journald to syslog forwarding more robust by increasing the
    maximum datagram queue length from 10 to 512. (Closes: #762700)

  [ Marco d'Itri ]
  * Avoid writing duplicate entries in 70-persistent-net.rules by double
    checking if the new udev rule has already been written for the given
    interface. This happens if multiple add events are generated before the
    write_net_rules script returns and udevd renames the interface.
    (Closes: #765577)

 -- Martin Pitt <mpitt@debian.org>  Thu, 02 Apr 2015 09:14:48 +0200

systemd (219-5) experimental; urgency=medium

  [ Didier Roche ]
  * Add "systemd-fsckd" autopkgtest. (LP: #1427312)
  * cmdline-upstart-boot autopkgtest: Update to Ubuntu's upstart-sysv split
    (test gets skipped on Debian while upstart-sysv does not yet exist there).
  * Cherry-pick a couple of upstream commits for adding transient state,
    fixing a race where mounts become available before the device being
    available.
  * Ensure PrivateTmp doesn't require tmpfs through tmp.mount, but rather adds
    an After relationship. (Closes: #779902)

  [ Martin Pitt ]
  * journald: Suppress expected cases of "Failed to set file attributes"
    errors. (LP: #1427899)
  * Add systemd-sysv.postinst: Update grub on first installation, so that the
    alternative init system boot entries get updated.
  * debian/tests: Call /tmp/autopkgtest-reboot, to work with autopkgtest >=
    3.11.1.
  * Check for correct architecture identifiers for SuperH. (Closes: #779710)
  * Fix tmpfiles.d to only apply the first match again (regression in 219).
    (LP: #1428540)
  * /lib/lsb/init-functions.d/40-systemd: Don't ignore systemd unit
    dependencies in "degraded" mode. (LP: #1429734)

  [ Michael Biebl ]
  * debian/udev.init: Recognize '!' flag with static device lists, to work
    with kmod 20. (Closes: #780263)

  [ Craig Magina ]
  * rules-ubuntu/71-power-switch-proliant.rules: Add support for HP ProLiant
    m400 Server Cartridge soft powerdown on Linux 3.16. (LP: #1428811)

  [ Scott Wakeling ]
  * Rework package description to be more accurate. (Closes: #740372)

 -- Martin Pitt <mpitt@debian.org>  Thu, 26 Mar 2015 16:31:04 +0100

systemd (219-4) experimental; urgency=medium

  * tmpfiles: Avoid creating duplicate ACL entries. Add postinst code to clean
    them up on upgrade. (Closes: #778656)
  * bootchart: Fix path to default init. (LP: #1423867)
  * Add "bootchart" autopkgtest, to spot regressions like the above.
  * autopkgtests: Factorize out "assert.sh" utility functions, and use them in
    the tests for useful failure messages.
  * Downgrade requirement for timedated, hostnamed, localed-locale, and
    logind autopkgtests from machine to container isolation.
  * boot-and-services and display-manager autopkgtest: Add systemd-sysv as
    proper test dependency instead of apt-get installing it. This works now
    also under Ubuntu 15.04.
  * boot-and-services autopkgtest: Check cleanup of temporary files during
    boot. Reproduces #779169.
  * Clean up /tmp/ directory again. (Closes: #779169, LP: #1424992)

 -- Martin Pitt <mpitt@debian.org>  Fri, 27 Feb 2015 07:02:09 +0100

systemd (219-3) experimental; urgency=medium

  * sysv-generator: fix wrong "Overwriting existing symlink" warnings.
    (Closes: #778700)
  * Add systemd-fsckd multiplexer and feed its output to plymouth. This
    provides an aggregate progress report of running file system checks and
    also allows cancelling them with ^C, in both text mode and Plymouth.
    (Closes: #775093, #758902; LP: #1316796)
  * Revert "journald: allow restarting journald without losing stream
    connections". This was a new feature in 219, but currently causes boot
    failures due to logind and other services not starting up properly.
    (Closes: #778970; LP: #1423811)
  * Add "boot-smoke" autopkgtest: Test 20 successful reboots in a row, and
    that there are no connection timeouts or stalled jobs. This reproduces the
    above regression.
  * debian/tests/localed-locale: Set up locale and keyboard default files on a
    minimal unconfigured testbed.
  * Add missing python3 test dependency to cmdline-upstart-boot and
    display-managers autopkgtests.
  * debian/tests/boot-and-services: Skip AppArmor test if AppArmor is not
    enabled.
  * debian/tests/boot-and-services: Reboot also if lightdm was just installed
    but isn't running yet.

 -- Martin Pitt <mpitt@debian.org>  Mon, 23 Feb 2015 09:52:12 +0100

systemd (219-2) experimental; urgency=medium

  * Fix UTF-16 to UTF-8 conversion on big-endian machines. (Closes: #778654)
  * Disable new new test-sigbus, it fails on some buildds due to too old
    kernels. (part of #778654)
  * debian/README.Debian, debian/systemd.postinst: Drop setfacl call for
    /var/log/journal, this is now done automatically by tmpfiles.d/systemd.conf.
  * Drop "acl" dependency, not necessary any more with the above.
  * debian/tests/boot-and-services: Move to using /var/lib/machines/,
    /var/lib/containers is deprecated.

 -- Martin Pitt <mpitt@debian.org>  Wed, 18 Feb 2015 15:29:42 +0100

systemd (219-1) experimental; urgency=medium

  [ Martin Pitt ]
  * New upstream release:
    - Fix spelling mistake in systemd.unit(5). (Closes: #773302)
    - Fix timeouts with D-Bus, leading to SIGFPE. (Closes: #774012)
    - Fix load/save of multiple rfkill states. (Closes: #759489)
    - Non-persistent journal (/run/log/journal) is now readable by group adm.
      (Closes: #771980)
    - Read netdev user mount option to correctly order network mounts after
      network.target. (Closes: #769186)
    - Fix 60-keyboard.hwdb documentation and whitespace handling.
      (Closes: #757367)
    - Fix ThinkPad X1 Carbon 20BT trackpad buttons (LP: #1414930)
    - Drop all backported patches and port the others to new upstream release.
  * Bump libblkid-dev build dependency as per upstream configure.ac.
  * debian/systemd.install: Add new language-fallback-map file.
  * debian/udev.install: Add new systemd-hwdb tool.
  * debian/libsystemd0.symbols: Add new symbols from this release.
  * tmpfiles.d/systemd.conf: Drop "wheel" ACL (that group does not exist in
    Debian) to make the ACL for "adm" actually work.
  * debian/rules: Explicitly disable importd for now; it should still mature a
    bit. Explicitly enable hwdb support.
  * /lib/lsb/init-functions.d/40-systemd: Call systemctl is-system-running
    with --quiet. (LP: #1421058)
  * debian/systemd.postrm: Clean getty@tty1.service and remote-fs.target
    enablement symlinks on purge. (Closes: #778499)
  * Move all Debian specific units in the systemd package into
    debian/extra/units/ and simplify debian/systemd.install.
  * Enable timesyncd by default. Add a config drop-in to not start if ntp,
    openntpd, or chrony is installed. (Closes: #755722)
  * debian/systemd.links: Drop obsolete hwclockfirst.service mask link, this
    was dropped in wheezy's util-linux already.
  * debian/udev.postinst: Call systemd-hwdb instead of udevadm hwdb.

  [ Michael Biebl ]
  * Stop removing firstboot man pages. They are now installed conditionally.

 -- Martin Pitt <mpitt@debian.org>  Tue, 17 Feb 2015 15:51:38 +0100

systemd (218-10) experimental; urgency=medium

  * Pull latest keymaps from upstream git. (LP: #1334968, #1409721)
  * rules: Fix by-path of mmc RPMB partitions and don't blkid them. Avoids
    kernel buffer I/O errors and timeouts. (LP: #1333140)
  * Clean up stale mounts when ejecting CD drives with the hardware eject
    button. (LP: #1168742)
  * Document systemctl --failed option. (Closes: #767267)
  * Quiesce confusing and irrelevant "failed to reset devices.list" warning.
    (LP: #1413193)
  * When booting with systemd-bootchart, default to run systemd rather than
    /sbin/init (which might not be systemd). (LP: #1417059)
  * boot-and-services autopkgtest: Add CgroupsTest to check cgroup
    creation/cleanup behaviour. This reproduces #777601 and verifies the fix
    for it.

 -- Martin Pitt <mpitt@debian.org>  Fri, 13 Feb 2015 12:25:06 +0100

systemd (218-9) experimental; urgency=medium

  [ Martin Pitt ]
  * debian/tests/logind: With dropped systemd-logind-launch we don't have a
    visible /sys/fs/cgroup/systemd/ any more under cgmanager. So adjust the
    test to check /proc/self/cgroup instead.
  * Add unit-config autopkgtest to check systemd unit/sysv init enabling and
    disabling via systemctl. This also reproduces #777613.
  * systemctl: Always install/enable/disable native units, even if there is a
    corresponding SysV script and we call update-rc.d; while the latter
    handles WantedBy=, it does not handle Alias=. (Closes: #777613)
  * cgroup: Don't trim cgroup trees created by someone else, just the ones
    that systemd itself created. This avoids cleaning up empty cgroups from
    e.g. LXC. (Closes: #777601)
  * Don't parse /etc/mtab for current mounts, but /proc/self/mountinfo. If the
    former is a file, it's most likely outdated on boot, leading to race
    conditions and unmounts during boot. (LP: #1419623)

  [ Michael Biebl ]
  * Explicitly disable the features we don't want to build for those with
    autodetection. This ensures reliable build results in dirty build
    environments.
  * Disable AppArmor support in the udeb build.
  * core: Don't fail to run services in --user instances if $HOME is missing.
    (Closes: #759320)

  [ Didier Roche ]
  * default-display-manager-generator: Avoid unnecessary /dev/null symlink and
    warning if there is no display-manager.service unit.

 -- Michael Biebl <biebl@debian.org>  Thu, 12 Feb 2015 18:45:12 +0100

systemd (218-8) experimental; urgency=medium

  [ Martin Pitt ]
  * boot-and-services autopkgtest: Ensure that there are no failed units,
    except possibly systemd-modules-load.service (as that notoriously fails
    with cruft in /etc/modules).
  * Revert "input" system group creation in systemd.postinst from 218-7. It's
    already done in udev.postinst.
  * ifup@.service: Revert checking for existance of ifupdown config for that
    interface, net.agent already does that.
  * Drop Also-redirect-to-update-rc.d-when-not-using-.service.patch; not
    necessary any more with the current version (mangle_names() already takes
    care of this).
  * Merge into Add-support-for-rcS.d-init-scripts-to-the-sysv-gener.patch:
    - Do-not-order-rcS.d-services-after-local-fs.target-if.patch, as it
      partially reverts the above, and is just fixing it.
    - Map-rcS.d-init-script-dependencies-to-their-systemd-.patch as it's just
      adding some missing functionality for the same purpose.
  * Merge Run-update-rc.d-defaults-before-update-rc.d-enable-d.patch into
    Make-systemctl-enable-disable-call-update-rc.d-for-s.patch as the former
    is fixing the latter and is not an independent change.
  * Drop Launch-logind-via-a-shell-wrapper.patch and systemd-logind-launch
    wrapper. The only remaining thing that we need from it is to create
    /run/systemd/, move that into the D-BUS service file directly.
  * /lib/lsb/init-functions.d/40-systemd: Avoid deadlocks during bootup and
    shutdown. DHCP/ifupdown and similar hooks which call "/etc/init.d/foo
    reload" can easily cause deadlocks, since the synchronous wait plus
    systemd's normal behaviour of transactionally processing all dependencies
    first easily causes dependency loops. Thus during boot/shutdown operate
    only on the unit and not on its dependencies, just like SysV behaves.
    (Closes: #777115, LP: #1417010)
  * Only start logind if dbus is installed. This fixes the noisy startup
    failure in environments without dbus, such as LXC containers or servers.
    (part of #772700)
  * Add getty-static.service unit which starts getty@.service on tty 2 to 6 if
    dbus is not installed, and hence logind cannot auto-start them on demand.
    (Closes: #772700)

  [ Michael Biebl ]
  * Update insserv-generator and map $x-display-manager to
    display-manager.service, following the recent change in sysv-generator.
    This avoids creating references to a no longer existing
    x-display-manager.target unit.

 -- Martin Pitt <mpitt@debian.org>  Mon, 09 Feb 2015 18:07:22 +0100

systemd (218-7) experimental; urgency=medium

  [ Martin Pitt ]
  * Don't attempt to mount the same swap partition twice through different
    device node aliases. (Closes: #772182, LP: #1399595)
  * logind: handle closing sessions over daemon restarts. (Closes: #759515,
    LP: #1415104)
  * logind: Fix sd_eviocrevoke ioctl call, to make forced input device release
    after log out actually work.
  * debian/rules: Drop obsolete --disable-multi-seat-x and
    --with-firmware-path configure options.
  * debian/udev.README.Debian: Trim the parts which are obsolete, wrong, or
    described in manpages. Only keep the Debian specific bits.
    (Part of #776546)
  * Actually install udev's README.Debian when building for Debian.
    (Closes: #776546)
  * Create system group "input" which was introduced in 215. (LP: #1414409)
  * ifup@.service: Don't fail if the interface is not configured in
    /etc/network/interfaces at all. (LP: #1414426)

  [ Michael Biebl ]
  * Update Vcs-Browser URL to use cgit and https.
  * Map $x-display-manager LSB facility to display-manager.service instead of
    making it a target. Using a target had the downside that multiple display
    managers could hook into it at the same time which could lead to several
    failed start attempts for the non-default display manager.

 -- Martin Pitt <mpitt@debian.org>  Sun, 01 Feb 2015 20:48:49 +0100

systemd (218-6) experimental; urgency=medium

  [ Martin Pitt ]
  * initramfs hook: Install 61-persistent-storage-android.rules if it exists.
  * Generate POT file during package build, for translators.
  * Pull latest keymaps from upstream git.
  * Order ifup@.service and networking.service after network-pre.target.
    (Closes: #766938)
  * Tone down "Network interface NamePolicy= disabled on kernel commandline,
    ignoring" info message to debug, as we expect this while we disable
    net.ifnames by default. (Closes: #762101, LP: #1411992)

  [ Michael Biebl ]
  * Ship bash-completion for udevadm. (Closes: #776166)
  * Drop rc-local generator in favor of statically enabling rc-local.service,
    and drop halt-local.service which is unnecessary on Debian.
    (Closes: #776170)
  * Drop the obsolete libsystemd-* libraries, there are no reverse
    dependencies left.

 -- Martin Pitt <mpitt@debian.org>  Mon, 26 Jan 2015 15:45:45 +0100

systemd (218-5) experimental; urgency=medium

  * Drop logger.agent. It hasn't been called from any udev rule for a long
    time, and looks obsolete.
  * debian/rules: Configure with --disable-firstboot to replace some manual
    file removals.
  * debian/rules: Remove manual file installation, move them to
    debian/*.install. Move all Debian specific installed files to
    debian/extra/.
  * Merge some changes from the Ubuntu package to reduce the delta; these only
    apply when building on/for Ubuntu:
    - Add 40-hyperv-hotadd.rules: Workaround for LP: #1233466.
    - Add 61-persistent-storage-android.rules to create persistent symlinks
      for partitions with PARTNAME. By Ricardo Salveti.
    - Add 71-power-switch-proliant.rules for supporting the power switches of
      ProLiant Server Cartridges. By Dann Frazier.
    - Add 78-graphics-card.rules: Mark KMS capable graphics devices as
      PRIMARY_DEVICE_FOR_DISPLAY so that we can wait for those in plymouth.
      By Scott James Remnant.
    - Don't install the Debian *.agent scripts. Instead, have Ubuntu's
      80-networking.rules directly pull in ifup@.service, which is much easier
      and more efficient.
  * Make EPERM/EACCESS when applying OOM adjustment for forked processes
    non-fatal. This happens in user namespaces like unprivileged LXC
    containers.
  * Fix assertion failure due to /dev/urandom being unmounted when shutting
    down unprivileged containers. Thanks Stéphane Graber.
  * Enable EFI support. This mostly auto-mounts /sys/firmware/efi/efivars, but
    also provides a generator for auto-detecting the root and the /boot/efi
    partition if they aren't in /etc/fstab. (Closes: #773533)

 -- Martin Pitt <mpitt@debian.org>  Thu, 22 Jan 2015 16:13:46 +0100

systemd (218-4) experimental; urgency=medium

  [ Michael Biebl ]
  * sysv-generator: handle Provides: for non-virtual facility names.
    (Closes: #774335)
  * Fix systemd-remount-fs.service to not fail on remounting /usr if /usr
    isn't mounted yet. This happens with initramfs-tools < 0.118 which we
    might not get into Jessie any more. (Closes: #742048)

  [ Martin Pitt ]
  * fstab-generator: Handle mountall's non-standard "nobootwait" and
    "optional" options. ("bootwait" is already the systemd default behaviour,
    and "showthrough" is irrelevant here, so both can be ignored).
  * Add autopkgtest for one-time boot with upstart when systemd-sysv is
    installed. This test only works under Ubuntu which has a split out
    upstart-bin package, and will be skipped under Debian.
  * debian/ifup@.service: Check if ifup succeeds by calling ifquery, to
    work around ifup not failing on invalid interfaces (see #773539)
  * debian/ifup@.service: Set proper service type (oneshot).
  * sysv-generator: Handle .sh suffixes when translating Provides:.
    (Closes: #775889)
  * sysv-generator: Make real units overwrite symlinks generated by Provides:
    from other units. Fixes failures due to presence of backup or old init.d
    scripts. (Closes: #775404)
  * Fix journal forwarding to syslog in containers without CAP_SYS_ADMIN.
    (Closes: #775067)
  * Re-enable AppArmor support, now that libapparmor1 moved to /lib. Add
    versioned dependency as long as this is still only in experimental.
    (Closes: #775331)
  * Add some missing dpkg and ucf temp files to the "hidden file" filter, to
    e. g. avoid creating units for them through the sysv-generator.
    (Closes: #775903)
  * Silence useless warning about /etc/localtime not being a symlink. This is
    deliberate in Debian with /usr (possibly) being on a separate partition.
    (LP: #1409594)

  [ Christian Kastner ]
  * Use common-session-noninteractive in systemd-user's PAM config, instead of
    common-session. The latter can include PAM modules like libpam-mount which
    expect to be called just once and/or interactively, which already happens
    for login, ssh, or the display-manager. Add pam_systemd.so explicitly, as
    it's not included in -noninteractive, but is always required (and
    idempotent). There is no net change on systemd which don't use manually
    installed PAM modules. (Closes: #739676)

  [ Michael Biebl ]
  * Make sure we run debian-fixup.service after /var has been mounted if /var
    is on a separate partition. Otherwise we might end up creating the
    /var/lock and /var/run symlink in the underlying root filesystem.
    (Closes: #768644)

 -- Martin Pitt <mpitt@debian.org>  Wed, 21 Jan 2015 15:57:50 +0100

systemd (218-3) experimental; urgency=medium

  * build-logind autopkgtest: Re-enforce that sd_login_monitor_new() succeeds,
    and restrict this test to isolation-container. (Reproduces LP #1400203)
  * Bring back patch to make sd_login_monitor_new() work under other init
    systems where /sys/fs/cgroup/systemd/machine does not exist.
    (LP: #1400203)
  * build-login autopkgtest: Build against libsystemd, not libsystemd-login
    any more.
  * Add debian/extra/systemd-vconsole-setup.service dependency shim for
    the console-setup init script, to avoid breaking dependencies of
    third-party packages. Install it for Ubuntu only for now, as in Debian
    plymouth's unit got adjusted. (LP: #1392970, Debian #755194)
  * Mark systemd{,-sysv} as M-A: foreign (thanks lintian).
  * Quiesce maintainer-script-calls-systemctl lintian warning.
  * Quiesce possibly-insecure-handling-of-tmp-files lintian warning, it's
    wrong there (we are handling tmpfiles.d/ files which are not in a temp
    dir).
  * Use dh_installinit's --noscript instead of --no-start for the upstart
    jobs without sysvinit scripts (thanks lintian).
  * Put systemd.pc into arch specific pkgconfig dir, as it contains the arch
    specific libdir value.
  * Don't enable audit by default. It causes flooding of dmesg and syslog,
    suppressing actually important messages. (Closes: #773528)
  * Cherrypick various bug fixes in loopback device setup and netlink socket
    communication. Fixes massive CPU usage due to tight retry loops in user
    LXC containers.

 -- Martin Pitt <mpitt@debian.org>  Mon, 29 Dec 2014 14:55:35 +0100

systemd (218-2) experimental; urgency=medium

  * boot-and-services AppArmor autopkgtest: Stop checking the dmesg log; it is
    racy as sometimes message bursts are suppressed.
  * Fix crash in timedatectl with Etc/UTC.
  * Prefer-etc-X11-default-display-manager-if-present.patch: Drop wrong
    copy&paste'd comment, fix log strings. Thanks Adam D. Barratt.
  * boot-and-services: Robustify Nspawn tests, and show systemd-nspawn output
    on failure.
  * Disable tests which fail on buildds, presumably due to too old kernels,
    misconfigured /etc/hosts, and similar problems. Make failures of the test
    suite fatal now.

 -- Martin Pitt <mpitt@debian.org>  Tue, 16 Dec 2014 08:24:38 +0100

systemd (218-1) experimental; urgency=medium

  * New upstream release. Drop all cherry-picked patches and port the Debian
    specific ones.
    - Create /etc/machine-id on boot if missing. (LP: #1387090)
  * Add new libmount-dev build dependency.
  * Configure with --enable-split-usr.
  * Merge some permanent Ubuntu changes, using dpkg-vendor:
    - Don't symlink udev doc directories.
    - Add epoch to gudev packages; Ubuntu packaged the standalone gudev before
      it got merged into udev.
    - Add Apport hooks for udev and systemd.
  * udev-fallback-graphics upstart job: Guard the modprobe with || true to
    avoid a failure when vesafb is compiled in. (LP: #1367241)

 -- Martin Pitt <mpitt@debian.org>  Sun, 14 Dec 2014 13:58:39 +0100

systemd (217-4) experimental; urgency=medium

  [ Martin Pitt ]
  * Reinstate a debian/extra/rules/50-firmware.rules which immediately tells
    the kernel that userspace firmware loading failed. Otherwise it tries for a
    minute to call the userspace helper (if CONFIG_FW_LOADER_USER_HELPER is
    enabled) in vain, which causes long delays with devices which have a range
    of possible firmware versions. (LP: #1398458)
  * debian/systemd.postinst: Don't always restart journald, as this currently
    can't be done without losing the current journal and breaking attached
    processes. So only restart it from upgrades < 215-3 (where the socket
    location got moved) as an one-time upgrade path from wheezy.
    (Closes: #771122)
  * Revert "Modify insserv generator to mask sysvinit-only display managers".
    This is still under dispute, a bit risky, and might get a different
    implementation. Also, nodm really needs to be fixed properly, working
    around it is both too risky and also too hard to get right.

  [ Didier Roche ]
  * Add display managers autopkgtests.
  * Reset display-manager symlink to match /e/X/d-d-m even if
    display-manager.service was removed. Adapt the autopkgtests for it.
    (LP: #1400680)

 -- Martin Pitt <mpitt@debian.org>  Thu, 11 Dec 2014 18:06:54 +0200

systemd (217-3) experimental; urgency=medium

  [ Martin Pitt ]
  * systemd.bug-script: Really capture stderr of systemd-delta.
    (Closes: #771498)
  * boot-and-services autopkgtest: Give test apparmor job some time to
    actually finish.

  [ Didier Roche ]
  * updated debian/patches/insserv.conf-generator.patch:
    - if /etc/X11/default-display-manager doesn't match a systemd unit
      (or doesn't exist), be less agressive about what to mask: we let
      all sysvinit-only display-manager units enabled to fallback to previous
      behavior and let them starting. (Closes: #771739)

 -- Martin Pitt <mpitt@debian.org>  Tue, 02 Dec 2014 16:53:36 +0100

systemd (217-2) experimental; urgency=medium

  * Re-enable journal forwarding to syslog, until Debian's sysloggers
    can/do all read from the journal directly.
  * Fix hostnamectl exit code on success.
  * Fix "diff failed with error code 1" spew with systemd-delta.
    (Closes: #771397)
  * Re-enable systemd-resolved. This wasn't meant to break the entire
    networkd, just disable the new NSS module. Remove that one manually
    instead. (Closes: #771423, LP: #1397361)
  * Import v217-stable patches (up to commit bfb4c47 from 2014-11-07).
  * Disable AppArmor again. This first requires moving libapparmor to /lib
    (see #771667). (Closes: #771652)
  * systemd.bug-script: Capture stderr of systemd-{delta,analyze}.
    (Closes: #771498)

 -- Martin Pitt <mpitt@debian.org>  Mon, 01 Dec 2014 15:09:09 +0100

systemd (217-1) experimental; urgency=medium

  [ Martin Pitt ]
  * New upstream release. Drop all cherry-picked patches and port the Debian
    specific ones.
  * Disable systemd-resolved for now. It still needs to mature, and
    integration into Debian should be discussed first.
  * Bump util-linux dependency to >= 2.25 as per NEWS.
  * Drop installation of 50-firmware.rules, not shipped upstream any more.
    Firmware loading is now exclusively done by the kernel.
  * Drop installation of readahead related services and code, readahead got
    dropped in this version.
  * Ship new networkctl CLI tool.
  * debian/libsystemd0.symbols: Add new symbols from this release.
  * debian/rules: Call dpkg-gensymbols with -c4 to immediately spot
    changed/missing symbols during build.
  * boot-and-services autopkgtest: Test AppArmor confined units (LP #1396270)
  * Create new "systemd-journal-remote" system group, for
    systemd-tmpfiles-setup.service.

  [ Marc Deslauriers ]
  * Build-depend on libapparmor-dev to enable AppArmor support. (LP: #1396270)

  [ Didier Roche ]
  * Handle display-manager transitions: (Closes: #748668)
    - Add a generator to ensure /etc/X11/default-display-manager is controlling
      which display-manager is started.
    - Modify insserv generator to mask of sysvinit-only dms with insserv
      $x-display-manager tag if they don't match
      /etc/X11/default-display-manager. This avoids starting multiple dms at
      boot.
  * Cherry-pick Shared-add-readlink_value.patch as using that function in the
    generator.

 -- Martin Pitt <mpitt@debian.org>  Fri, 28 Nov 2014 10:53:58 +0100

systemd (215-18) unstable; urgency=medium

  [ Michael Biebl ]
  * manager: Pass correct errno to strerror(), have_ask_password contains
    negative error values which have to be negated when being passed to
    strerror().

  [ Martin Pitt ]
  * Revert upstream commit 743970d which immediately SIGKILLs units during
    shutdown. This leads to problems like bash not being able to write its
    history, mosh not saving its state, and similar failed cleanup actions.
    (Closes: #784720, LP: #1448259)
  * write_net_rules: Escape '{' and '}' characters as well, to make this work
    with busybox grep. Thanks Faidon Liambotis! (Closes: #765577)

 -- Martin Pitt <mpitt@debian.org>  Thu, 21 May 2015 15:49:30 +0200

systemd (215-17) unstable; urgency=high

  * cryptsetup: Implement offset and skip options. (Closes: #751707,
    LP: #953875)

 -- Martin Pitt <mpitt@debian.org>  Thu, 16 Apr 2015 10:26:46 -0500

systemd (215-16) unstable; urgency=medium

  [ Christian Seiler ]
  * Don't run hwclock-save.service in containers. (Closes: #782377)

  [ Michael Biebl ]
  * Do not print anything while passwords are being queried. This should make
    password prompts without plymouth more usable. (Closes: #765013)
  * Skip filesystem check if already done by the initramfs. (Closes: #782522)

 -- Michael Biebl <biebl@debian.org>  Mon, 13 Apr 2015 19:42:32 +0200

systemd (215-15) unstable; urgency=medium

  [ Adam Conrad ]
  * debian/systemd.{triggers,postinst}: Trigger a systemctl daemon-reload
    when init scripts are installed or removed (Closes: #766429)

  [ Martin Pitt ]
  * Fix getty restart loop when PTS device is gone. (Closes: #780711)
  * Run timesyncd in virtual machines. (Closes: #762343)
  * Make logind work in environments without CAP_SYS_ADMIN (mostly
    containers). Thanks Christian Seiler for the backporting!
    (Closes: #778608)
  * Check for correct signatures when setting properties. Fixes systemd
    getting stuck on trying to set invalid property types. (Closes: #781602)

 -- Martin Pitt <mpitt@debian.org>  Thu, 09 Apr 2015 10:12:37 +0200

systemd (215-14) unstable; urgency=medium

  [ Michael Biebl ]
  * Map $x-display-manager LSB facility to display-manager.service instead of
    making it a target. Using a target had the downside that multiple display
    managers could hook into it at the same time which could lead to several
    failed start attempts for the non-default display manager.
  * Update insserv-generator and map $x-display-manager to
    display-manager.service, following the recent change in sysv-generator.
    This avoids creating references to a no longer existing
    x-display-manager.target unit.
  * Cherry-pick upstream fix to increase the SendBuffer of /dev/log to 8M.

  [ Martin Pitt ]
  * scope: Make attachment of initial PIDs more robust. Fixes crash with
    processes that get started by an init.d script with a different (aliased)
    name when the cgroup becomes empty. (Closes: #781210)
  * boot-and-services, display-managers autopkgtests: Add missing python3 test
    dependency.
  * Don't attempt to mount the same swap partition twice through different
    device node aliases. (Closes: #772182, LP: #1399595)

  [ Christian Seiler ]
  * Make the journald to syslog forwarding more robust by increasing the
    maximum datagram queue length from 10 to 512. (Closes: #762700)

  [ Marco d'Itri ]
  * Avoid writing duplicate entries in 70-persistent-net.rules by double
    checking if the new udev rule has already been written for the given
    interface. This happens if multiple add events are generated before the
    write_net_rules script returns and udevd renames the interface.
    (Closes: #765577)

 -- Michael Biebl <biebl@debian.org>  Mon, 30 Mar 2015 13:26:52 +0200

systemd (215-13) unstable; urgency=medium

  [ Martin Pitt ]
  * Add hwclock-save.service to sync the system clock to the hardware clock on
    shutdown, to provide monotonic time for reboots. (Note: this is a hack for
    jessie; the next Debian release will enable timesyncd by default).
    (Closes: #755722)
  * Check for correct architecture identifiers for SuperH. (Closes: #779710)
  * networkd: Fix stopping v4 dhcpclient when the carrier is lost. Thanks
    Christos Trochalakis! (Closes: #779571)
  * Fix segfault with units that depend on themselves. (Closes: #780675)
  * tmpfiles-setup-dev: Call tmpfiles with --boot to allow unsafe device
    creation. Fixes creation of static device nodes with kmod 20.
    (Closes: #780263)

  [ Christian Seiler ]
  * core: Don't migrate PIDs for units that may contain subcgroups.
    This stops messing up lxc/libvirt/other custom cgroup layouts after
    daemon-reload. (Closes: #777164)
  * sysv-generator: add support for /etc/insserv/overrides. (Closes: #759001)

  [ Michael Biebl ]
  * debian/udev.init: Recognize '!' flag with static device lists, to work
    with kmod 20. (Closes: #780263)

  [ Didier Roche ]
  * Ensure PrivateTmp doesn't require tmpfs through tmp.mount, but rather adds
    an After relationship. (Closes: #779902)

 -- Martin Pitt <mpitt@debian.org>  Thu, 26 Mar 2015 14:23:35 +0100

systemd (215-12) unstable; urgency=medium

  [ Martin Pitt ]
  * debian/udev.README.Debian: Trim the parts which are obsolete, wrong, or
    described in manpages. Only keep the Debian specific bits.
    (Part of #776546)
  * Actually install udev's README.Debian when building for Debian.
    (Closes: #776546)
  * Only start logind if dbus is installed. This fixes the noisy startup
    failure in environments without dbus such as LXC containers or servers.
    (part of #772700)
  * Add getty-static.service unit which starts getty@.service on tty 2 to 6 if
    dbus is not installed, and hence logind cannot auto-start them on demand.
    (Closes: #772700)
  * Add unit-config autopkgtest to check systemd unit/sysv init enabling and
    disabling via systemctl. This avoids bugs like #777613 (did not affect
    unstable).
  * cgroup: Don't trim cgroup trees created by someone else, just the ones
    that systemd itself created. This avoids cleaning up empty cgroups from
    e.g. LXC. (Closes: #777601)
  * boot-and-services autopkgtest: Add CgroupsTest to check cgroup
    creation/cleanup behaviour. This reproduces #777601 and verifies the fix
    for it.
  * rules: Fix by-path of mmc RPMB partitions and don't blkid them. Avoids
    kernel buffer I/O errors and timeouts. (LP: #1333140)
  * Document systemctl --failed option. (Closes: #767267)

  [ Michael Biebl ]
  * core: Don't fail to run services in --user instances if $HOME is missing.
    (Closes: #759320)

  [ Didier Roche ]
  * default-display-manager-generator: Avoid unnecessary /dev/null symlink and
    warning if there is no display-manager.service unit.

 -- Martin Pitt <mpitt@debian.org>  Fri, 13 Feb 2015 12:08:31 +0100

systemd (215-11) unstable; urgency=medium

  [ Martin Pitt ]
  * escape-beef-up-new-systemd-escape-tool.patch: Avoid creating a dangling
    symlink, to work around regression in recent patch (see #776257).
  * Order ifup@.service and networking.service after network-pre.target.
    (Closes: #766938)
  * Tone down "Network interface NamePolicy= disabled on kernel commandline,
    ignoring" info message to debug, as we expect this while we disable
    net.ifnames by default. (Closes: #762101, LP: #1411992)
  * logind: handle closing sessions over daemon restarts. (Closes: #759515,
    LP: #1415104)
  * logind: Fix sd_eviocrevoke ioctl call, to make forced input device release
    after log out actually work.
  * debian/patches/series: Move upstreamed patches into the appropriate
    section.

  [ Michael Biebl ]
  * Make sure we run debian-fixup.service after /var has been mounted if /var
    is on a separate partition. Otherwise we might end up creating the
    /var/lock and /var/run symlink in the underlying root filesystem.
    (Closes: #768644)

 -- Martin Pitt <mpitt@debian.org>  Thu, 29 Jan 2015 09:01:54 +0100

systemd (215-10) unstable; urgency=medium

  [ Martin Pitt ]
  * sysv-generator: Handle .sh suffixes when translating Provides:.
    (Closes: #775889)
  * sysv-generator: Make real units overwrite symlinks generated by Provides:
    from other units. Fixes failures due to presence of backup or old init.d
    scripts. (Closes: #775404)
  * Fix journal forwarding to syslog in containers without CAP_SYS_ADMIN.
    (Closes: #775067)

  [ Christian Kastner ]
  * Use common-session-noninteractive in systemd-user's PAM config, instead of
    common-session. The latter can include PAM modules like libpam-mount which
    expect to be called just once and/or interactively, which already happens
    for login, ssh, or the display-manager. Add pam_systemd.so explicitly, as
    it's not included in -noninteractive, but is always required (and
    idempotent). There is no net change on systemd which don't use manually
    installed PAM modules. (Closes: #739676)

 -- Martin Pitt <mpitt@debian.org>  Wed, 21 Jan 2015 13:18:05 +0100

systemd (215-9) unstable; urgency=medium

  [ Didier Roche ]
  * Add display managers autopkgtests.
  * Reset display-manager symlink to match /e/X/d-d-m even if
    display-manager.service was removed. Adapt the autopkgtests for it.

  [ Martin Pitt ]
  * Prefer-etc-X11-default-display-manager-if-present.patch: Drop wrong
    copy&paste'd comment, fix log strings. Thanks Adam D. Barratt.
  * Log all members of cyclic dependencies (loops) even with quiet on the
    kernel cmdline. (Closes: #770504)
  * Don't auto-clean PrivateTmp dir in /var/tmp; in Debian we don't want to
    clean /var/tmp/ automatically. (Closes: #773313)

  [ Michael Biebl ]
  * sysv-generator: handle Provides: for non-virtual facility names.
    (Closes: #774335)
  * Fix systemd-remount-fs.service to not fail on remounting /usr if /usr
    isn't mounted yet. This happens with initramfs-tools < 0.118 which we
    might not get into Jessie any more. (Closes: #742048)

 -- Martin Pitt <mpitt@debian.org>  Tue, 13 Jan 2015 11:24:43 +0100

systemd (215-8) unstable; urgency=medium

  [ Didier Roche ]
  * Cherry-pick shared-add-readlink_value.patch, we will use that function in
    the generator.
  * Cherry-pick util-allow-strappenda-to-take-any-number-of-args.patch, we
    will use that function in the generator.
  * Handle multiple display managers which don't ship a systemd unit or the
    corresponding postinst logic for updating display-manager.service: Add a
    generator to ensure /etc/X11/default-display-manager is controlling which
    display-manager is started. (Closes: #771287)

  [ Sjoerd Simons ]
  * d/p/core-Fix-bind-error-message.patch:
    + Added. Fix error message on bind failure to print the full path
  * d/p/core-Make-binding-notify-private-dbus-socket-more-ro.patch:
    + Added. Be more robust when binding private unix sockets (Based on current
    upstream logic) (Closes: #761306)

  [ Martin Pitt ]
  * Clean up ...journal~ files from unclean shutdowns. (Closes: #771707)
  * debian/systemd.postinst: Don't always restart journald, as this currently
    can't be done without losing the current journal and breaking attached
    processes. So only restart it from upgrades < 215-3 (where the socket
    location got moved) as an one-time upgrade path from wheezy.
    (Closes: #771122)
  * journalctl: Fix help text for --until. (Closes: #766598)
  * Bump systemd's udev dependency to >= 208-8, so that on partial upgrades we
    make sure that the udev package has appropriate Breaks:. In particular,
    this avoids installing current udev with kmod << 14. (Closes: #771726)

  [ Michael Biebl ]
  * systemd.postinst: Move unit enablement after restarting systemd, so that
    we don't fail to enable units with keywords that wheezy's systemd does not
    understand yet. Fixes enabling getty units on wheezy upgrades with
    systemd. (Closes: #771204)

 -- Martin Pitt <mpitt@debian.org>  Fri, 05 Dec 2014 10:01:24 +0100

systemd (215-7) unstable; urgency=medium

  [ Martin Pitt ]
  * Add myself to Uploaders.
  * Add boot-and-services autopkgtest: Check booting with systemd-sysv and
    that the most crucial services behave as expected.
  * logind autopkgtest: Fix stderr output in waiting loop for scsi_debug.
  * Add nspawn test to boot-and-services autopkgtest.
  * Make systemd-nspawn@.service work out of the box: (Closes: #770275)
    - Pre-create /var/lib/container with a secure mode (0700) via tmpfiles.d.
    - Add new try-{guest,host} modes for --link-journal to silently skip
      setting up the guest journal if the host has no persistent journal.
    - Extend boot-and-services autopkgtest to cover systemd-nspawn@.service.
  * Cherry-pick upstream patch to fix SELinux unit access check (regression
    in 215).
  * sysv-generator: Avoid wrong dependencies for failing units. Thanks to
    Michael Biebl for the patch! (Closes: #771118)
  * Cherry-pick patches to recognize and respect the "discard" mount option
    for swap devices. Thanks to Aurelien Jarno for finding and testing!
    (Closes: #769734)

  [ Jon Severinsson]
  * Add /run/shm -> /dev/shm symlink in debian/tmpfiles.d/debian.conf. This
    avoids breakage in Jessie for packages which still refer to /run/shm, and
    while https://wiki.debian.org/ReleaseGoals/RunDirectory is still official.
    (LP: #1320534, Closes: #674755).

 -- Martin Pitt <mpitt@debian.org>  Fri, 28 Nov 2014 06:43:15 +0100

systemd (215-6) unstable; urgency=medium

  [ Martin Pitt ]
  * Cherry-pick upstream patch to fix udev crash in link_config_get().
  * Cherry-pick upstream patch to fix tests in limited schroot environments.
  * Add d/p/Add-env-variable-for-machine-ID-path.patch: Allow specifying an
    alternate /etc/machine-id location. This is necessary for running tests
    as long as it isn't in our base images (see Debian #745876)
  * Run tests during package build. For the first round don't make them fatal
    for now (that will happen once we see results from all the architectures).
  * Drop our Check-for-kmod-binary.patch as the upstream patch
    units-conditionalize-static-device-node-logic-on-CAP.patch supersedes it.
  * Drop Use-comment-systemd.-syntax-in-systemd.mount-man-pag.patch, as
    our util-linux is now recent enough. Bump dependency to >= 2.21.
  * Adjust timedated and hostnamed autopkgtests to current upstream version.
  * Replace our Debian hwdb.bin location patch with what got committed
    upstream. Run hwdb update with the new --usr option to keep current
    behaviour.
  * debian/README.Debian: Document how to debug boot or shutdown problems with
    the debug shell. (Closes: #766039)
  * Skip-99-systemd.rules-when-not-running-systemd-as-in.patch: Call path_id
    under all init systems, to get consistent ID_PATH attributes. This is
    required so that tools like systemd-rfkill can be used with SysVinit or
    upstart scripts, too. (LP: #1387282)
  * Switch libpam-systemd dependencies to prefer systemd-shim over
    systemd-sysv, to implement the CTTE decision #746578. This is a no-op on
    systems which already have systemd-sysv installed, but will prevent
    installing that on upgrades. (Closes: #769747)
  * Remove Tollef from Uploaders: as per his request. Thanks Tollef for all
    you work!
  * net.agent: Properly close stdout/err FDs, to avoid long hangs during udev
    settle. Thanks to Ben Hutchings! (Closes: #754987)
  * Bump Standards-Version to 3.9.6 (no changes necessary).

  [ Didier Roche ]
  * debian/ifup@.service: add a ConditionPath on /run/network, to avoid
    failing the unit if /etc/init.d/networking is disabled. (Closes: #769528)

 -- Martin Pitt <mpitt@debian.org>  Tue, 18 Nov 2014 12:37:22 +0100

systemd (215-5) unstable; urgency=medium

  [ Martin Pitt ]
  * Unblacklist hyperv_fb again, it is needed for graphical support on Hyper-V
    platforms. Thanks Andy Whitcroft! (LP: #1359933)
  * Bump systemd-shim Depends/Breaks to 8-2 to ensure a lockstep upgrade.
    (Closes: #761947)

  [ Sjoerd Simons ]
  * d/p/sd-bus-Accept-no-sender-as-the-destination-field.patch
    + Fix compatibility between systemctl v215 and v208. Resolves issue when
      reloads of services is requested before systemd is re-execed
      (Closes: #762146)

  [ Michael Biebl ]
  * Don't overmount existing /run/user/<UID> directories with a per-user tmpfs
    on upgrades. (Closes: #762041)
  * Re-enable mount propagation for udevd. This avoids that broken software
    like laptop-mode-tools, which runs mount from within udev rules, causes
    the root file system to end up read-only. (Closes: #762018)

 -- Michael Biebl <biebl@debian.org>  Sat, 27 Sep 2014 17:49:47 +0200

systemd (215-4) unstable; urgency=medium

  * Upload to unstable.

 -- Michael Biebl <biebl@debian.org>  Mon, 15 Sep 2014 17:38:30 +0200

systemd (215-3) experimental; urgency=medium

  [ Ben Howard ]
  * 75-persistent-net-generator.rules: Fix matches of HyperV. (LP: #1361272)

  [ Martin Pitt ]
  * 75-persistent-net-generator.rules: Add new MS Azure MAC prefix 00:25:ae.
    (LP: #1367883)

  [ Michael Biebl ]
  * Update upstream v215-stable patch series.
  * The /dev/log socket and /dev/initctl FIFO have been moved to /run and
    replaced by symlinks. Create the symlinks manually on upgrades as well.
    (Closes: #761340)
  * Fix incorrect paths in man pages. (LP: #1357782, Closes: #717491)
  * Make systemd recommend dbus so it is installed on upgrades. The dbus
    system bus is required to run systemd-logind and the autovt feature relies
    on logind. (Closes: #758111)
  * Bump dependency on systemd-shim to (>= 7-2) to ensure we have a version
    which supports systemd >= 209.
  * Rework bug-script to be more upfront about what kind of data is gathered
    and ask the user for permission before attaching the information to the
    bug report. (Closes: #756248)

  [ Sjoerd Simons ]
  * d/p/buildsys-Don-t-default-to-gold-as-the-linker.patch
    + Don't explicitly pick gold as the default linker. Fixes FTBFS on sparc
      (Closes: #760879)

 -- Sjoerd Simons <sjoerd@debian.org>  Sun, 14 Sep 2014 20:14:49 +0200

systemd (215-2) experimental; urgency=medium

  * debian/patches/always-check-for-__BYTE_ORDER-__BIG_ENDIAN-when-chec.patch
    + Added. Fix checking of system endianness. Fixes FTBFS on powerpc
  * debian/patches/timesyncd-when-we-don-t-know-anything-about-the-netw.patch:
    + Let timesyncd go online even if networkd isn't running (from upstream
      git) (Closes: #760087)
  * debian/rules: add systemd-update-utmp-runlevel.service to
    {poweroff, rescue, multi-user, graphical, reboot}.target.wants to trigger
    the runlevel target to be loaded

 -- Sjoerd Simons <sjoerd@debian.org>  Sun, 07 Sep 2014 23:46:02 +0200

systemd (215-1) experimental; urgency=medium

  * New upstream release.
  * Import upstream v215-stable patch series.
  * Rebase remaining Debian patches on top of v215-stable.
  * Drop our Debian-specific run-user.mount unit as upstream now creates a
    per-user tmpfs via logind.
  * Don't rely on new mount from experimental for now and re-add the patch
    which updates the documentation accordingly.
  * Cherry-pick upstream fix to use correct versions for the new symbols that
    were introduced in libudev.
  * Update symbols files
    - Add two new symbols for libudev1.
    - Remove private symbol from libgudev-1.0-0. This symbol was never part of
      the public API and not used anywhere so we don't need a soname bump.
  * Cherry-pick upstream commit to not install busname units if kdbus support
    is disabled.
  * Make /run/lock tmpfs an API fs so it is available during early boot.
    (Closes: #751392)
  * Install new systemd-path and systemd-escape binaries.
  * Cherry-pick upstream commit which fixes the references to the systemctl
    man page. (Closes: #760613)
  * Use the new systemd-escape utility to properly escape the network
    interface name when starting an ifup@.service instance for hotplugged
    network interfaces. Make sure a recent enough systemd version is installed
    by bumping the versioned Breaks accordingly. (Closes: #747044)
  * Order ifup@.service after networking.service so we don't need to setup the
    runtime directory ourselves and we have a defined point during boot when
    hotplugged network interfaces are started.
  * Disable factory-reset feature and remove files associated with it. This
    feature needs more integration work first before it can be enabled in
    Debian.
  * Cherry-pick upstream commit to fix ProtectSystem=full and make the
    ProtectSystem= option consider /bin, /sbin, /lib and /lib64 (if it exists)
    on Debian systems. (Closes: #759689)
  * Use adduser in quiet mode when creating the system users/groups to avoid
    warning messages about the missing home directories. Those are created
    dynamically during runtime. (Closes: #759175)
  * Set the gecos field when creating the system users.
  * Add systemd-bus-proxy system user so systemd-bus-proxyd can properly drop
    its privileges.
  * Re-exec systemd and restart services at the end of postinst.
  * Cherry-pick upstream commit for sd-journal to properly convert
    object->size on big endian which fixes a crash in journalctl --list-boots.
    (Closes: #758392)

 -- Michael Biebl <biebl@debian.org>  Sun, 07 Sep 2014 09:58:48 +0200

systemd (214-1) experimental; urgency=medium

  * New upstream release v214.
    (Closes: #750793, #749268, #747939)

  [ Jon Severinsson ]
  * Import upstream v214-stable patch series.
    - Rebase remaining Debian patches on top of v214-stable.
    - Drop modifications to the now-removed built-in sysvinit support.
  * Install the new combined libsystemd0 library, this library combines all
    functionality of the various libsystemd-* libraries.
    - Deprecate the old libsystemd-* libraries as they've been bundled into
      libsystemd0. The old -dev files now just carry a transitional .pc file.
    - Add new symbols file for libsystemd0.
  * Update symbols file for libgudev-1.0-0.
  * Remove pre-generated rules and unit files in debian/rules clean target.
  * Add new systemd service users in systemd postinst (systemd-timesync,
    systemd-network, systemd-resolve)
  * Add new system group "input" used by udev rules in udev postinst.
  * Try-restart networkd, resolved, and timesyncd after an upgrade.
  * Do not force-enable default-on services on every upgrade.
  * Add support for rcS.d init scripts to the sysv-generator.
    - Do not order rcS.d services after local-fs.target if they do not
      explicitly depend on $local_fs.
    - Map rcS.d init script dependencies to their systemd equivalent.
    - Special-case some dependencies for sysv init scripts for better
      backwards compatibility. (Closes: #726027, #738965).
  * Add systemd depends on new mount. (Closes: #754411)
  * Update /run/initctl symlink target in debian/tmpfiles.d/debian.conf.
  * Remove stored backlog state, rfkill state, random-seed and clock
    information from /var/lib/systemd on systemd purge.

  [ Sjoerd Simons ]
  * debian/patches/shared-include-stdbool.h-in-mkdir.h.patch
    + Added. Include stdbool before using bool in function prototypes. Fixes
      build of the insserv generator
  * Add python-lxml to build-depends for python-systemd
  * Turn on parallel build support
  * Install the new busctl binary and translations
  * Explicitly disable microhttp so the package build doesn't fail if the
    required dependencies for it happen to be installed.
  * debian/control: Make udev break plymouth (<< 0.9.0-7) as older plymouths
    assume udev implementation details that have changed slightly since v213
  * debian/control: Remove b-d on librwap0-dev
  * debian/control: Bump libkmod-dev b-d to >= 15
  * debian/rules: Drop outdated --enable-tcpwrap
  * debian/rules: Explicitly turn off rfkill, networkd, timesyncd and resolved
    for the udeb build
  * debian/rules: Use the debian ntp pool as default ntp servers
  * debian/rules: explicitely configure the maximum system uid/gids instead of
    relying on autodetection

 -- Sjoerd Simons <sjoerd@debian.org>  Sun, 24 Aug 2014 14:54:27 +0200

systemd (208-8) unstable; urgency=medium

  [ Martin Pitt ]
  * Fix duplicate line in copyright. (Closes: #756899)
  * Drop --disable-xattr configure option for udeb, does not exist any more.
  * Add Turkish debconf translations. Thanks Mert Dirik! (Closes: #757498)
  * Backport fix for lazy session-activation on non-seat0 seats.
    (LP: #1355331)

  [ Michael Biebl ]
  * Use "kmod static-nodes --output=/proc/self/fd/1" in make_static_nodes() as
    we can't rely on /dev/stdout to exist at this point during boot.
    (Closes: #757830)
  * Fix udev SysV init script and d-i start script to not write to
    /sys/kernel/uevent_helper unconditionally to not fail on a kernel with
    CONFIG_UEVENT_HELPER unset. (Closes: #756312)
  * Add Breaks: kmod (<< 14) to udev to make sure we have a kmod version
    supporting the static-nodes command.
  * Add Breaks: systemd (<< 208) to udev to avoid partial upgrades. Newer udev
    versions rely on kmod-static-nodes.service being provided by systemd.
    (Closes: #757777)
  * Updated upstream v208-stable patch series to 53b1b6c.
  * Cherry-pick upstream fix to ignore temporary dpkg files. (Closes: #757302)
  * Make emergency.service conflict with rescue.service.
    Otherwise if rescue mode is selected during boot and the emergency mode
    is triggered (e.g. via a broken fstab entry), we have two sulogin
    processes fighting over the tty. (Closes: #757072)
  * Stop syslog.socket when entering emergency mode as otherwise every log
    message triggers the start of the syslog service and its dependencies
    which conflicts with emergency.target. (Closes: #755581)

 -- Michael Biebl <biebl@debian.org>  Thu, 21 Aug 2014 00:14:21 +0200

systemd (208-7) unstable; urgency=medium

  [ Michael Biebl ]
  * Mask remaining services provided by the initscripts package and document
    in more detail why certain services have been masked. (Closes: #659264)
  * Install zsh completions to the correct place. (Closes: #717540)

  [ Jon Severinsson ]
  * Cherry-pick upstream fix for journal file permissions. (Closes: #755062)
  * Map some rcS.d init script dependencies to their systemd equivalent.
  * Update Depends on initscripts to the version with a systemd-compatible
    mountnfs ifup hook. (Closes: #746358)
  * Add Breaks on lvm2 versions without native systemd support.
    (Closes: #678438, #692120)
  * Do not fail udev upgrades if the udev service is already runtime-masked
    when the preinst script is run. (Closes: #755746)
  * Add Pre-Depends on systemd to systemd-sysv, to avoid risking that the
    sysv-compatible symlinks become dangling on a partial install.
  * Ensure that systemctl is usable right after being unpacked, by adding the
    required Pre-Depends to systemd and libsystemd-daemon0. (Closes: #753589)
  * Add support for TuxOnIce hibernation. (Closes: #746463)

  [ Martin Pitt ]
  * Rename "api" autopkgtest to "build-login", and stop requiring that
    sd_login_monitor_new() succeeds. It doesn't in many environments like
    schroot or after upgrades from < 204, and the main point of the test is
    to check that libsystemd-login-dev has correct contents and dependencies.
    Drop "isolation-machine" requirement.
  * Use glibc's xattr support instead of requiring libattr. Fixes FTBFS with
    latest glibc and libattr. Cherrypicked from trunk. Drop libattr1-dev build
    dependency. (Closes: #756097)
  * Build python3-systemd for Python 3 bindings. Drop python-systemd; it does
    not have any reverse dependencies, and we want to encourage moving to
    Python 3. (LP: #1258089)
  * Add simple autopkgtest for python3-systemd.
  * Add dbus dependency to libpam-systemd. (Closes: #755968)
  * Fix /dev/cdrom symlink to appear for all types of drives, not just for
    pure CD-ROM ones. Also, fix the symlinks to stay after change events.
    (LP: #1323777)
  * 75-persistent-net-generator.rules: Adjust Ravello interfaces; they don't
    violate the assignment schema, they should just not be persistent.
    Thanks to Boris Figovsky. (Closes: #747475, LP: #1317776)
  * Reinstate patches to make logind D-BUS activatable.
  * Re-add systemd-shim alternative dependency to libpam-systemd. Version it
    to ensure cgmanager support. (Closes: #754984, LP: #1343802)
  * Convert udev-finish.upstart from a task to a job, to avoid hangs with
    startpar. (Closes: #756631)
  * Add debian/extra/60-keyboard.hwdb: Latest keymaps from upstream git.
    This makes it trivial to backport keymap fixes to stable releases.
    (Closes: #657809; LP: #1322770, #1339998)
  * udev.init: Create static device nodes, as this moved out of udevd.
    Thanks to Michael Biebl for the script! (Closes: #749021)

 -- Martin Pitt <mpitt@debian.org>  Wed, 06 Aug 2014 13:33:22 +0200

systemd (208-6) unstable; urgency=medium

  [ Jon Severinsson ]
  * Add v208-stable patch series.
    - Update Debian patches to apply on top of v208-stable.
    - Move new manpages to libsystemd-*-dev as appropriate.

  [ Michael Biebl ]
  * Upload to unstable.

 -- Michael Biebl <biebl@debian.org>  Wed, 16 Jul 2014 00:44:15 +0200

systemd (208-5) experimental; urgency=medium

  * Merge changes from unstable branch.

 -- Michael Biebl <biebl@debian.org>  Sat, 28 Jun 2014 13:41:32 +0200

systemd (208-4) experimental; urgency=medium

  * Merge changes from unstable branch.
  * Drop alternative dependency on systemd-shim in libpam-systemd. The
    systemd-shim package no longer provides an environment to run
    systemd-logind standalone. See #752939 for further details.

 -- Michael Biebl <biebl@debian.org>  Sat, 28 Jun 2014 01:22:11 +0200

systemd (208-3) experimental; urgency=medium

  * Merge changes from unstable branch.

 -- Michael Biebl <biebl@debian.org>  Wed, 25 Jun 2014 11:29:07 +0200

systemd (208-2) experimental; urgency=medium

  [ Sjoerd Simons ]
  * Don't stop a running user manager from garbage collecting the users. Fixes
    long shutdown times when using a systemd user session

  [ Michael Stapelberg ]
  * Fix bug-script: “systemctl dump” is now “systemd-analyze dump”
    (Closes: #748311)

  [ Michael Biebl ]
  * Merge changes from unstable branch.
  * Cherry-pick upstream fixes to make sd_session_get_vt() actually work.

 -- Michael Biebl <biebl@debian.org>  Tue, 24 Jun 2014 17:45:26 +0200

systemd (208-1) experimental; urgency=medium

  [ Michael Biebl ]
  * New upstream release. (Closes: #729566)
  * Update patches.
  * Update symbols files for libsystemd-journal and libsystemd-login.
  * Install new files and remove the ones we don't use.
  * Install zsh completion files. (Closes: #717540)
  * Create a compat symlink /etc/sysctl.d/99-sysctl.conf as systemd-sysctl no
    longer reads /etc/sysctl.conf.
  * Bump Build-Depends on kmod to (>= 14).
  * Bump Build-Depends on libcryptsetup-dev to (>= 2:1.6.0) for tcrypt
    support.
  * Make kmod-static-nodes.service check for the kmod binary since we don't
    want a hard dependency on kmod e.g. for container installations.
  * Disable various features which aren't required for the udeb build.
  * Move new sd_pid_get_slice and sd_session_get_vt man pages into
    libsystemd-login-dev.
  * Make no-patch-numbers the default for gbp-pq.
  * Adjust systemd-user pam config file for Debian.
    This pam config file is used by libpam-systemd/systemd-logind when
    launching systemd user instances.
  * Drop patches to make logind D-Bus activatable. The cgroup handling has
    been reworked in v205 and logind no longer creates cgroup hierarchies on
    its own. That means that the standalone logind is no longer functional
    without support from systemd (or an equivalent cgroup manager).

  [ Martin Pitt ]
  * Explain patch management in debian/README.source.

 -- Michael Biebl <biebl@debian.org>  Mon, 28 Apr 2014 00:22:57 +0200

systemd (204-14) unstable; urgency=medium

  * Fix SIGABRT in insserv generator caused by incorrect usage of strcat().
    (Closes: #752992)
  * Mark -dev packages as Multi-Arch: same. (Closes: #720017)

 -- Michael Biebl <biebl@debian.org>  Sat, 28 Jun 2014 13:22:43 +0200

systemd (204-13) unstable; urgency=medium

  * Switch back to load the sg module via the kmod builtin. The problem was
    not that the kmod builtin is faster then modprobe but rather the incorrect
    usage of the "=" assignment operator. We need to use "+=" here, so the sg
    module is loaded in addition to other scsi modules, which are loaded via
    the modalias rule. Thanks to Tommaso Colombo for the analysis.
  * Cherry-pick upstream fix which prevents systemd from entering an infinite
    loop when trying to break an ordering cycle. (Closes: #752259)
  * Update insserv generator to not create any drop-in files for services
    where the corresponding SysV init script does not exist.
  * Drop the check for /sys/kernel/uevent_helper from postinst and the SysV
    init script and do not unconditionally overwrite it in the initramfs hook.
    Since a long time now udev has been using the netlink interface to
    communicate with the kernel and with Linux 3.16 it is possible to disable
    CONFIG_UEVENT_HELPER completely. (Closes: #752742)

 -- Michael Biebl <biebl@debian.org>  Sat, 28 Jun 2014 00:01:16 +0200

systemd (204-12) unstable; urgency=medium

  [ Martin Pitt ]
  * Change the sg loading rule (for Debian #657948) back to using modprobe.
    kmod is too fast and then sg races with sd, causing the latter to not see
    SCSI disks.  (Closes: #752591, #752605)

  [ Michael Biebl ]
  * Update udev bug-script to attach instead of paste extra info if a new
    enough reportbug version is available.

 -- Michael Biebl <biebl@debian.org>  Wed, 25 Jun 2014 10:55:12 +0200

systemd (204-11) unstable; urgency=medium

  [ Martin Pitt ]
  * Explain patch management in debian/README.source. (Closes: #739113)
  * Replace "Always probe cpu support drivers" patch with cherry-picked
    upstream fix which is more general.
  * Advertise hibernation only if there's enough free swap. Patches backported
    from current upstream. (LP: #1313522)
  * Fix typo in sg loading rule to make it actually work.

  [ Michael Biebl ]
  * Make no-patch-numbers the default for gbp-pq.
  * Cherry-pick upstream fix to properly handle multiline syslog messages.
    (Closes: #746351)
  * Cherry-pick upstream fix for libudev which fixes a memleak in
    parent_add_child().
  * Drop "-b debian" from Vcs-Git since we use the master branch for
    packaging now.
  * Drop Conflicts: sysvinit (<< 2.88dsf-44~) from systemd-sysv since this
    breaks dist-upgrades from wheezy when switching from sysvinit to
    systemd-sysv as default init. While downgrading the Pre-Depends in
    sysvinit would have been an alternative, dropping the Conflicts and only
    keeping the Replaces was deemed the lesser evil. (Closes: #748355)
  * Use Conflicts instead of Breaks against sysvinit-core. This avoids
    /sbin/init going missing when switching from systemd-sysv to sysvinit.
    While at it, add a Replaces: upstart. (Closes: #751589)
  * Make the SysV compat tools try both /run/initctl and /dev/initctl. This
    makes them usable under sysvinit as PID 1 without requiring any symlinks.
  * Various ifupdown integration fixes
    - Use DefaultDependencies=no in ifup@.service so the service can be
      started as early as possible.
    - Create the ifupdown runtime directory in ifup@.service as we can no
      longer rely on the networking service to do that for us.
    - Don't stop ifup@.service on shutdown but let the networking service take
      care of stopping all hotplugged interfaces.
    - Only start ifup@.service for interfaces configured as allow-hotplug.

  [ Michael Stapelberg ]
  * Clarify that “systemd” does not influence init whereas “systemd-sysv” does
    (Closes: #747741)

  [ Ansgar Burchardt ]
  * Don't use "set +e; set +u" unconditionally in the lsb init-functions hook
    as this might change the behaviour of existing SysV init scripts.
    (Closes: #751472)

 -- Michael Biebl <biebl@debian.org>  Tue, 24 Jun 2014 17:03:43 +0200

systemd (204-10) unstable; urgency=medium

  * In the udeb's udev.startup, make sure that /dev/pts exists.
  * systemd-logind-launch: Set the #files ulimit, for unprivileged LXC
    containers.
  * Drop udev.NEWS, it only applies to pre-squeeze.
  * Remove /var/log/udev on purge.
  * Always probe cpu support drivers. (LP #1207705)
  * On Dell PowerEdge systems, the iDRAC7 and later support a USB Virtual NIC
    for management. Name this interface "idrac" to avoid confusion with "real"
    network interfaces.
  * Drop numerical prefixes from patches, to avoid future diff noise when
    removing, cherry-picking, and merging patches. From now on, always use
    "gbp-pq export --no-patch-numbers" to update them.

 -- Martin Pitt <mpitt@debian.org>  Sun, 27 Apr 2014 11:53:52 +0200

systemd (204-9) unstable; urgency=medium

  * The "Flemish Beef and Beer Stew" release.

  [ Steve Langasek ]
  * Do proper refcounting of the PAM module package on prerm, so that we
    don't drop the module from the PAM config when uninstalling a
    foreign-arch package.  Related to Ubuntu bug #1295521.

  [ Martin Pitt ]
  * debian/udev.udev-finish.upstart: Fix path to tmp-rules,
    debian/extra/rule_generator.functions creates them in /run/udev/.
  * rules: Remove the kernel-install bits; we don't want that in Debian and
    thus it shouldn't appear in dh_install --list-missing output.
  * Ship sd-shutdown.h in libsystemd-daemon-dev.
  * Run dh_install with --fail-missing, to avoid forgetting files when we move
    to new versions.
  * Mount /dev/pts with the correct permissions in the udev, to avoid needing
    pt_chown (not available on all architectures). Thanks Adam Conrad.
  * Add new block of Windows Azure ethernet hardware address to
    75-persistent-net-generator.rules. (LP: #1274348, Closes: #739018)
  * Drop our Debian specific 60-persistent-storage{,-tape}.rules and use the
    upstream rules. They are compatible and do a superset of the
    functionality. (Closes: #645466)
  * Drop our Debian specific 80-drivers.rules and use the upstream rules with
    a patch for the sg module (see #657948). These now stop calling modprobe
    and use the kmod builtin, giving some nice boot speed improvement.
    (Closes: #717404)
  * Drop our Debian specific 50-udev-default.rules and 91-permissions.rules
    and use the upstream rules with a patch for the remaining Debian specific
    default device permissions. Many thanks to Marco d'Itri for researching
    which Debian-specific rules are obsolete! Amongst other things, this now
    also reads the hwdb info for USB devices (Closes: #717405) and gets rid of
    some syntax errors (Closes: #706221)
  * Set default polling interval on removable devices as well, for kernels
    which have "block" built in instead of being a module. (Closes: #713877)
  * Make sd_login_monitor_new() work for logind without systemd.
  * Cherry-pick upstream fix for polkit permissions for rebooting with
    multiple sessions.
  * Kill /etc/udev/links.conf, create_static_nodes, and associated code. It's
    obsolete with devtmpfs (which is required now), and doesn't run with
    systemd or upstart anyway.
  * Drop unnecessary udev.dirs.
  * Add autopkgtests for smoke-testing logind, hostnamed, timedated, localed,
    and a compile/link/run test against libsystemd-login-dev.

  [ Marco d'Itri ]
  * preinst: check for all the system calls required by modern releases
    of udev. (Closes: #648325)
  * Updated fbdev-blacklist.conf for recent kernels.
  * Do not blacklist viafb because it is required on the OLPC XO-1.5.
    (Closes: #705792)
  * Remove write_cd_rules and the associated rules which create "persistent"
    symlinks for CD/DVD devices and replace them with more rules in
    60-cdrom_id, which will create symlinks for one at random among the
    devices installed. Since the common case is having a single device
    then everything will work out just fine most of the times...
    (Closes: #655924)
  * Fix write_net_rules for systemd and sysvinit users by copying the
    temporary rules from /run/udev/ to /etc/udev/. (Closes: #735563)
  * Do not install sysctl.d/50-default.conf because the systemd package
    should not change kernel policies, at least until it will become
    the only supported init system.

  [ Michael Stapelberg ]
  * Add systemd-dbg package, thanks Daniel Schaal (Closes: #742724).
  * Switch from gitpkg to git-buildpackage. Update README.source accordingly.
  * Make libpam-systemd depend on systemd-sysv | systemd-shim. Packages that
    need logind functionality should depend on libpam-systemd.

  [ Michael Biebl ]
  * Do not send potentially private fstab information without prior user
    confirmation. (Closes: #743158)
  * Add support for LSB facilities defined by insserv.
    Parse /etc/insserv.conf.d content and /etc/insserv.conf and generate
    systemd unit drop-in files to add corresponding dependencies. Also ship
    targets for the Debian specific $x-display-manager and
    $mail-transport-agent system facilities. (Closes: #690892)
  * Do not accidentally re-enable /var/tmp cleaning when migrating the TMPTIME
    setting from /etc/default/rcS. Fix up existing broken configurations.
    (Closes: #738862)

 -- Michael Biebl <biebl@debian.org>  Sat, 26 Apr 2014 21:37:29 +0200

systemd (204-8) unstable; urgency=low

  [ Michael Stapelberg ]
  * move manpages from systemd to libsystemd-*-dev as appropriate
    (Closes: #738723)
  * fix systemctl enable/disable/… error message “Failed to issue method call:
    No such file or directory” (the previous upload did actually not contain
    this fix due to a merge conflict) (Closes: #738843)
  * add explicit “Depends: sysv-rc” so that initscript’s “Depends: sysv-rc |
    file-rc” will not be satisfied with file-rc. We need the invoke-rc.d and
    update-rc.d from sysv-rc, file-rc’s doesn’t have support for systemd.
    (Closes: #739679)
  * set capabilities cap_dac_override,cap_sys_ptrace=ep for
    systemd-detect-virt, so that it works for unprivileged users.
    (Closes: #739699)
  * pam: Check $XDG_RUNTIME_DIR owner (Closes: #731300)
  * Ignore chkconfig headers entirely, they are often broken in Debian
    (Closes: #634472)

  [ Michael Biebl ]
  * do a one-time migration of RAMTMP= from /etc/default/rcS and
    /etc/default/tmpfs, i.e. enable tmp.mount (Closes: #738687)
  * Bump Standards-Version to 3.9.5.

 -- Michael Biebl <biebl@debian.org>  Wed, 19 Mar 2014 18:57:35 +0100

systemd (204-7) unstable; urgency=low

  * fix systemctl enable/disable/… error message “Failed to issue method call:
    No such file or directory” (Closes: #734809)
  * bug-script: attach instead of paste extra info with reportbug ≥ 6.5.0
    (Closes: #722530)
  * add stage1 bootstrap support to avoid Build-Depends cycles (Thanks Daniel
    Schepler)
  * cherry-pick:
    order remote mounts from mountinfo before remote-fs.target (77009452cfd)
    (Closes: #719945)
    Fix CPUShares configuration option (ccd90a976dba) (Closes: #737156)
    fix reference in systemd-inhibit(1) (07b4b9b) (Closes: #738316)

 -- Michael Stapelberg <stapelberg@debian.org>  Tue, 11 Feb 2014 23:34:42 +0100

systemd (204-6) unstable; urgency=low

  [ Michael Stapelberg ]
  * Run update-rc.d defaults before update-rc.d <enable|disable>
    (Closes: #722523)
  * preinst: preserve var-{lock,run}.mount when upgrading from 44 to 204
    (Closes: #723936)
  * fstab-generator: don’t rely on /usr being mounted in the initrd
    (Closes: #724797)
  * systemctl: mangle names when avoiding dbus (Closes: #723855)
  * allow group adm read access on /var/log/journal (Closes: #717386)
  * add systemd-journal group (Thanks Guido Günther) (Closes: #724668)
  * copy /etc/localtime instead of symlinking (Closes: #726256)
  * don’t try to start autovt units when not running with systemd as pid 1
    (Closes: #726466)
  * Add breaks/replaces for the new sysvinit-core package (Thanks Alf Gaida)
    (Closes: #733240)
  * Add myself to uploaders

  [ Tollef Fog Heen ]
  * Make 99-systemd.rules check for /run/systemd/systemd instead of the
    ill-named cgroups directory.

  [ Martin Pitt ]
  * debian/udev.upstart: Fix path to udevd, the /sbin/udevd compat symlink
    should go away at some point.
  * debian/udev-udeb.install: Add 64-btrfs.rules and 75-probe_mtd.rules, they
    are potentially useful in a d-i environment.
  * debian/shlibs.local: Drop libudev; this unnecessarily generates overly
    strict dependencies, the libudev ABI is stable.
  * debian/extra/rules/75-persistent-net-generator.rules: Add Ravello systems
    (LP: #1099278)

 -- Michael Stapelberg <stapelberg@debian.org>  Tue, 31 Dec 2013 14:39:44 +0100

systemd (204-5) unstable; urgency=high

  * Cherry-pick 72fd713 from upstream which fixes insecure calling of polkit
    by avoiding a race condition in scraping /proc (CVE-2013-4327).
    Closes: #723713

 -- Michael Biebl <biebl@debian.org>  Mon, 23 Sep 2013 11:59:53 +0200

systemd (204-4) unstable; urgency=low

  * Add preinst check to abort udev upgrade if the currently running kernel
    lacks devtmpfs support. Since udev 176, devtmpfs is mandatory as udev no
    longer creates any device nodes itself. This only affects self-compiled
    kernels which now need CONFIG_DEVTMPFS=y.  Closes: #722580
  * Fix SysV init script to correctly mount a devtmpfs instead of tmpfs. This
    only affects users without an initramfs, which usually is responsible for
    mounting the devtmpfs.  Closes: #722604
  * Drop pre-squeeze upgrade code from maintainer scripts and simplify the
    various upgrade checks.
  * Suppress errors about unknown hwdb builtin. udev 196 introduced a new
    "hwdb" builtin which is not understood by the old udev daemon.
  * Add missing udeb line to shlibs.local. This ensures that udev-udeb gets a
    proper dependency on libudev1-udeb and not libudev1.  Closes: #722939
  * Remove udev-udeb dependency from libudev1-udeb to avoid a circular
    dependency between the two packages. This dependency was copied over from
    the old udev-gtk-udeb package and no longer makes any sense since
    libudev1-udeb only contains a library nowadays.

 -- Michael Biebl <biebl@debian.org>  Wed, 18 Sep 2013 00:05:21 +0200

systemd (204-3) unstable; urgency=low

  [ Michael Biebl ]
  * Upload to unstable.
  * Use /bin/bash in debug-shell.service as Debian doesn't have /sbin/sushell.
  * Only import net.ifaces cmdline property for network devices.
  * Generate strict dependencies between the binary packages using a
    shlibs.local file and add an explicit versioned dependency on
    libsystemd-login0 to systemd to ensure packages are upgraded in sync.
    Closes: #719444
  * Drop obsolete Replaces: libudev0 from udev package.
  * Use correct paths for various binaries, like /sbin/quotaon, which are
    installed in / and not /usr in Debian.  Closes: #721347
  * Don't install kernel-install(8) man page since we don't install the
    corresponding binary either.  Closes: #722180
  * Cherry-pick upstream fixes to make switching runlevels and starting
    reboot via ctrl-alt-del more robust.
  * Cherry-pick upstream fix to properly apply ACLs to Journal files.
    Closes: #717863

  [ Michael Stapelberg ]
  * Make systemctl enable|disable call update-rc.d for SysV init scripts.
    Closes: #709780
  * Don't mount /tmp as tmpfs by default and make it possible to enable this
    feature via "systemctl enable tmp.mount".  Closes: #718906

  [ Daniel Schaal ]
  * Add bug-script to systemd and udev.  Closes: #711245

  [ Ondrej Balaz ]
  * Recognize discard option in /etc/crypttab.  Closes: #719167

 -- Michael Biebl <biebl@debian.org>  Thu, 12 Sep 2013 00:13:11 +0200

systemd (204-2) experimental; urgency=low

  [ Daniel Schaal ]
  * Enable verbose build logs.  Closes: #717465
  * Add handling of Message Catalog files to provide additional information
    for log entries.  Closes: #717427
  * Remove leftover symlink to debian-enable-units.service.  Closes: #717349

  [ Michael Stapelberg ]
  * Install 50-firmware.rules in the initramfs and udeb.  Closes: #717635

  [ Michael Biebl ]
  * Don't pass static start priorities to dh_installinit anymore.
  * Switch the hwdb trigger to interest-noawait.
  * Remove obsolete support for configurable udev root from initramfs.
  * Bind ifup@.service to the network device. This ensures that ifdown is run
    when the device is removed and the service is stopped.
    Closes: #660861, #703033
  * Bump Standards-Version to 3.9.4. No further changes.
  * Add Breaks against consolekit (<< 0.4.6-1) for udev-acl.  Closes: #717385
  * Make all packages Priority: optional, with the exception of udev and
    libudev1, which remain Priority: important, and systemd-sysv, which
    remains Priority: extra due to the conflict with sysvinit.
    Closes: #717365
  * Restart systemd-logind.service on upgrades due to changes in the
    CreateSession D-Bus API between v44 and v204.  Closes: #717403

 -- Michael Biebl <biebl@debian.org>  Wed, 24 Jul 2013 23:47:59 +0200

systemd (204-1) experimental; urgency=low

  * New upstream release.  Closes: #675175, #675177
    - In v183 the udev sources have been merged into the systemd source tree.
      As a result, the udev binary packages will now be built from the systemd
      source package. To align the version numbers 139 releases were skipped.
    - For a complete list of changes, please refer to the NEWS file.
  * Add Marco to Uploaders.
  * Drop Suggests on the various python packages from systemd. The
    systemd-analyze tool has been reimplemented in C.
  * Add binary packages as found in the udev 175-7.2 source package.
  * Wrap dependencies for better readability.
  * Drop hard-coded Depends on libglib2.0-0 from gir1.2-gudev-1.0.
  * Drop old Conflicts, Replaces and Breaks, which are no longer necessary.
  * Make libgudev-1.0-dev depend on gir1.2-gudev-1.0 as per GObject
    introspection mini-policy.  Closes: #691313
  * The hwdb builtin has replaced pci-db and usb-db in udev. Drop the
    Recommends on pciutils and usbutils accordingly.
  * Drop our faketime hack. Upstream uses a custom xsl style sheet now to
    generate the man pages which no longer embeds the build date.
  * Add Depends on libpam-runtime (>= 1.0.1-6) to libpam-systemd as we are
    using pam-auth-update.
  * Explicitly set Section and Priority for the udev binary package.
  * Update Build-Depends:
    - Drop libudev-dev, no longer required.
    - Add gtk-doc-tools and libglib2.0-doc for the API documentation in
      libudev and libgudev.
    - Add libgirepository1.0-dev and gobject-introspection for GObject
      introspection support in libgudev.
    - Add libgcrypt11-dev for encryption support in the journal.
    - Add libblkid-dev for the blkid udev builtin.
  * Use gir dh addon to ensure ${gir:Depends} is properly set.
  * Rename libudev0 → libudev1 for the SONAME bump.
  * Update symbols files. libudev now uses symbols versioning as the other
    libsystemd libraries. The libgudev-1.0-0 symbols file has been copied from
    the old udev package.
  * Run gtkdocize on autoreconf.
  * Enable python bindings for the systemd libraries and ship them in a new
    package named python-systemd.
  * Tighten Depends on libsystemd-id128-dev for libsystemd-journal-dev as per
    libsystemd-journal.pc.
  * Remove obsolete bash-completion scripts on upgrades. Nowadays they are
    installed in /usr/share/bash-completion/completions.
  * Rename conffiles for logind and journald.
  * Rename udev-gtk-udeb → libudev1-udeb to better reflect its actual contents.
  * Build two flavours: a regular build and one for the udev udebs with
    reduced features/dependencies.
  * Create a few compat symlinks for the udev package, most notably
    /sbin/udevadm and /sbin/udevd.
  * Remove the dpkg-triggered debian-enable-units script. This was a temporary
    workaround for wheezy. Packages should use dh-systemd now to properly
    integrate service files with systemd.
  * Update debian/copyright using the machine-readable copyright format 1.0.
  * Integrate changes from udev 175-7 and acknowledge the 175-7.1 and 175-7.2
    non-maintainer uploads.
  * Keep the old persistent network interface naming scheme for now and make
    the new one opt-in via net.ifnames=1 on the kernel command line.
  * Drop the obsolete udev-mtab SysV init script and properly clean up on
    upgrades.
  * Simplify the udev SysV init script and remove experimental and obsolete
    features.
  * Revert upstream commits which dropped support for distro specific
    features and config files.
  * Make logind, hostnamed, localed and timedated D-Bus activatable and
    usable when systemd is not running.
  * Store hwdb binary database in /lib/udev, not /etc/udev. Create the file on
    install and upgrades.
  * Provide a dpkg file trigger for hwdb, so the database is automatically
    updated when packages install files into /lib/udev/hwdb.d.

 -- Michael Biebl <biebl@debian.org>  Fri, 19 Jul 2013 00:32:36 +0200

systemd (44-12) unstable; urgency=low

  * Cherry-pick e17187 from upstream to fix build failures with newer glibc
    where the clock_* symbols have been moved from librt to libc.
    Closes: #701364
  * If the new init-system-helpers package is installed, make the
    debian-enable-units script a no-op. The auto-enabler was meant as a
    temporary workaround and will be removed once all packages use the new
    helper.
  * Update the checks which test if systemd is the active init. The
    recommended check is [ -d /run/systemd/system ] as this will also work
    with a standalone systemd-logind.
  * Set Maintainer to pkg-systemd-maintainers@lists.alioth.debian.org. Add
    Tollef and myself as Uploaders.
  * Stop building the GUI bits. They have been split into a separate source
    package called systemd-ui.

 -- Michael Biebl <biebl@debian.org>  Thu, 20 Jun 2013 01:32:16 +0200

systemd (44-11) unstable; urgency=low

  * Team upload.
  * Run debian-enable-units.service after sysinit.target to ensure our tmp
    files aren't nuked by systemd-tmpfiles.
  * The mountoverflowtmp SysV init script no longer exists so remove that
    from remount-rootfs.service to avoid an unnecessary diff to upstream.
  * Do not fail on purge if /var/lib/systemd is empty and has been removed
    by dpkg.

 -- Michael Biebl <biebl@debian.org>  Wed, 13 Mar 2013 08:03:06 +0100

systemd (44-10) unstable; urgency=low

  * Team upload.
  * Using the return code of "systemctl is-enabled" to determine whether we
    enable a service or not is unreliable since it also returns a non-zero
    exit code for masked services. As we don't want to enable masked services,
    grep for the string "disabled" instead.

 -- Michael Biebl <biebl@debian.org>  Fri, 15 Feb 2013 17:01:24 +0100

systemd (44-9) unstable; urgency=low

  * Team upload.
  * Fix typo in systemd.socket man page.  Closes: #700038
  * Use color specification in "systemctl dot" which is actually
    understood by dot.  Closes: #643689
  * Fix mounting of remote filesystems like NFS.  Closes: #673309
  * Use a file trigger to automatically enable service and socket units. A lot
    of packages simply install systemd units but do not enable them. As a
    result they will be inactive after the next boot. This is a workaround for
    wheezy which will be removed again in jessie.  Closes: #692150

 -- Michael Biebl <biebl@debian.org>  Fri, 15 Feb 2013 13:35:39 +0100

systemd (44-8) unstable; urgency=low

  * Team upload.
  * Use comment=systemd.* syntax in systemd.mount man page. The
    mount/util-linux version in wheezy is not recent enough to support the new
    x-systemd* syntax. Closes: #697141
  * Don't enable persistent storage of journal log files. The journal in v44
    is not yet mature enough.

 -- Michael Biebl <biebl@debian.org>  Sat, 19 Jan 2013 20:05:05 +0100

systemd (44-7) unstable; urgency=low

  * Fix a regression in the init-functions hook wrt reload handling that was
    introduced when dropping the X-Interactive hack.  Closes: #696355

 -- Michael Biebl <biebl@debian.org>  Fri, 21 Dec 2012 00:00:12 +0100

systemd (44-6) unstable; urgency=low

  [ Michael Biebl ]
  * No longer ship the /sys directory in the systemd package since it is
    provided by base-files nowadays.
  * Don't run udev rules if systemd is not active.
  * Converting /var/run, /var/lock and /etc/mtab to symlinks is a one-time
    migration so don't run the debian-fixup script on every boot.

  [ Tollef Fog Heen ]
  * Prevent the systemd package from being removed if it's the active init
    system, since that doesn't work.

  [ Michael Biebl ]
  * Use a separate tmpfs for /run/lock (size 5M) and /run/user (size 100M).
    Those directories are user-writable which could lead to DoS by filling up
    /run.  Closes: #635131

 -- Michael Biebl <biebl@debian.org>  Sun, 16 Dec 2012 21:58:37 +0100

systemd (44-5) unstable; urgency=low

  * Team upload.

  [ Tollef Fog Heen ]
  * disable killing on entering START_PRE, START, thanks to Michael
    Stapelberg for patch.  This avoids killing VMs run through libvirt
    when restarting libvirtd.  Closes: #688635.
  * Avoid reloading services when shutting down, since that won't work and
    makes no sense.  Thanks to Michael Stapelberg for the patch.
    Closes: #635777.
  * Try to determine which init scripts support the reload action
    heuristically.  Closes: #686115, #650382.

  [ Michael Biebl ]
  * Update Vcs-* fields, the Git repository is hosted on alioth now. Set the
    default branch to "debian".
  * Avoid reload and (re)start requests during early boot which can lead to
    deadlocks.  Closes: #624599
  * Make systemd-cgroup work even if not all cgroup mounts are available on
    startup.  Closes: #690916
  * Fix typos in the systemd.path and systemd.unit man page.  Closes: #668344
  * Add watch file to track new upstream releases.

 -- Michael Biebl <biebl@debian.org>  Thu, 25 Oct 2012 21:41:23 +0200

systemd (44-4) unstable; urgency=low

  [ Michael Biebl ]
  * Override timestamp for man page building, thereby avoiding skew
    between architectures which caused problems for multi-arch.
    Closes: #680011

  [ Tollef Fog Heen ]
  * Move diversion removal from postinst to preinst.  Closes: #679728
  * Prevent the journal from crashing when running out of disk space.
    This is 499fb21 from upstream.  Closes: #668047.
  * Stop mounting a tmpfs on /media.  Closes: #665943

 -- Tollef Fog Heen <tfheen@debian.org>  Sun, 01 Jul 2012 08:17:50 +0200

systemd (44-3) unstable; urgency=low

  [ Michael Biebl ]
  * Bump to debhelper 9.
  * Convert to Multi-Arch: same where possible.  Closes: #676615

  [ Tollef Fog Heen ]
  * Cherry-pick d384c7 from upstream to stop journald from leaking
    memory.  Thanks to Andreas Henriksson for testing.  Closes: #677701
  * Ship lsb init script override/integration in /lib/lsb/init-functions.d
    rather than diverting /lib/lsb/init-functions itself.  Add appropriate
    Breaks to ensure upgrades happen.

 -- Tollef Fog Heen <tfheen@debian.org>  Fri, 29 Jun 2012 22:34:16 +0200

systemd (44-2) unstable; urgency=low

  [ Michael Biebl ]
  * Tighten the versions in the maintscript file
  * Ship the /sys directory in the package
  * Re-add workaround for non-interactive PAM sessions
  * Mask checkroot-bootclean (Closes: #670591)
  * Don't ignore errores in systemd-sysv postinst

  [ Tollef Fog Heen ]
  * Bring tmpfiles.d/tmp.conf in line with Debian defaults.  Closes: #675422
  * Make sure /run/sensigs.omit.d exists.
  * Add python-dbus and python-cairo to Suggests, for systemd-analyze.
    Closes: #672965

 -- Tollef Fog Heen <tfheen@debian.org>  Tue, 08 May 2012 18:04:22 +0200

systemd (44-1) unstable; urgency=low

  [ Tollef Fog Heen ]
  * New upstream version.
    - Backport 3492207: journal: PAGE_SIZE is not known on ppc and other
      archs
    - Backport 5a2a2a1: journal: react with immediate rotation to a couple
      of more errors
    - Backport 693ce21: util: never follow symlinks in rm_rf_children()
      Fixes CVE-2012-1174, closes: #664364
  * Drop output message from init-functions hook, it's pointless.
  * Only rmdir /lib/init/rw if it exists.
  * Explicitly order debian-fixup before sysinit.target to prevent a
    possible race condition with the creation of sockets.  Thanks to
    Michael Biebl for debugging this.
  * Always restart the initctl socket on upgrades, to mask sysvinit
    removing it.

  [ Michael Biebl ]
  * Remove workaround for non-interactive sessions from pam config again.
  * Create compat /dev/initctl symlink in case we are upgrading from a system
    running a newer version of sysvinit (using /run/initctl) and sysvinit is
    replaced with systemd-sysv during the upgrade. Closes: #663219
  * Install new man pages.
  * Build-Depend on valac (>= 0.12) instead of valac-0.12. Closes: #663323

 -- Tollef Fog Heen <tfheen@debian.org>  Tue, 03 Apr 2012 19:59:17 +0200

systemd (43-1) experimental; urgency=low

  [ Tollef Fog Heen ]
  * Target upload at experimental due to libkmod dependency
  * New upstream release
    - Update bash-completion for new verbs and arguments. Closes: #650739
    - Fixes local DoS (CVE-2012-1101).  Closes: #662029
    - No longer complains if the kernel lacks audit support.  Closes: #642503
  * Fix up git-to-source package conversion script which makes gitpkg
    happier.
  * Add libkmod-dev to build-depends
  * Add symlink from /bin/systemd to /lib/systemd/systemd.
  * Add --with-distro=debian to configure flags, due to no /etc/os-release
    yet.
  * Add new symbols for libsystemd-login0 to symbols file.
  * Install a tmpfiles.d file for the /dev/initctl → /run/initctl
    migration.  Closes: #657979
  * Disable coredump handling, it's not ready yet.
  * If /run is a symlink, don't try to do the /var/run → /run migration.
    Ditto for /var/lock → /run/lock.  Closes: #647495

  [ Michael Biebl ]
  * Add Build-Depends on liblzma-dev for journal log compression.
  * Add Build-Depends on libgee-dev, required to build systemadm.
  * Bump Standards-Version to 3.9.2. No further changes.
  * Add versioned Build-Depends on automake and autoconf to ensure we have
    recent enough versions. Closes: #657284
  * Add packages for libsystemd-journal and libsystemd-id128.
  * Update symbols file for libsystemd-login.
  * Update configure flags, use rootprefix instead of rootdir.
  * Copy intltool files instead of symlinking them.
  * Re-indent init-functions script.
  * Remove workarounds for services using X-Interactive. The LSB X-Interactive
    support turned out to be broken and has been removed upstream so we no
    longer need any special handling for those type of services.
  * Install new systemd-journalctl, systemd-cat and systemd-cgtop binaries.
  * Install /var/lib/systemd directory.
  * Install /var/log/journal directory where the journal files are stored
    persistently.
  * Setup systemd-journald to not read from /proc/kmsg (ImportKernel=no).
  * Avoid error messages from systemctl in postinst if systemd is not running
    by checking for /sys/fs/cgroup/systemd before executing systemctl.
    Closes: #642749
  * Stop installing lib-init-rw (auto)mount units and try to cleanup
    /lib/init/rw in postinst. Bump dependency on initscripts accordingly.
    Closes: #643699
  * Disable pam_systemd for non-interactive sessions to work around an issue
    with sudo.
  * Use new dh_installdeb maintscript facility to handle obsolete conffiles.
    Bump Build-Depends on debhelper accordingly.
  * Rename bash completion file systemctl-bash-completion.sh →
    systemd-bash-completion.sh.
  * Update /sbin/init symlink. The systemd binary was moved to $pkglibdir.

 -- Tollef Fog Heen <tfheen@debian.org>  Tue, 07 Feb 2012 21:36:34 +0100

systemd (37-1.1) unstable; urgency=low

  * Non-maintainer upload with Tollef's consent.
  * Remove --parallel to workaround a bug in automake 1.11.3 which doesn't
    generate parallel-safe build rules. Closes: #661842
  * Create a compat symlink /run/initctl → /dev/initctl to work with newer
    versions of sysvinit. Closes: #657979

 -- Michael Biebl <biebl@debian.org>  Sat, 03 Mar 2012 17:42:10 +0100

systemd (37-1) unstable; urgency=low

  [ Tollef Fog Heen ]
  * New upstream version
  * Change the type of the debian-fixup service to oneshot.
    Closes: #642961
  * Add ConditionPathIsDirectory to lib-init-rw.automount and
    lib-init-rw.mount so we only activate the unit if the directory
    exists.  Closes: #633059
  * If a sysv service exists in both rcS and rcN.d runlevels, drop the
    rcN.d ones to avoid loops.  Closes: #637037
  * Blacklist fuse init script, we do the same work already internally.
    Closes: #643700
  * Update README.Debian slightly for /run rather than /lib/init/rw

  [ Josh Triplett ]
  * Do a one-time migration of the $TMPTIME setting from /etc/default/rcS to
    /etc/tmpfiles.d/tmp.conf. If /etc/default/rcS has a TMPTIME setting of
    "infinite" or equivalent, migrate it to an /etc/tmpfiles.d/tmp.conf that
    overrides the default /usr/lib/tmpfiles.d/tmp.conf and avoids clearing
    /tmp.  Closes: #643698

 -- Tollef Fog Heen <tfheen@debian.org>  Wed, 28 Sep 2011 20:04:13 +0200

systemd (36-1) unstable; urgency=low

  [ Tollef Fog Heen ]
  * New upstream release. Closes: #634618
    - Various man page fixes. Closes: #623521
  * Add debian-fixup service that symlinks mtab to /proc/mounts and
    migrates /var/run and /var/lock to symlinks to /run

  [ Michael Biebl ]
  * Build for libnotify 0.7.
  * Bump Build-Depends on libudev to (>= 172).
  * Add Build-Depends on libacl1-dev. Required for building systemd-logind
    with ACL support.
  * Split libsystemd-login and libsystemd-daemon into separate binary
    packages.
  * As autoreconf doesn't like intltool, override dh_autoreconf and call
    intltoolize and autoreconf ourselves.
  * Add Build-Depends on intltool.
  * Do a one-time migration of the hwclock configuration. If UTC is set to
    "no" in /etc/default/rcS, create /etc/adjtime and add the "LOCAL" setting.
  * Remove /cgroup cleanup code from postinst.
  * Add Build-Depends on gperf.

 -- Tollef Fog Heen <tfheen@debian.org>  Wed, 14 Sep 2011 08:25:17 +0200

systemd (29-1) unstable; urgency=low

  [ Tollef Fog Heen ]
  * New upstream version, Closes: #630510
    - Includes typo fixes in documentation.  Closes: #623520
  * Fall back to the init script reload function if a native .service file
    doesn't know how to reload.  Closes: #628186
  * Add hard dependency on udev.  Closes: #627921

  [ Michael Biebl ]
  * hwclock-load.service is no longer installed, so we don't need to remove it
    anymore in debian/rules.
  * Install /usr/lib directory for binfmt.d, modules-load.d, tmpfiles.d and
    sysctl.d.
  * Remove obsolete conffiles from /etc/tmpfiles.d on upgrades. Those files
    are installed in /usr/lib/tmpfiles.d now.
  * Depend on util-linux (>= 2.19.1-2) which provides whole-disk locking
    support in fsck and remove our revert patch.
  * Don't choke when systemd was compiled with a different CAP_LAST_CAP then
    what it is run with. Patch cherry-picked from upstream Git.
    Closes: #628081
  * Enable dev-hugepages.automount and dev-mqueue.automount only when enabled
    in kernel. Patch cherry-picked from upstream Git.  Closes: #624522

 -- Tollef Fog Heen <tfheen@debian.org>  Wed, 08 Jun 2011 16:14:31 +0200

systemd (25-2) experimental; urgency=low

  * Handle downgrades more gracefully by removing diversion of
    /lib/lsb/init-functions on downgrades to << 25-1.
  * Cherry-pick a133bf10d09f788079b82f63faa7058a27ba310b from upstream,
    avoids assert when dumping properties.  Closes: #624094
  * Remove "local" in non-function context in init-functions wrapper.

 -- Tollef Fog Heen <tfheen@debian.org>  Wed, 27 Apr 2011 22:20:04 +0200

systemd (25-1) experimental; urgency=low

  * New upstream release, target experimental due to initscripts
    dependency.
    - Fixes where to look for locale config.  Closes: #619166
  * Depend on initscripts >= 2.88dsf-13.4 for /run transition.
  * Add Conflicts on klogd, since it doesn't work correctly with the
    kmg→/dev/log bridge.  Closes: #622555
  * Add suggests on Python for systemd-analyze.
  * Divert /lib/lsb/init-functions instead of (ab)using
    /etc/lsb-base-logging.sh for diverting calls to /etc/init.d/*
  * Remove obsolete conffile /etc/lsb-base-logging.sh.  Closes: #619093
  * Backport 3a90ae048233021833ae828c1fc6bf0eeab46197 from master:
    mkdir /run/systemd/system when starting up

 -- Tollef Fog Heen <tfheen@debian.org>  Sun, 24 Apr 2011 09:02:04 +0200

systemd (20-1) unstable; urgency=low

  * New upstream version
  * Install systemd-machine-id-setup
  * Call systemd-machine-id-setup in postinst
  * Cherry-pick b8a021c9e276adc9bed5ebfa39c3cab0077113c6 from upstream to
    prevent dbus assert error.
  * Enable TCP wrapper support.  Closes: #618409
  * Enable SELinux support.  Closes: #618412
  * Make getty start after Apache2 and OpenVPN (which are the only two
    known users of X-Interactive: yes).  Closes: #618419

 -- Tollef Fog Heen <tfheen@debian.org>  Fri, 11 Mar 2011 19:14:21 +0100

systemd (19-1) experimental; urgency=low

  * New upstream release
  * Add systemd-tmpfiles to systemd package.
  * Add ifup@.service for handling hotplugged interfaces from
    udev.  Closes: #610871
  * Mask mtab.service and udev-mtab.service as they are pointless when
    /etc/mtab is a symlink to /proc/mounts
  * Add breaks on lvm2 (<< 2.02.84-1) since older versions have udev rules
    that don't work well with systemd causing delays on bootup.

 -- Tollef Fog Heen <tfheen@debian.org>  Thu, 17 Feb 2011 07:36:22 +0100

systemd (17-1) experimental; urgency=low

  [ Tollef Fog Heen ]
  * New upstream release
  * Clarify ifupdown instructions in README.Debian somewhat.
    Closes: #613320
  * Silently skip masked services in lsb-base-logging.sh instead of
    failing.  Initial implementation by Michael Biebl.  Closes: #612551
  * Disable systemd-vconsole-setup.service for now.

  [ Michael Biebl ]
  * Bump build dependency on valac-0.10 to (>= 0.10.3).
  * Improve regex in lsb-base-logging.sh for X-Interactive scripts.
    Closes: #613325

 -- Tollef Fog Heen <tfheen@debian.org>  Wed, 16 Feb 2011 21:06:16 +0100

systemd (16-1) experimental; urgency=low

  [ Tollef Fog Heen ]
  * New upstream release.  Closes: #609611
  * Get rid of now obsolete patches that are upstream.
  * Use the built-in cryptsetup support in systemd, build-depend on
    libcryptsetup-dev (>= 2:1.2.0-1) to get a libcryptsetup in /lib.
  * Don't use systemctl redirect for init scripts with X-Interactive: true

  [ Michael Biebl ]
  * Update package description
  * Use v8 debhelper syntax
  * Make single-user mode work
  * Run hwclock-save.service on shutdown
  * Remove dependencies on legacy sysv mount scripts, as we use native
    mounting.

 -- Tollef Fog Heen <tfheen@debian.org>  Sun, 16 Jan 2011 11:04:13 +0100

systemd (15-1) UNRELEASED; urgency=low

  [ Tollef Fog Heen ]
  * New upstream version, thanks a lot to Michael Biebl for help with
    preparing this version.
    - This version handles cycle breaking better.  Closes: #609225
  * Add libaudit-dev to build-depends
  * /usr/share/systemd/session has been renamed to /usr/share/systemd/user
    upstream, adjust build system accordingly.
  * Remove -s from getty serial console invocation.
  * Add dependency on new util-linux to make sure /sbin/agetty exists
  * Don't mount /var/lock with gid=lock (Debian has no such group).
  * Document problem with ifupdown's /etc/network/run being a normal
    directory.

  [ Michael Biebl ]
  * Revert upstream change which requires libnotify 0.7 (not yet available in
    Debian).
  * Use dh-autoreconf for updating the build system.
  * Revert upstream commit which uses fsck -l (needs a newer version of
    util-linux).
  * Explicitly disable cryptsetup support to not accidentally pick up a
    libcryptsetup dependency in a tainted build environment, as the library
    is currently installed in /usr/lib.
  * Remove autogenerated man pages and vala C sources, so they are rebuilt.
  * Use native systemd mount support:
    - Use MountAuto=yes and SwapAuto=yes (default) in system.conf
    - Mask SysV init mount, check and cleanup scripts.
    - Create an alias (symlink) for checkroot (→ remount-rootfs.service) as
      synchronization point for SysV init scripts.
  * Mask x11-common, rmnologin, hostname, bootmisc and bootlogd.
  * Create an alias for procps (→ systemd-sysctl.service) and
    urandom (→ systemd-random-seed-load.service).
  * Create an alias for module-init-tools (→ systemd-modules-load.service) and
    a symlink from /etc/modules-load.d/modules.conf → /etc/modules.
  * Install lsb-base hook which redirects calls to SysV init scripts to
    systemctl: /etc/init.d/<foo> <action> → systemctl <action> <foo.service>
  * Install a (auto)mount unit to mount /lib/init/rw early during boot.

 -- Tollef Fog Heen <tfheen@debian.org>  Sat, 20 Nov 2010 09:28:01 +0100

systemd (11-2) UNRELEASED; urgency=low

  * Tighten depends from systemd-* on systemd to ensure they're upgraded
    in lockstep.  Thanks to Michael Biebl for the patch.
  * Add missing #DEBHELPER# token to libpam-systemd
  * Stop messing with runlevel5/multi-user.target symlink, this is handled
    correctly upstream.
  * Stop shipping /cgroup in the package.
  * Remove tmpwatch services, Debian doesn't have or use tmpwatch.
  * Make sure to enable GTK bits.
  * Ship password agent
  * Clean up cgroups properly on upgrades, thanks to Michael Biebl for the
    patch.  Closes: #599577

 -- Tollef Fog Heen <tfheen@debian.org>  Tue, 02 Nov 2010 21:47:10 +0100

systemd (11-1) experimental; urgency=low

  * New upstream version.  Closes: #597284
  * Add pam-auth-update calls to libpam-systemd's postinst and prerm
  * Make systemd-sysv depend on systemd
  * Now mounts the cgroup fs in /sys/fs/cgroup.  Closes: #595966
  * Add libnotify-dev to build-depends (needed for systemadm)

 -- Tollef Fog Heen <tfheen@debian.org>  Thu, 07 Oct 2010 22:01:19 +0200

systemd (8-2) experimental; urgency=low

  * Hardcode udev rules dir in configure call.
  * Remove README.source as it's no longer accurate.

 -- Tollef Fog Heen <tfheen@debian.org>  Mon, 30 Aug 2010 21:10:26 +0200

systemd (8-1) experimental; urgency=low

  * New upstream release
  * Only ship the top /cgroup
  * Pass --with-rootdir= to configure, to make it think / is / rather
    than //
  * Add PAM module package
  * Fix up dependencies in local-fs.target.  Closes: #594420
  * Move systemadm to its own package.  Closes: #588451
  * Update standards-version (no changes needed)
  * Update README.Debian to explain how to use systemd.
  * Add systemd-sysv package that provides /sbin/init and friends.

 -- Tollef Fog Heen <tfheen@debian.org>  Sat, 07 Aug 2010 07:31:38 +0200

systemd (0~git+20100605+dfd8ee-1) experimental; urgency=low

  * Initial release, upload to experimental.  Closes: #580814

 -- Tollef Fog Heen <tfheen@debian.org>  Fri, 30 Apr 2010 21:02:25 +0200<|MERGE_RESOLUTION|>--- conflicted
+++ resolved
@@ -1,10 +1,3 @@
-<<<<<<< HEAD
-systemd (247.3-1~bpo10+1) buster-backports; urgency=medium
-
-  * Rebuild for buster-backports
-
- -- Michael Biebl <biebl@debian.org>  Thu, 25 Feb 2021 19:50:44 +0100
-=======
 systemd (247.3-3) unstable; urgency=medium
 
   * pkg-config: make prefix overridable again (Closes: #984763)
@@ -38,7 +31,12 @@
     (Closes: #980820)
 
  -- Michael Biebl <biebl@debian.org>  Sat, 06 Mar 2021 22:32:14 +0100
->>>>>>> 1a5a51a2
+
+systemd (247.3-1~bpo10+1) buster-backports; urgency=medium
+
+  * Rebuild for buster-backports
+
+ -- Michael Biebl <biebl@debian.org>  Thu, 25 Feb 2021 19:50:44 +0100
 
 systemd (247.3-1) unstable; urgency=medium
 
