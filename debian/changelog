--- conflicted
+++ resolved
@@ -1,6 +1,11 @@
 systemd (208-8ubuntu3) UNRELEASED; urgency=medium
 
+  [ Dariusz Gadomski ]
   * Remove udev-fallback-graphics.conf (LP: #1367241).
+
+  [ Martin Pitt ]
+  * 75-persistent-net-generator.rules: Add new MS Azure MAC prefix 00:25:ae.
+    (LP: #1367883)
 
  -- Dariusz Gadomski <dariusz.gadomski@canonical.com>  Thu, 11 Sep 2014 16:05:29 +0200
 
@@ -10,7 +15,6 @@
   * 75-persistent-net-generator.rules: Fix matches of HyperV. (LP: #1361272)
 
   [ Martin Pitt ]
-<<<<<<< HEAD
   * Add new autopkgtest boot_and_services which reboots the testbed with
     systemd as init and verifies that the most critical services like lightdm,
     D-BUS, NetworkManager, and cron work. (To be extended in the future)
@@ -32,12 +36,6 @@
     (LP: #1354306)
 
  -- Martin Pitt <martin.pitt@ubuntu.com>  Thu, 21 Aug 2014 07:58:30 +0200
-=======
-  * 75-persistent-net-generator.rules: Add new MS Azure MAC prefix 00:25:ae.
-    (LP: #1367883)
-
- -- Martin Pitt <mpitt@debian.org>  Tue, 26 Aug 2014 08:23:58 +0200
->>>>>>> 37f4673c
 
 systemd (208-8) unstable; urgency=medium
 
