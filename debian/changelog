--- conflicted
+++ resolved
@@ -1,10 +1,3 @@
-<<<<<<< HEAD
-systemd (242-8~bpo10+1) buster-backports; urgency=medium
-
-  * Rebuild for buster-backports
-
- -- Michael Biebl <biebl@debian.org>  Sat, 09 Nov 2019 00:38:15 +0100
-=======
 systemd (244-3) unstable; urgency=medium
 
   * Update udev-udeb to use 73-usb-net-by-mac.link
@@ -142,7 +135,12 @@
   * Install static-nodes-permissions.conf tmpfile in udev
 
  -- Michael Biebl <biebl@debian.org>  Sat, 31 Aug 2019 00:20:41 +0200
->>>>>>> 3c976114
+
+systemd (242-8~bpo10+1) buster-backports; urgency=medium
+
+  * Rebuild for buster-backports
+
+ -- Michael Biebl <biebl@debian.org>  Sat, 09 Nov 2019 00:38:15 +0100
 
 systemd (242-8) unstable; urgency=medium
 
