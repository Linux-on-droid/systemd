--- conflicted
+++ resolved
@@ -1,8 +1,6 @@
 systemd (204-6) UNRELEASED; urgency=low
 
-<<<<<<< HEAD
-  [ Tollef Fog Heen ]
-=======
+  [ Michael Stapelberg ]
   * Run update-rc.d defaults before update-rc.d <enable|disable>
     (Closes: #722523)
   * preinst: preserve var-{lock,run}.mount when upgrading from 44 to 204
@@ -10,14 +8,15 @@
   * fstab-generator: don’t rely on /usr being mounted in the initrd
     (Closes: #724797)
   * systemctl: mangle names when avoiding dbus (Closes: #723855)
->>>>>>> 377f38f4
-  * Make 99-systemd.rules check for /run/systemd/systemd instead of the
-    ill-named cgroups directory.
   * allow group adm read access on /var/log/journal (Closes: #717386)
   * add systemd-journal group (Thanks Guido Günther) (Closes: #724668)
   * copy /etc/localtime instead of symlinking (Closes: #726256)
   * don’t try to start autovt units when not running with systemd as pid 1
     (Closes: #726466)
+
+  [ Tollef Fog Heen ]
+  * Make 99-systemd.rules check for /run/systemd/systemd instead of the
+    ill-named cgroups directory.
 
   [ Martin Pitt ]
   * debian/udev.upstart: Fix path to udevd, the /sbin/udevd compat symlink
