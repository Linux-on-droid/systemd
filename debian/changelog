--- conflicted
+++ resolved
@@ -1,4 +1,3 @@
-<<<<<<< HEAD
 systemd (220-1) experimental; urgency=medium
 
   [ Martin Pitt ]
@@ -178,51 +177,11 @@
   * display-managers autopkgtest: Reset failed units between tests, to avoid
     running into restart limits and for better test isolation.
   * Enable timesyncd in virtual machines. (Closes: #762343)
-=======
-systemd (215-18) unstable; urgency=medium
-
-  [ Michael Biebl ]
-  * manager: Pass correct errno to strerror(), have_ask_password contains
-    negative error values which have to be negated when being passed to
-    strerror().
-
-  [ Martin Pitt ]
-  * Revert upstream commit 743970d which immediately SIGKILLs units during
-    shutdown. This leads to problems like bash not being able to write its
-    history, mosh not saving its state, and similar failed cleanup actions.
-    (Closes: #784720, LP: #1448259)
-  * write_net_rules: Escape '{' and '}' characters as well, to make this work
-    with busybox grep. Thanks Faidon Liambotis! (Closes: #765577)
-
- -- Martin Pitt <mpitt@debian.org>  Thu, 21 May 2015 15:49:30 +0200
-
-systemd (215-17) unstable; urgency=high
-
-  * cryptsetup: Implement offset and skip options. (Closes: #751707,
-    LP: #953875)
-
- -- Martin Pitt <mpitt@debian.org>  Thu, 16 Apr 2015 10:26:46 -0500
-
-systemd (215-16) unstable; urgency=medium
-
-  [ Christian Seiler ]
-  * Don't run hwclock-save.service in containers. (Closes: #782377)
-
-  [ Michael Biebl ]
-  * Do not print anything while passwords are being queried. This should make
-    password prompts without plymouth more usable. (Closes: #765013)
-  * Skip filesystem check if already done by the initramfs. (Closes: #782522)
-
- -- Michael Biebl <biebl@debian.org>  Mon, 13 Apr 2015 19:42:32 +0200
-
-systemd (215-15) unstable; urgency=medium
->>>>>>> b1e8aa81
 
   [ Adam Conrad ]
   * debian/systemd.{triggers,postinst}: Trigger a systemctl daemon-reload
     when init scripts are installed or removed (Closes: #766429)
 
-<<<<<<< HEAD
   [ Didier Roche ]
   * Squash all fsckd patches in one (as fsckd and such will be removed
     soon upstream), containing various fixes from upstream git and refactor
@@ -256,40 +215,6 @@
   [ Didier Roche ]
   * Fix mount point detection on overlayfs and similar file systems without
     name_to_handle_at() and st_dev support. (LP: #1411140)
-=======
-  [ Martin Pitt ]
-  * Fix getty restart loop when PTS device is gone. (Closes: #780711)
-  * Run timesyncd in virtual machines. (Closes: #762343)
-  * Make logind work in environments without CAP_SYS_ADMIN (mostly
-    containers). Thanks Christian Seiler for the backporting!
-    (Closes: #778608)
-  * Check for correct signatures when setting properties. Fixes systemd
-    getting stuck on trying to set invalid property types. (Closes: #781602)
-
- -- Martin Pitt <mpitt@debian.org>  Thu, 09 Apr 2015 10:12:37 +0200
-
-systemd (215-14) unstable; urgency=medium
-
-  [ Michael Biebl ]
-  * Map $x-display-manager LSB facility to display-manager.service instead of
-    making it a target. Using a target had the downside that multiple display
-    managers could hook into it at the same time which could lead to several
-    failed start attempts for the non-default display manager.
-  * Update insserv-generator and map $x-display-manager to
-    display-manager.service, following the recent change in sysv-generator.
-    This avoids creating references to a no longer existing
-    x-display-manager.target unit.
-  * Cherry-pick upstream fix to increase the SendBuffer of /dev/log to 8M.
-
-  [ Martin Pitt ]
-  * scope: Make attachment of initial PIDs more robust. Fixes crash with
-    processes that get started by an init.d script with a different (aliased)
-    name when the cgroup becomes empty. (Closes: #781210)
-  * boot-and-services, display-managers autopkgtests: Add missing python3 test
-    dependency.
-  * Don't attempt to mount the same swap partition twice through different
-    device node aliases. (Closes: #772182, LP: #1399595)
->>>>>>> b1e8aa81
 
   [ Christian Seiler ]
   * Make the journald to syslog forwarding more robust by increasing the
@@ -302,7 +227,6 @@
     write_net_rules script returns and udevd renames the interface.
     (Closes: #765577)
 
-<<<<<<< HEAD
  -- Martin Pitt <mpitt@debian.org>  Thu, 02 Apr 2015 09:14:48 +0200
 
 systemd (219-5) experimental; urgency=medium
@@ -329,36 +253,11 @@
     (LP: #1428540)
   * /lib/lsb/init-functions.d/40-systemd: Don't ignore systemd unit
     dependencies in "degraded" mode. (LP: #1429734)
-=======
- -- Michael Biebl <biebl@debian.org>  Mon, 30 Mar 2015 13:26:52 +0200
-
-systemd (215-13) unstable; urgency=medium
-
-  [ Martin Pitt ]
-  * Add hwclock-save.service to sync the system clock to the hardware clock on
-    shutdown, to provide monotonic time for reboots. (Note: this is a hack for
-    jessie; the next Debian release will enable timesyncd by default).
-    (Closes: #755722)
-  * Check for correct architecture identifiers for SuperH. (Closes: #779710)
-  * networkd: Fix stopping v4 dhcpclient when the carrier is lost. Thanks
-    Christos Trochalakis! (Closes: #779571)
-  * Fix segfault with units that depend on themselves. (Closes: #780675)
-  * tmpfiles-setup-dev: Call tmpfiles with --boot to allow unsafe device
-    creation. Fixes creation of static device nodes with kmod 20.
-    (Closes: #780263)
-
-  [ Christian Seiler ]
-  * core: Don't migrate PIDs for units that may contain subcgroups.
-    This stops messing up lxc/libvirt/other custom cgroup layouts after
-    daemon-reload. (Closes: #777164)
-  * sysv-generator: add support for /etc/insserv/overrides. (Closes: #759001)
->>>>>>> b1e8aa81
 
   [ Michael Biebl ]
   * debian/udev.init: Recognize '!' flag with static device lists, to work
     with kmod 20. (Closes: #780263)
 
-<<<<<<< HEAD
   [ Craig Magina ]
   * rules-ubuntu/71-power-switch-proliant.rules: Add support for HP ProLiant
     m400 Server Cartridge soft powerdown on Linux 3.16. (LP: #1428811)
@@ -507,42 +406,6 @@
     autodetection. This ensures reliable build results in dirty build
     environments.
   * Disable AppArmor support in the udeb build.
-=======
-  [ Didier Roche ]
-  * Ensure PrivateTmp doesn't require tmpfs through tmp.mount, but rather adds
-    an After relationship. (Closes: #779902)
-
- -- Martin Pitt <mpitt@debian.org>  Thu, 26 Mar 2015 14:23:35 +0100
-
-systemd (215-12) unstable; urgency=medium
-
-  [ Martin Pitt ]
-  * debian/udev.README.Debian: Trim the parts which are obsolete, wrong, or
-    described in manpages. Only keep the Debian specific bits.
-    (Part of #776546)
-  * Actually install udev's README.Debian when building for Debian.
-    (Closes: #776546)
-  * Only start logind if dbus is installed. This fixes the noisy startup
-    failure in environments without dbus such as LXC containers or servers.
-    (part of #772700)
-  * Add getty-static.service unit which starts getty@.service on tty 2 to 6 if
-    dbus is not installed, and hence logind cannot auto-start them on demand.
-    (Closes: #772700)
-  * Add unit-config autopkgtest to check systemd unit/sysv init enabling and
-    disabling via systemctl. This avoids bugs like #777613 (did not affect
-    unstable).
-  * cgroup: Don't trim cgroup trees created by someone else, just the ones
-    that systemd itself created. This avoids cleaning up empty cgroups from
-    e.g. LXC. (Closes: #777601)
-  * boot-and-services autopkgtest: Add CgroupsTest to check cgroup
-    creation/cleanup behaviour. This reproduces #777601 and verifies the fix
-    for it.
-  * rules: Fix by-path of mmc RPMB partitions and don't blkid them. Avoids
-    kernel buffer I/O errors and timeouts. (LP: #1333140)
-  * Document systemctl --failed option. (Closes: #767267)
-
-  [ Michael Biebl ]
->>>>>>> b1e8aa81
   * core: Don't fail to run services in --user instances if $HOME is missing.
     (Closes: #759320)
 
@@ -550,7 +413,6 @@
   * default-display-manager-generator: Avoid unnecessary /dev/null symlink and
     warning if there is no display-manager.service unit.
 
-<<<<<<< HEAD
  -- Michael Biebl <biebl@debian.org>  Thu, 12 Feb 2015 18:45:12 +0100
 
 systemd (218-8) experimental; urgency=medium
@@ -634,21 +496,11 @@
   * initramfs hook: Install 61-persistant-storage-android.rules if it exists.
   * Generate POT file during package build, for translators.
   * Pull latest keymaps from upstream git.
-=======
- -- Martin Pitt <mpitt@debian.org>  Fri, 13 Feb 2015 12:08:31 +0100
-
-systemd (215-11) unstable; urgency=medium
-
-  [ Martin Pitt ]
-  * escape-beef-up-new-systemd-escape-tool.patch: Avoid creating a dangling
-    symlink, to work around regression in recent patch (see #776257).
->>>>>>> b1e8aa81
   * Order ifup@.service and networking.service after network-pre.target.
     (Closes: #766938)
   * Tone down "Network interface NamePolicy= disabled on kernel commandline,
     ignoring" info message to debug, as we expect this while we disable
     net.ifnames by default. (Closes: #762101, LP: #1411992)
-<<<<<<< HEAD
 
   [ Michael Biebl ]
   * Ship bash-completion for udevadm. (Closes: #776166)
@@ -712,26 +564,6 @@
   * debian/ifup@.service: Check if ifup succeeds by calling ifquery, to
     work around ifup not failing on invalid interfaces (see #773539)
   * debian/ifup@.service: Set proper service type (oneshot).
-=======
-  * logind: handle closing sessions over daemon restarts. (Closes: #759515,
-    LP: #1415104)
-  * logind: Fix sd_eviocrevoke ioctl call, to make forced input device release
-    after log out actually work.
-  * debian/patches/series: Move upstreamed patches into the appropriate
-    section.
-
-  [ Michael Biebl ]
-  * Make sure we run debian-fixup.service after /var has been mounted if /var
-    is on a separate partition. Otherwise we might end up creating the
-    /var/lock and /var/run symlink in the underlying root filesystem.
-    (Closes: #768644)
-
- -- Martin Pitt <mpitt@debian.org>  Thu, 29 Jan 2015 09:01:54 +0100
-
-systemd (215-10) unstable; urgency=medium
-
-  [ Martin Pitt ]
->>>>>>> b1e8aa81
   * sysv-generator: Handle .sh suffixes when translating Provides:.
     (Closes: #775889)
   * sysv-generator: Make real units overwrite symlinks generated by Provides:
@@ -739,7 +571,6 @@
     scripts. (Closes: #775404)
   * Fix journal forwarding to syslog in containers without CAP_SYS_ADMIN.
     (Closes: #775067)
-<<<<<<< HEAD
   * Re-enable AppArmor support, now that libapparmor1 moved to /lib. Add
     versioned dependency as long as this is still only in experimental.
     (Closes: #775331)
@@ -749,8 +580,6 @@
   * Silence useless warning about /etc/localtime not being a symlink. This is
     deliberate in Debian with /usr (possibly) being on a separate partition.
     (LP: #1409594)
-=======
->>>>>>> b1e8aa81
 
   [ Christian Kastner ]
   * Use common-session-noninteractive in systemd-user's PAM config, instead of
@@ -761,7 +590,6 @@
     idempotent). There is no net change on systemd which don't use manually
     installed PAM modules. (Closes: #739676)
 
-<<<<<<< HEAD
   [ Michael Biebl ]
   * Make sure we run debian-fixup.service after /var has been mounted if /var
     is on a separate partition. Otherwise we might end up creating the
@@ -840,61 +668,11 @@
     minute to call the userspace helper (if CONFIG_FW_LOADER_USER_HELPER is
     enabled) in vain, which causes long delays with devices which have a range
     of possible firmware versions. (LP: #1398458)
-=======
- -- Martin Pitt <mpitt@debian.org>  Wed, 21 Jan 2015 13:18:05 +0100
-
-systemd (215-9) unstable; urgency=medium
-
-  [ Didier Roche ]
-  * Add display managers autopkgtests.
-  * Reset display-manager symlink to match /e/X/d-d-m even if
-    display-manager.service was removed. Adapt the autopkgtests for it.
-
-  [ Martin Pitt ]
-  * Prefer-etc-X11-default-display-manager-if-present.patch: Drop wrong
-    copy&paste'd comment, fix log strings. Thanks Adam D. Barratt.
-  * Log all members of cyclic dependencies (loops) even with quiet on the
-    kernel cmdline. (Closes: #770504)
-  * Don't auto-clean PrivateTmp dir in /var/tmp; in Debian we don't want to
-    clean /var/tmp/ automatically. (Closes: #773313)
-
-  [ Michael Biebl ]
-  * sysv-generator: handle Provides: for non-virtual facility names.
-    (Closes: #774335)
-  * Fix systemd-remount-fs.service to not fail on remounting /usr if /usr
-    isn't mounted yet. This happens with initramfs-tools < 0.118 which we
-    might not get into Jessie any more. (Closes: #742048)
-
- -- Martin Pitt <mpitt@debian.org>  Tue, 13 Jan 2015 11:24:43 +0100
-
-systemd (215-8) unstable; urgency=medium
-
-  [ Didier Roche ]
-  * Cherry-pick shared-add-readlink_value.patch, we will use that function in
-    the generator.
-  * Cherry-pick util-allow-strappenda-to-take-any-number-of-args.patch, we
-    will use that function in the generator.
-  * Handle multiple display managers which don't ship a systemd unit or the
-    corresponding postinst logic for updating display-manager.service: Add a
-    generator to ensure /etc/X11/default-display-manager is controlling which
-    display-manager is started. (Closes: #771287)
-
-  [ Sjoerd Simons ]
-  * d/p/core-Fix-bind-error-message.patch:
-    + Added. Fix error message on bind failure to print the full path
-  * d/p/core-Make-binding-notify-private-dbus-socket-more-ro.patch:
-    + Added. Be more robust when binding private unix sockets (Based on current
-    upstream logic) (Closes: #761306)
-
-  [ Martin Pitt ]
-  * Clean up ...journal~ files from unclean shutdowns. (Closes: #771707)
->>>>>>> b1e8aa81
   * debian/systemd.postinst: Don't always restart journald, as this currently
     can't be done without losing the current journal and breaking attached
     processes. So only restart it from upgrades < 215-3 (where the socket
     location got moved) as an one-time upgrade path from wheezy.
     (Closes: #771122)
-<<<<<<< HEAD
   * Revert "Modify insserv generator to mask sysvinit-only display managers".
     This is still under dispute, a bit risky, and might get a different
     implementation. Also, nodm really needs to be fixed properly, working
@@ -978,7 +756,260 @@
     generator.
 
  -- Martin Pitt <mpitt@debian.org>  Fri, 28 Nov 2014 10:53:58 +0100
-=======
+
+systemd (215-18) unstable; urgency=medium
+
+  [ Michael Biebl ]
+  * manager: Pass correct errno to strerror(), have_ask_password contains
+    negative error values which have to be negated when being passed to
+    strerror().
+
+  [ Martin Pitt ]
+  * Revert upstream commit 743970d which immediately SIGKILLs units during
+    shutdown. This leads to problems like bash not being able to write its
+    history, mosh not saving its state, and similar failed cleanup actions.
+    (Closes: #784720, LP: #1448259)
+  * write_net_rules: Escape '{' and '}' characters as well, to make this work
+    with busybox grep. Thanks Faidon Liambotis! (Closes: #765577)
+
+ -- Martin Pitt <mpitt@debian.org>  Thu, 21 May 2015 15:49:30 +0200
+
+systemd (215-17) unstable; urgency=high
+
+  * cryptsetup: Implement offset and skip options. (Closes: #751707,
+    LP: #953875)
+
+ -- Martin Pitt <mpitt@debian.org>  Thu, 16 Apr 2015 10:26:46 -0500
+
+systemd (215-16) unstable; urgency=medium
+
+  [ Christian Seiler ]
+  * Don't run hwclock-save.service in containers. (Closes: #782377)
+
+  [ Michael Biebl ]
+  * Do not print anything while passwords are being queried. This should make
+    password prompts without plymouth more usable. (Closes: #765013)
+  * Skip filesystem check if already done by the initramfs. (Closes: #782522)
+
+ -- Michael Biebl <biebl@debian.org>  Mon, 13 Apr 2015 19:42:32 +0200
+
+systemd (215-15) unstable; urgency=medium
+
+  [ Adam Conrad ]
+  * debian/systemd.{triggers,postinst}: Trigger a systemctl daemon-reload
+    when init scripts are installed or removed (Closes: #766429)
+
+  [ Martin Pitt ]
+  * Fix getty restart loop when PTS device is gone. (Closes: #780711)
+  * Run timesyncd in virtual machines. (Closes: #762343)
+  * Make logind work in environments without CAP_SYS_ADMIN (mostly
+    containers). Thanks Christian Seiler for the backporting!
+    (Closes: #778608)
+  * Check for correct signatures when setting properties. Fixes systemd
+    getting stuck on trying to set invalid property types. (Closes: #781602)
+
+ -- Martin Pitt <mpitt@debian.org>  Thu, 09 Apr 2015 10:12:37 +0200
+
+systemd (215-14) unstable; urgency=medium
+
+  [ Michael Biebl ]
+  * Map $x-display-manager LSB facility to display-manager.service instead of
+    making it a target. Using a target had the downside that multiple display
+    managers could hook into it at the same time which could lead to several
+    failed start attempts for the non-default display manager.
+  * Update insserv-generator and map $x-display-manager to
+    display-manager.service, following the recent change in sysv-generator.
+    This avoids creating references to a no longer existing
+    x-display-manager.target unit.
+  * Cherry-pick upstream fix to increase the SendBuffer of /dev/log to 8M.
+
+  [ Martin Pitt ]
+  * scope: Make attachment of initial PIDs more robust. Fixes crash with
+    processes that get started by an init.d script with a different (aliased)
+    name when the cgroup becomes empty. (Closes: #781210)
+  * boot-and-services, display-managers autopkgtests: Add missing python3 test
+    dependency.
+  * Don't attempt to mount the same swap partition twice through different
+    device node aliases. (Closes: #772182, LP: #1399595)
+
+  [ Christian Seiler ]
+  * Make the journald to syslog forwarding more robust by increasing the
+    maximum datagram queue length from 10 to 512. (Closes: #762700)
+
+  [ Marco d'Itri ]
+  * Avoid writing duplicate entries in 70-persistent-net.rules by double
+    checking if the new udev rule has already been written for the given
+    interface. This happens if multiple add events are generated before the
+    write_net_rules script returns and udevd renames the interface.
+    (Closes: #765577)
+
+ -- Michael Biebl <biebl@debian.org>  Mon, 30 Mar 2015 13:26:52 +0200
+
+systemd (215-13) unstable; urgency=medium
+
+  [ Martin Pitt ]
+  * Add hwclock-save.service to sync the system clock to the hardware clock on
+    shutdown, to provide monotonic time for reboots. (Note: this is a hack for
+    jessie; the next Debian release will enable timesyncd by default).
+    (Closes: #755722)
+  * Check for correct architecture identifiers for SuperH. (Closes: #779710)
+  * networkd: Fix stopping v4 dhcpclient when the carrier is lost. Thanks
+    Christos Trochalakis! (Closes: #779571)
+  * Fix segfault with units that depend on themselves. (Closes: #780675)
+  * tmpfiles-setup-dev: Call tmpfiles with --boot to allow unsafe device
+    creation. Fixes creation of static device nodes with kmod 20.
+    (Closes: #780263)
+
+  [ Christian Seiler ]
+  * core: Don't migrate PIDs for units that may contain subcgroups.
+    This stops messing up lxc/libvirt/other custom cgroup layouts after
+    daemon-reload. (Closes: #777164)
+  * sysv-generator: add support for /etc/insserv/overrides. (Closes: #759001)
+
+  [ Michael Biebl ]
+  * debian/udev.init: Recognize '!' flag with static device lists, to work
+    with kmod 20. (Closes: #780263)
+
+  [ Didier Roche ]
+  * Ensure PrivateTmp doesn't require tmpfs through tmp.mount, but rather adds
+    an After relationship. (Closes: #779902)
+
+ -- Martin Pitt <mpitt@debian.org>  Thu, 26 Mar 2015 14:23:35 +0100
+
+systemd (215-12) unstable; urgency=medium
+
+  [ Martin Pitt ]
+  * debian/udev.README.Debian: Trim the parts which are obsolete, wrong, or
+    described in manpages. Only keep the Debian specific bits.
+    (Part of #776546)
+  * Actually install udev's README.Debian when building for Debian.
+    (Closes: #776546)
+  * Only start logind if dbus is installed. This fixes the noisy startup
+    failure in environments without dbus such as LXC containers or servers.
+    (part of #772700)
+  * Add getty-static.service unit which starts getty@.service on tty 2 to 6 if
+    dbus is not installed, and hence logind cannot auto-start them on demand.
+    (Closes: #772700)
+  * Add unit-config autopkgtest to check systemd unit/sysv init enabling and
+    disabling via systemctl. This avoids bugs like #777613 (did not affect
+    unstable).
+  * cgroup: Don't trim cgroup trees created by someone else, just the ones
+    that systemd itself created. This avoids cleaning up empty cgroups from
+    e.g. LXC. (Closes: #777601)
+  * boot-and-services autopkgtest: Add CgroupsTest to check cgroup
+    creation/cleanup behaviour. This reproduces #777601 and verifies the fix
+    for it.
+  * rules: Fix by-path of mmc RPMB partitions and don't blkid them. Avoids
+    kernel buffer I/O errors and timeouts. (LP: #1333140)
+  * Document systemctl --failed option. (Closes: #767267)
+
+  [ Michael Biebl ]
+  * core: Don't fail to run services in --user instances if $HOME is missing.
+    (Closes: #759320)
+
+  [ Didier Roche ]
+  * default-display-manager-generator: Avoid unnecessary /dev/null symlink and
+    warning if there is no display-manager.service unit.
+
+ -- Martin Pitt <mpitt@debian.org>  Fri, 13 Feb 2015 12:08:31 +0100
+
+systemd (215-11) unstable; urgency=medium
+
+  [ Martin Pitt ]
+  * escape-beef-up-new-systemd-escape-tool.patch: Avoid creating a dangling
+    symlink, to work around regression in recent patch (see #776257).
+  * Order ifup@.service and networking.service after network-pre.target.
+    (Closes: #766938)
+  * Tone down "Network interface NamePolicy= disabled on kernel commandline,
+    ignoring" info message to debug, as we expect this while we disable
+    net.ifnames by default. (Closes: #762101, LP: #1411992)
+  * logind: handle closing sessions over daemon restarts. (Closes: #759515,
+    LP: #1415104)
+  * logind: Fix sd_eviocrevoke ioctl call, to make forced input device release
+    after log out actually work.
+  * debian/patches/series: Move upstreamed patches into the appropriate
+    section.
+
+  [ Michael Biebl ]
+  * Make sure we run debian-fixup.service after /var has been mounted if /var
+    is on a separate partition. Otherwise we might end up creating the
+    /var/lock and /var/run symlink in the underlying root filesystem.
+    (Closes: #768644)
+
+ -- Martin Pitt <mpitt@debian.org>  Thu, 29 Jan 2015 09:01:54 +0100
+
+systemd (215-10) unstable; urgency=medium
+
+  [ Martin Pitt ]
+  * sysv-generator: Handle .sh suffixes when translating Provides:.
+    (Closes: #775889)
+  * sysv-generator: Make real units overwrite symlinks generated by Provides:
+    from other units. Fixes failures due to presence of backup or old init.d
+    scripts. (Closes: #775404)
+  * Fix journal forwarding to syslog in containers without CAP_SYS_ADMIN.
+    (Closes: #775067)
+
+  [ Christian Kastner ]
+  * Use common-session-noninteractive in systemd-user's PAM config, instead of
+    common-session. The latter can include PAM modules like libpam-mount which
+    expect to be called just once and/or interactively, which already happens
+    for login, ssh, or the display-manager. Add pam_systemd.so explicitly, as
+    it's not included in -noninteractive, but is always required (and
+    idempotent). There is no net change on systemd which don't use manually
+    installed PAM modules. (Closes: #739676)
+
+ -- Martin Pitt <mpitt@debian.org>  Wed, 21 Jan 2015 13:18:05 +0100
+
+systemd (215-9) unstable; urgency=medium
+
+  [ Didier Roche ]
+  * Add display managers autopkgtests.
+  * Reset display-manager symlink to match /e/X/d-d-m even if
+    display-manager.service was removed. Adapt the autopkgtests for it.
+
+  [ Martin Pitt ]
+  * Prefer-etc-X11-default-display-manager-if-present.patch: Drop wrong
+    copy&paste'd comment, fix log strings. Thanks Adam D. Barratt.
+  * Log all members of cyclic dependencies (loops) even with quiet on the
+    kernel cmdline. (Closes: #770504)
+  * Don't auto-clean PrivateTmp dir in /var/tmp; in Debian we don't want to
+    clean /var/tmp/ automatically. (Closes: #773313)
+
+  [ Michael Biebl ]
+  * sysv-generator: handle Provides: for non-virtual facility names.
+    (Closes: #774335)
+  * Fix systemd-remount-fs.service to not fail on remounting /usr if /usr
+    isn't mounted yet. This happens with initramfs-tools < 0.118 which we
+    might not get into Jessie any more. (Closes: #742048)
+
+ -- Martin Pitt <mpitt@debian.org>  Tue, 13 Jan 2015 11:24:43 +0100
+
+systemd (215-8) unstable; urgency=medium
+
+  [ Didier Roche ]
+  * Cherry-pick shared-add-readlink_value.patch, we will use that function in
+    the generator.
+  * Cherry-pick util-allow-strappenda-to-take-any-number-of-args.patch, we
+    will use that function in the generator.
+  * Handle multiple display managers which don't ship a systemd unit or the
+    corresponding postinst logic for updating display-manager.service: Add a
+    generator to ensure /etc/X11/default-display-manager is controlling which
+    display-manager is started. (Closes: #771287)
+
+  [ Sjoerd Simons ]
+  * d/p/core-Fix-bind-error-message.patch:
+    + Added. Fix error message on bind failure to print the full path
+  * d/p/core-Make-binding-notify-private-dbus-socket-more-ro.patch:
+    + Added. Be more robust when binding private unix sockets (Based on current
+    upstream logic) (Closes: #761306)
+
+  [ Martin Pitt ]
+  * Clean up ...journal~ files from unclean shutdowns. (Closes: #771707)
+  * debian/systemd.postinst: Don't always restart journald, as this currently
+    can't be done without losing the current journal and breaking attached
+    processes. So only restart it from upgrades < 215-3 (where the socket
+    location got moved) as an one-time upgrade path from wheezy.
+    (Closes: #771122)
   * journalctl: Fix help text for --until. (Closes: #766598)
   * Bump systemd's udev dependency to >= 208-8, so that on partial upgrades we
     make sure that the udev package has appropriate Breaks:. In particular,
@@ -991,7 +1022,6 @@
     systemd. (Closes: #771204)
 
  -- Martin Pitt <mpitt@debian.org>  Fri, 05 Dec 2014 10:01:24 +0100
->>>>>>> b1e8aa81
 
 systemd (215-7) unstable; urgency=medium
 
