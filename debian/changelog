--- conflicted
+++ resolved
@@ -1,10 +1,3 @@
-<<<<<<< HEAD
-systemd (247.2-4~bpo10+1) buster-backports; urgency=medium
-
-  * Rebuild for buster-backports
-
- -- Michael Biebl <biebl@debian.org>  Thu, 07 Jan 2021 13:30:08 +0100
-=======
 systemd (247.2-5) unstable; urgency=medium
 
   [ Matthias Klumpp ]
@@ -32,7 +25,12 @@
     Repository-Browse
 
  -- Michael Biebl <biebl@debian.org>  Mon, 18 Jan 2021 13:45:15 +0100
->>>>>>> 55c6560d
+
+systemd (247.2-4~bpo10+1) buster-backports; urgency=medium
+
+  * Rebuild for buster-backports
+
+ -- Michael Biebl <biebl@debian.org>  Thu, 07 Jan 2021 13:30:08 +0100
 
 systemd (247.2-4) unstable; urgency=medium
 
