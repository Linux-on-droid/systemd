<<<<<<< HEAD
systemd (221-1ubuntu1) wily; urgency=medium

  * Merge with Debian unstable. Remaining Ubuntu changes:
    - Hack to support system-image read-only /etc, and modify files in
      /etc/writable/ instead.
    - Keep our much simpler udev maintainer scripts (all platforms must
      support udev, no debconf).
    - initramfs init-top: Drop scsi_wait_scan and udevadm settle, we do that
      in a more sensible way with wait-for-root.
    - initramfs init-bottom: If LVM is installed, settle udev,
      otherwise we get missing LV symlinks. Workaround for LP #1185394.
    - Add debian/udev.lvm2.init: Dummy SysV init script to satisfy insserv
      dependencies to "lvm2" which is handled with udev rules in Ubuntu.
    - Add debian/udev.lvm2.service to avoid running the dummy lvm2 init
      script.
    - Provide shutdown fallback for upstart. (LP: #1370329)
    - debian/extra/ifup@.service: Additionally run for "auto" class. We don't
      really support "allow-hotplug" in Ubuntu at the moment, so we need to
      deal with "auto" devices appearing after "/etc/init.d/networking start"
      already ran. (LP: #1374521) Also run ifup in the background during boot,
      to avoid blocking network.target. (LP: #1425376)
    - ifup@.service: Drop dependency on networking.service (i. e.
      /etc/init.d/networking), and merely ensure that /run/network exists.
      This avoids unnecessary dependencies/waiting during boot and dependency
      cycles if hooks wait for other interfaces to come up (like ifenslave
      with bonding interfaces). (LP: #1414544)
    - Add Get-RTC-is-in-local-time-setting-from-etc-default-rc.patch: In
      Ubuntu we currently keep the setting whether the RTC is in local or UTC
      time in /etc/default/rcS "UTC=yes|no", instead of /etc/adjtime.
      (LP: #1377258)
    - Put session scopes into all cgroup controllers. This makes unprivileged
      user LXC containers work under systemd. (LP: #1346734)
    - systemctl: Don't forward telinit u to upstart. This works around
      upstart's Restart() always reexec'ing /sbin/init on Restart(), even if
      that changes to point to systemd during the upgrade. This avoids running
      systemd during a dist-upgrade. (LP: #1430479)
    - Drop hwdb-update dependency from udev-trigger.service, which got
      introduced in v219-stable. This causes udev and plymouth to start too
      late and isn't really needed in Ubuntu yet as we don't support stateless
      systems yet and handle hwdb.bin updates through dpkg triggers. This can
      be dropped again with initramfs-tools 0.117.
    - Lower Breaks: to plymouth version which has the udev inotify fix in
      Ubuntu.
    - Lower apparmor Breaks: to the Ubuntu version that dropped $remote_fs.
    - Change systemd-sysv's conflicts to upstart-sysv. (LP: #1422681)

    Upgrade fixes, keep until 16.04 LTS release:
    - systemd Conflicts/Replaces/Provides systemd-services.
    - Remove obsolete systemd-logind upstart job.
    - Clean up obsolete /etc/udev/rules.d/README.

  * systemd.postinst: Migrate mountall specific fstab options to standard
    util-linux "nofail" option.

 -- Martin Pitt <martin.pitt@ubuntu.com>  Sun, 28 Jun 2015 13:32:12 +0200
=======
systemd (221-2) UNRELEASED; urgency=medium

  * Disable test-netlink during package build, fails on some buildds.

 -- Martin Pitt <mpitt@debian.org>  Mon, 29 Jun 2015 07:42:50 +0200
>>>>>>> b97c1dca

systemd (221-1) unstable; urgency=medium

  * New upstream release 221:
    - Fix persistent storage links for Xen devices. (LP: #1467151)
    - Drop all backported patches and port the others to new upstream release.
    - debian/rules: Drop workarounds for broken 220 tarball, 221 is fine.

  [ Michael Biebl ]
  * initramfs hook: Stop installing 55-dm.rules, 64-md-raid.rules,
    60-persistent-storage-lvm.rules and 60-persistent-storage-dm.rules.
    The mdadm, lvm2 and dmsetup package provide their own udev hooks nowadays
    to make sure their udev rules files are installed into the initramfs.
    Having the copy rules at two places is confusing and makes debugging
    harder.
  * Make it possible to skip building udeb packages via
    DEB_BUILD_OPTIONS="noudeb". This allows quicker builds for local testing
    and is benefical for derivatives that don't use d-i.
  * Install API documentation for libudev and libsystemd in their respective
    packages. Both libraries use man pages now, so we need to be explicit
    about what is installed where.

  [ Martin Pitt ]
  * ifupdown-hotplug autopkgtest: Different cloud/desktop environments have
    different ways of including /etc/network/interfaces.d/, try to get along
    wit either and skip the test if interfaces.d/ does not get included at
    all.
  * Drop obsolete gtk-doc-tools build dependency, gtkdocize autoreconfig, and
    ./configure options.
  * libudev-dev.install: Drop gtk-doc files, not built by upstream any more
    and replaced with manpages.
  * libsystemd0.symbols: Add new symbols for this release.
  * debian/rules: Fix paths in manpages as we don't currently have a merged
    /usr in Debian but have most systemd things in /lib. This replaces the
    previous huge and maintenance-intense patch.
  * Drop Accept-mountall-specific-fstab-options.patch. Replaced with
    systemd.postinst migration code in Ubuntu.
  * Revert overly aggressive USB autosuspend udev rules change which broke
    various USB keyboards. (Closes: #789723)
  * Have rc-local.service output also go to the console. /etc/rc.local often
    contains status messages which users expect to see during boot.
    (LP: #1468102)
  * debian/rules: Install udev.NEWS into libudev1, to get along with Debian's
    udev -> libudev1 doc dir symlinking. (Closes: #790042)

 -- Martin Pitt <mpitt@debian.org>  Sun, 28 Jun 2015 12:05:36 +0200

systemd (220-7) unstable; urgency=medium

  [ Michael Biebl ]
  * Enable seccomp support on arm64 as well.
  * Replace the remainder of Fix-paths-in-man-pages.patch with an upstream
    provided patch.

  [ Martin Pitt ]
  * Switch to net.ifnames persistent network interfaces (on new
    installations/for new hardware), and deprecate the old
    75-persistent-net-generator.rules. See the ML discussion for details:
        https://lists.debian.org/debian-devel/2015/05/msg00170.html
        https://lists.debian.org/debian-devel/2015/06/msg00018.html
    - Drop Make-net.ifnames-opt-in-instead-of-opt-out.patch, to use
      net.ifnames by default.
    - Revert-udev-network-device-renaming-immediately-give.patch: Adjust
      patch comment.
    - Drop 75-persistent-net-generator.rules, write_net_rules helper and
      rule_generator.functions.
    - Adjust udev's README.Debian accordingly, and describe the migration.
      This needs to happen manually as there is no robust way of doing this
      automatically.
    - Add udev NEWS file for announcing this change and pointing to udev's
      README.
    - udev.postinst: Drop write_interfaces_rules().
    - udev.postinst: Disable net.ifnames on systems which did not support
      75-persistent-net-generator.rules (most importantly, virtualized guests)
      to avoid changing network interface names on upgrade.
    - LP: #1454254
  * fsckd-daemon-for-inter-fsckd-communication.patch: Add fsckd.c to
    POTFILES.in.
  * ifupdown-hotplug autopkgtest: Fix config name in interfaces.d/, it must
    not have a suffix in Debian. Also clean up the file after the test.
  * net.agent: When running under systemd, run everything in the foreground.
    This avoids killing the forked child in the middle of its operation under
    systemd when the parent exits.
  * Check during build that systemd and systemd-journald don't link against
    anything in /usr, to prevent bugs like #771652 and #788913 in the future.
  * Drop Skip-99-systemd.rules-when-not-running-systemd-as-in.patch. The rules
    mostly just attach tags systemd specific properties which are harmless
    under other init systems, and systemd-sysctl also works there.
  * 80-networking.rules: Only call agents for add|remove, as they don't handle
    other events.
  * Restore udev watches on block device changes. (Closes: #789060,
    LP: #1466081)

 -- Martin Pitt <mpitt@debian.org>  Wed, 17 Jun 2015 22:48:53 +0200

systemd (220-6) unstable; urgency=medium

  * Enable seccomp support on the architectures that provide libseccomp.
    (Closes: #760299)
  * boot-and-services autopkgtest: Add SeccompTest for the above.
  * boot-and-services autopkgtest: Check that we don't get an unwanted
    tmp.mount unless /etc/fstab explicitly specifies it.
  * Bump libcap-dev build dep to the version that provides libcap2-udeb.
    (Closes: #787542)
  * Stop installing tmp.mount by default; there are still situations where it
    becomes active through dependencies from other units, which is surprising,
    hides existing data in /tmp during runtime, and it isn't safe to have a
    tmpfs /tmp on every install scenario. (Closes: #783509)
    - d/rules: Ship tmp.mount in /usr/share/systemd/ instead of
      /lib/systemd/systemd.
    - systemd.postinst: When tmp.mount already was enabled, install tmp.mount
      into /etc and keep it enabled.
    - systemd.postinst: When enabling tmp.mount because of RAMTMP=yes, copy it
      from /usr/share.
    - Drop Don-t-mount-tmp-as-tmpfs-by-default.patch and
      PrivateTmp-shouldn-t-require-tmpfs.patch, not necessary any more.

 -- Martin Pitt <mpitt@debian.org>  Thu, 11 Jun 2015 09:25:49 +0200

systemd (220-5) unstable; urgency=medium

  * debian/README.source: Upstream repository moved to github, adjust
    cherry-picking instructions accordingly.
  * debian/control: Replace obsolete Python2 version header with
    X-Python3-Version.
  * dracut: Fix path to systemd-fsck. (Closes: #787553)
  * Ignore test failures during build if /etc/machine-id is missing (which is
    the case in a few buildd chroots still). (Closes: #787258)
  * debian/udev.README.Debian: Move network interface hotplug documentation
    into separate section. Point out that "lo" does not need to be configured
    in ifupdown under systemd.
  * debian/udev.README.Debian: Document net.ifnames, and how to write udev
    rules for custom network names.
  * Add debian/extra/01-mac-for-usb.link: Use MAC based names for network
    interfaces which are (directly or indirectly) on USB. Path based names
    are inadequate for dynamic buses like USB.
  * Fix another escape parsing regression in Exec*= lines. (Closes: #787256)
  * Disable EFI support for udeb build.
  * Refine detection of touch screen devices.

 -- Martin Pitt <mpitt@debian.org>  Sun, 07 Jun 2015 16:52:33 +0200

systemd (220-4) unstable; urgency=medium

  [ Martin Pitt ]
  * debian/extra/initramfs-tools/scripts/init-top/udev: Drop $ROOTDELAY wait.
    This does not concern udev in particular, but is handled by
    initramfs-tools itself (scripts/local). The intention of this parameter is
    not to statically wait for the given time, but wait *up to* that time for
    the root device to appear.
  * Add debian/extra/units/rc-local.service.d/wait-online.conf: Make
    rc-local.service wait for network-online.target (if it gets started). This
    not specified by LSB, but has been behaving that way in Debian under SysV
    init and upstart. (LP: #1451797)
  * Fix parsing of escape characters in Exec*= lines. (Closes: #787256)
  * Drop path_is_mount_point-handle-false-positive-on-some-fs.patch (it was
    already not applied in 220-1). This needs to be re-thought and re-done
    against the current code, and overlayfs in general. On overlayfs this
    still reports false positives for files that changed in the upperdir, but
    this does not break systemd-machine-id-commit any more.
  * Add debian/extra/rules/80-debian-compat.rules, replacing three of our
    patches. These are independent udev rules to change device permissions and
    add CD/DVD symlinks for compatibility with earlier Debian releases.

  [ Michael Biebl ]
  * Bump Depends on util-linux to make sure we have a sulogin implementation
    which properly cleans up its children when emergency.service is restarted.
    (Closes: #784238)
  * Stop using /sbin/udevd and drop the compat symlink.
  * Remove any vestiges of /dev/.udev/. This directory has been replaced by
    /run/udev/ since wheezy.
  * Drop udev migration code from pre-wheezy.

 -- Martin Pitt <mpitt@debian.org>  Tue, 02 Jun 2015 08:16:36 +0200

systemd (220-3) unstable; urgency=medium

  * Fix ProtectSystem=yes to actually protect /usr, not /home.
    (Closes: #787343)
  * sd-device: fix device_get_properties_strv(). Fixes environment for
    processes spawned by udev, in particular "allow-hoplug" ifupdown
    interfaces via ifup@.service. (Closes: #787263)
  * Ignore test failures on mipsel; the three failures are not reproducible on
    the porter box (different kernel?). (See #787258)
  * Add ifupdown-hotplug autopkgtest. Reproduces #787263.
  * udev: Bring back persistent storage symlinks for bcache. Thanks David
    Mohr! (Closes: #787367)
  * sd-device: Fix invalid property strv pointers. This unbreaks the
    environment of udev callouts.

 -- Martin Pitt <mpitt@debian.org>  Mon, 01 Jun 2015 12:58:20 +0200

systemd (220-2) unstable; urgency=low

  * 220-1 was meant to go to experimental, but was accidentally uploaded to
    unstable. This was planned for next week anyway, just not on a Friday;
    we don't revert, but keep an RC bug open for a few days to get broader
    testing. Reupload 220-1 with its changelog actually pointing to unstable
    and with all versions in the .changes.

 -- Martin Pitt <mpitt@debian.org>  Fri, 29 May 2015 18:54:09 +0200

systemd (220-1) unstable; urgency=medium

  [ Martin Pitt ]
  * New upstream release:
    - Ship sdio.ids and ids-update.pl in upstream tarball. (Closes: #780650)
    - Drop non-working "journalctl /dev/sda" example from manpage
      (Closes: #781604)
    - man systemd.network: Explain UseDomains a bit more (not used by
      default). (Closes: #766413)
    - Ignore comments in /etc/hostname (LP: #1053048)
    - Drop all backported patches and port the others to new upstream release.
  * Cherry-pick patch to fix udevd --daemon assertion regression.
  * Cherry-pick patch to fix udevd worker hang.
  * systemd.install: systemd.pc moved back into /usr/share/pkgconfig/.
  * libsystemd0.symbols: Add new symbols from this release.
  * Drop debian/extra/60-keyboard.hwdb for now. Upstream has a newer version,
    and it's not nearly as often updated any more as it used to be.
  * debian/rules: Remove shipped audit_type-to-name.h and
    keyboard-keys-from-name.gperf and regenerate them during build (bug in
    upstream 220 tarball).
  * autopkgtest: Ship/use mock fsck from debian/tests, as it's missing in the
    220 tarball.
  * Add libnss-mymachines binary package. (Closes: #784858)
  * Add libnss-myhostname binary package, taking over from the very old and
    unmaintained standalone source package as per its maintainer's request.
    (Closes: #760514)
  * Drop buildsys-Don-t-default-to-gold-as-the-linker.patch and set LD in
    debian/rules on sparc only. This can be dropped entirely once we build
    GUdev from a separate source.
  * bootchart autopkgtest: Skip test if /proc/schedstat does not exist, i. e.
    the kernel is missing CONFIG_SCHEDSTAT. Bootchart requires this.
  * systemd-fsckd autopkgtest: On Debian plymouth-start stays running, adjust
    was_running() for that.
  * systemd-fsckd autopkgtest: In test_systemd_fsck_with_plymouth_failure(),
    fix plymouthd status check to work under both Debian and Ubuntu.
  * Replace almost all of Fix-paths-in-man-pages.patch with upstreamed
    patches. (The remainder is planned to get fixed upstream as well.)
  * Remove our update-rc.d patches, replace them with upstream patches for
    /lib/systemd/systemd-sysv-install abstraction, and provide one for
    update-rc.d. Also implement "is-enabled" command by directly checking for
    the presence of rcS or rc5 symlinks. (Closes: #760616)
  * Fix path_is_mount_point for files (regression in 220).
  * debian/control: Drop obsolete XS-Testsuite:, dpkg adds it automatically.
  * Use Ubuntu's default NTP server for timesyncd when building on Ubuntu.

  [ Michael Biebl ]
  * Remove /var/run and /var/lock migration code from debian-fixup. The /run
    migration was completed in wheezy so this is no longer necessary.
  * Drop our versioned Depends on initscripts. This was initially added for
    the /run migration and later to ensure we have a mountnfs hook which
    doesn't cause a deadlock under systemd. The /run migration was completed
    in wheezy and jessie ships a fixed mountnfs hook. In addition we now use
    the ignore-dependencies job mode in our lsb init-functions hook, so it's
    safe to drop this dependency.
  * Stop building gudev packages. Upstream has moved the gudev code into a
    separate repository which is now managed on gnome.org. The gudev packages
    will be built from src:libgudev from now on. See also
    http://lists.freedesktop.org/archives/systemd-devel/2015-May/032070.html

 -- Martin Pitt <mpitt@debian.org>  Fri, 29 May 2015 10:37:40 +0200

systemd (219-10) experimental; urgency=medium

  * Fix assertion crash with empty Exec*= paths. (LP: #1454173)
  * Drop Avoid-reload-and-re-start-requests-during-early-boot.patch
    and Avoid-reloading-services-when-shutting-down.patch: This was fixed more
    robustly in invoke-rc.d and service now, see #777113.
  * debian/tests/boot-smoke: Allow 10 seconds for systemd jobs to settle down.
  * Fix "tentative" state of devices which are not in /dev (mostly in
    containers), and avoid overzealous cleanup unmounting of mounts from them.
    (LP: #1444402)
  * debian/extra/udev-helpers/net.agent: Eliminate cat and most grep calls.
  * Drop Set-default-polling-interval-on-removable-devices-as.patch; it's long
    obsolete, CD ejection with the hardware button works properly without it.
  * Re-enable-journal-forwarding-to-syslog.patch: Update patch description,
    journal.conf.d/ exists now.
  * journal: Gracefully handle failure to bind to audit socket, which is known
    to fail in namespaces (containers) with current kernels. Also
    conditionalize systemd-journald-audit.socket on CAP_AUDIT_READ.
    (LP: #1457054)
  * Put back *.agent scripts and use net.agent in Ubuntu. This fixes escaping
    of unit names, reduces the delta, and will make it easier to get a common
    solution for integrating ifup.d/ scripts with networkd.
  * When booting with "quiet", run the initramfs' udevd with "notice" log
    level. (LP: #1432171)
  * Add sigpwr-container-shutdown.service: Power off when receiving SIGPWR in
    a container. This makes lxc-stop work for systemd containers.
    (LP: #1457321)
  * write_net_rules: Escape '{' and '}' characters as well, to make this work
    with busybox grep. Thanks Faidon Liambotis! (Closes: #765577)

 -- Martin Pitt <mpitt@debian.org>  Thu, 21 May 2015 09:43:52 +0200

systemd (219-9) experimental; urgency=medium

  * 75-persistent-net-generator.rules: Fix rules for ibmveth (it's a driver,
    not a subsystem). (LP: #1437375)
  * debian/tests/unit-config: Add tests for systemctl enable/disable on a
    SysV-only unit. Reproduces LP #1447807.
  * Fix systemctl enable for SysV scripts without a native unit. We must not
    try and enable the nonexisting unit then. (LP: #1447807)
  * Drop Add-env-variable-for-machine-ID-path.patch. systemd should always
    be installed via the essential "init" in buildd schroots now.
  * debian/README.source: Update git-buildpackage commands for the renames in
    0.6.24.
  * Make apparmor run before networking, to ensure that profiles apply to
    e. g. dhclient (LP: #1438249):
    - Rename networking.service.d/network-pre.conf to systemd.conf, and add
      After=apparmor.service.
    - ifup@.service: Add After=apparmor.service.
    - Add Breaks: on apparmor << 2.9.2-1, which dropped its dependency to
      $remote_fs.
  * Drop login-don-t-overmount-run-user-UID-on-upgrades.patch and
    login-don-t-overmount-run-user-UID-on-upgrades.patch, these were only
    needed for upgrades from wheezy to jessie.
  * systemd.{pre,post}inst: Clean up obsolete (pre-wheezy/jessie) upgrade
    fixes.
  * systemd-fsckd autopkgtest: Stop assuming that
    /etc/default/grub.d/90-autopkgtest.cfg exists.
  * systemd-fsckd autopkgtest: Add missing plymouth test dependency.
  * Drop core-mount-ensure-that-we-parse-proc-self-mountinfo.patch, and bump
    util-linux dependency to the version which enables
    --enable-libmount-force-mountinfo.

 -- Martin Pitt <mpitt@debian.org>  Wed, 13 May 2015 12:27:21 +0200

systemd (219-8) experimental; urgency=medium

  [ Michael Biebl ]
  * Skip filesystem check if already done by the initramfs. (Closes: #782522)
  * Drop hard-coded versioned dependency on libapparmor1. Bump the
    Build-Depends on libapparmor-dev instead. This ensures a proper versioned
    dependency via Build-Depends-Package.
  * Revert "Make apparmor run before networking". This causes dependency
    cycles while apparmor still depends on $remote_fs.
  * Cleanup hwclock-save.service symlinks when upgrading from the jessie
    version.

  [ Martin Pitt ]
  * cryptsetup: Implement offset and skip options. (Closes: #751707,
    LP: #953875)
  * logind autopkgtest: Add test for suspending on lid switch close.
    This reproduces LP #1444166 (lid switch not working in the first few
    minutes after boot).
  * Reduce the initial suspend supression time from 3 minutes to 30 seconds,
    and make it configurable. (LP: #1444166)
  * Fix double free crash in "systemctl enable" when calling update-rc.d and
    the latter fails. (Closes: #764613, LP: #1426588)
  * hwdb: Fix wireless switch on Dell Latitude (LP: #1441849)
  * Fix assertion crash when reading a service file with missing ' and
    trailing space. (LP: #1447243)
  * ifup@.service: Set IgnoreOnIsolate, so that "systemctl default" does not
    shut down network interfaces. (Closes: #762953, LP: #1449380).
    Add PartOf=network.target, so that stopping network.target also stops
    network interfaces (so that isolating emergency.target and similar work as
    before).
  * Revert upstream commit 743970d which immediately SIGKILLs units during
    shutdown. This leads to problems like bash not being able to write its
    history, mosh not saving its state, and similar failed cleanup actions.
    (Closes: #784720, LP: #1448259)
  * Drop the reversion of "journald: allow restarting journald without losing
    stream connections", and replace with proper upstream fix for
    sd_pid_notify_with_fds(). (See Debian #778970, LP #1423811; LP: #1437896)

 -- Martin Pitt <mpitt@debian.org>  Wed, 29 Apr 2015 17:13:41 +0200

systemd (219-7) experimental; urgency=medium

  [ Martin Pitt ]
  * Make systemd-sysv's dependency to systemd unversioned. The package just
    contains 6 symlinks and thus isn't sensitive at all against version
    mismatches. This avoids running into circular dependencies when testing
    local debs.
  * Revert "udev: Drop hwdb-update dependency" and replace with upstream patch
    which moves it to systemd-udev-trigger.service.
  * display-managers autopkgtest: Properly wait until all jobs are finished.
  * display-managers autopkgtest: Reset failed units between tests, to avoid
    running into restart limits and for better test isolation.
  * Enable timesyncd in virtual machines. (Closes: #762343)

  [ Adam Conrad ]
  * debian/systemd.{triggers,postinst}: Trigger a systemctl daemon-reload
    when init scripts are installed or removed (Closes: #766429)

  [ Didier Roche ]
  * Squash all fsckd patches in one (as fsckd and such will be removed
    soon upstream), containing various fixes from upstream git and refactor
    the connection flow to upstream's suggestion. Modify the man pages to match
    those modifications as well. Amongst others, this suppresses "Couldn't
    connect to plymouth" errors if plymouth is not running.
    (Closes: #782265, LP: #1429171)
  * Keep plymouth localized messages in a separate patch for easier updates in
    the future and refresh to latest upstream.
  * display-managers autopkgtest: Use ExecStart=sleep instead of the actual
    lightdm binary, to avoid errors from lightdm startup. Drop the now
    unnecessary "needs-recommends" to speed up the test.

 -- Martin Pitt <mpitt@debian.org>  Fri, 10 Apr 2015 11:08:33 +0200

systemd (219-6) experimental; urgency=medium

  [ Martin Pitt ]
  * Import patches from v219-stable branch (up to 85a6fab).
  * boot-and-services autopkgtest: Add missing python3 test dependency.
  * Make apparmor run before networking, to ensure that profiles apply to
    e. g. dhclient (LP: #1438249):
    - Rename networking.service.d/network-pre.conf to systemd.conf, and add
      After=apparmor.service.
    - ifup@.service: Add After=apparmor.service.
  * udev: Drop hwdb-update dependency, which got introduced by the above
    v219-stable branch. This causes udev and plymouth to start too late and
    isn't really needed in Debian yet as we don't support stateless systems
    yet and handle hwdb.bin updates through dpkg triggers. (LP: #1439301)

  [ Didier Roche ]
  * Fix mount point detection on overlayfs and similar file systems without
    name_to_handle_at() and st_dev support. (LP: #1411140)

  [ Christian Seiler ]
  * Make the journald to syslog forwarding more robust by increasing the
    maximum datagram queue length from 10 to 512. (Closes: #762700)

  [ Marco d'Itri ]
  * Avoid writing duplicate entries in 70-persistent-net.rules by double
    checking if the new udev rule has already been written for the given
    interface. This happens if multiple add events are generated before the
    write_net_rules script returns and udevd renames the interface.
    (Closes: #765577)

 -- Martin Pitt <mpitt@debian.org>  Thu, 02 Apr 2015 09:14:48 +0200

systemd (219-5) experimental; urgency=medium

  [ Didier Roche ]
  * Add "systemd-fsckd" autopkgtest. (LP: #1427312)
  * cmdline-upstart-boot autopkgtest: Update to Ubuntu's upstart-sysv split
    (test gets skipped on Debian while upstart-sysv does not yet exist there).
  * Cherry-pick a couple of upstream commits for adding transient state,
    fixing a race where mounts become available before the device being
    available.
  * Ensure PrivateTmp doesn't require tmpfs through tmp.mount, but rather adds
    an After relationship. (Closes: #779902)

  [ Martin Pitt ]
  * journald: Suppress expected cases of "Failed to set file attributes"
    errors. (LP: #1427899)
  * Add systemd-sysv.postinst: Update grub on first installation, so that the
    alternative init system boot entries get updated.
  * debian/tests: Call /tmp/autopkgtest-reboot, to work with autopkgtest >=
    3.11.1.
  * Check for correct architecture identifiers for SuperH. (Closes: #779710)
  * Fix tmpfiles.d to only apply the first match again (regression in 219).
    (LP: #1428540)
  * /lib/lsb/init-functions.d/40-systemd: Don't ignore systemd unit
    dependencies in "degraded" mode. (LP: #1429734)

  [ Michael Biebl ]
  * debian/udev.init: Recognize '!' flag with static device lists, to work
    with kmod 20. (Closes: #780263)

  [ Craig Magina ]
  * rules-ubuntu/71-power-switch-proliant.rules: Add support for HP ProLiant
    m400 Server Cartridge soft powerdown on Linux 3.16. (LP: #1428811)

  [ Scott Wakeling ]
  * Rework package description to be more accurate. (Closes: #740372)

 -- Martin Pitt <mpitt@debian.org>  Thu, 26 Mar 2015 16:31:04 +0100

systemd (219-4) experimental; urgency=medium

  * tmpfiles: Avoid creating duplicate ACL entries. Add postinst code to clean
    them up on upgrade. (Closes: #778656)
  * bootchart: Fix path to default init. (LP: #1423867)
  * Add "bootchart" autopkgtest, to spot regressions like the above.
  * autopkgtests: Factorize out "assert.sh" utility functions, and use them in
    the tests for useful failure messages.
  * Downgrade requirement for timedated, hostnamed, localed-locale, and
    logind autopkgtests from machine to container isolation.
  * boot-and-services and display-manager autopkgtest: Add systemd-sysv as
    proper test dependency instead of apt-get installing it. This works now
    also under Ubuntu 15.04.
  * boot-and-services autopkgtest: Check cleanup of temporary files during
    boot. Reproduces #779169.
  * Clean up /tmp/ directory again. (Closes: #779169, LP: #1424992)

 -- Martin Pitt <mpitt@debian.org>  Fri, 27 Feb 2015 07:02:09 +0100

systemd (219-3) experimental; urgency=medium

  * sysv-generator: fix wrong "Overwriting existing symlink" warnings.
    (Closes: #778700)
  * Add systemd-fsckd multiplexer and feed its output to plymouth. This
    provides an aggregate progress report of running file system checks and
    also allows cancelling them with ^C, in both text mode and Plymouth.
    (Closes: #775093, #758902; LP: #1316796)
  * Revert "journald: allow restarting journald without losing stream
    connections". This was a new feature in 219, but currently causes boot
    failures due to logind and other services not starting up properly.
    (Closes: #778970; LP: #1423811)
  * Add "boot-smoke" autopkgtest: Test 20 successful reboots in a row, and
    that there are no connection timeouts or stalled jobs. This reproduces the
    above regression.
  * debian/tests/localed-locale: Set up locale and keyboard default files on a
    minimal unconfigured testbed.
  * Add missing python3 test dependency to cmdline-upstart-boot and
    display-managers autopkgtests.
  * debian/tests/boot-and-services: Skip AppArmor test if AppArmor is not
    enabled.
  * debian/tests/boot-and-services: Reboot also if lightdm was just installed
    but isn't running yet.

 -- Martin Pitt <mpitt@debian.org>  Mon, 23 Feb 2015 09:52:12 +0100

systemd (219-2) experimental; urgency=medium

  * Fix UTF-16 to UTF-8 conversion on big-endian machines. (Closes: #778654)
  * Disable new new test-sigbus, it fails on some buildds due to too old
    kernels. (part of #778654)
  * debian/README.Debian, debian/systemd.postinst: Drop setfacl call for
    /var/log/journal, this is now done automatically by tmpfiles.d/systemd.conf.
  * Drop "acl" dependency, not necessary any more with the above.
  * debian/tests/boot-and-services: Move to using /var/lib/machines/,
    /var/lib/containers is deprecated.

 -- Martin Pitt <mpitt@debian.org>  Wed, 18 Feb 2015 15:29:42 +0100

systemd (219-1) experimental; urgency=medium

  [ Martin Pitt ]
  * New upstream release:
    - Fix spelling mistake in systemd.unit(5). (Closes: #773302)
    - Fix timeouts with D-Bus, leading to SIGFPE. (Closes: #774012)
    - Fix load/save of multiple rfkill states. (Closes: #759489)
    - Non-persistent journal (/run/log/journal) is now readable by group adm.
      (Closes: #771980)
    - Read netdev user mount option to correctly order network mounts after
      network.target. (Closes: #769186)
    - Fix 60-keyboard.hwdb documentation and whitespace handling.
      (Closes: #757367)
    - Fix ThinkPad X1 Carbon 20BT trackpad buttons (LP: #1414930)
    - Drop all backported patches and port the others to new upstream release.
  * Bump libblkid-dev build dependency as per upstream configure.ac.
  * debian/systemd.install: Add new language-fallback-map file.
  * debian/udev.install: Add new systemd-hwdb tool.
  * debian/libsystemd0.symbols: Add new symbols from this release.
  * tmpfiles.d/systemd.conf: Drop "wheel" ACL (that group does not exist in
    Debian) to make the ACL for "adm" actually work.
  * debian/rules: Explicitly disable importd for now; it should still mature a
    bit. Explicitly enable hwdb support.
  * /lib/lsb/init-functions.d/40-systemd: Call systemctl is-system-running
    with --quiet. (LP: #1421058)
  * debian/systemd.postrm: Clean getty@tty1.service and remote-fs.target
    enablement symlinks on purge. (Closes: #778499)
  * Move all Debian specific units in the systemd package into
    debian/extra/units/ and simplify debian/systemd.install.
  * Enable timesyncd by default. Add a config drop-in to not start if ntp,
    openntpd, or chrony is installed. (Closes: #755722)
  * debian/systemd.links: Drop obsolete hwclockfirst.service mask link, this
    was dropped in wheezy's util-linux already.
  * debian/udev.postinst: Call systemd-hwdb instead of udevadm hwdb.

  [ Michael Biebl ]
  * Stop removing firstboot man pages. They are now installed conditionally.

 -- Martin Pitt <mpitt@debian.org>  Tue, 17 Feb 2015 15:51:38 +0100

systemd (218-10) experimental; urgency=medium

  * Pull latest keymaps from upstream git. (LP: #1334968, #1409721)
  * rules: Fix by-path of mmc RPMB partitions and don't blkid them. Avoids
    kernel buffer I/O errors and timeouts. (LP: #1333140)
  * Clean up stale mounts when ejecting CD drives with the hardware eject
    button. (LP: #1168742)
  * Document systemctl --failed option. (Closes: #767267)
  * Quiesce confusing and irrelevant "failed to reset devices.list" warning.
    (LP: #1413193)
  * When booting with systemd-bootchart, default to run systemd rather than
    /sbin/init (which might not be systemd). (LP: #1417059)
  * boot-and-services autopkgtest: Add CgroupsTest to check cgroup
    creation/cleanup behaviour. This reproduces #777601 and verifies the fix
    for it.

 -- Martin Pitt <mpitt@debian.org>  Fri, 13 Feb 2015 12:25:06 +0100

systemd (218-9) experimental; urgency=medium

  [ Martin Pitt ]
  * debian/tests/logind: With dropped systemd-logind-launch we don't have a
    visible /sys/fs/cgroup/systemd/ any more under cgmanager. So adjust the
    test to check /proc/self/cgroup instead.
  * Add unit-config autopkgtest to check systemd unit/sysv init enabling and
    disabling via systemctl. This also reproduces #777613.
  * systemctl: Always install/enable/disable native units, even if there is a
    corresponding SysV script and we call update-rc.d; while the latter
    handles WantedBy=, it does not handle Alias=. (Closes: #777613)
  * cgroup: Don't trim cgroup trees created by someone else, just the ones
    that systemd itself created. This avoids cleaning up empty cgroups from
    e.g. LXC. (Closes: #777601)
  * Don't parse /etc/mtab for current mounts, but /proc/self/mountinfo. If the
    former is a file, it's most likely outdated on boot, leading to race
    conditions and unmounts during boot. (LP: #1419623)

  [ Michael Biebl ]
  * Explicitly disable the features we don't want to build for those with
    autodetection. This ensures reliable build results in dirty build
    environments.
  * Disable AppArmor support in the udeb build.
  * core: Don't fail to run services in --user instances if $HOME is missing.
    (Closes: #759320)

  [ Didier Roche ]
  * default-display-manager-generator: Avoid unnecessary /dev/null symlink and
    warning if there is no display-manager.service unit.

 -- Michael Biebl <biebl@debian.org>  Thu, 12 Feb 2015 18:45:12 +0100

systemd (218-8) experimental; urgency=medium

  [ Martin Pitt ]
  * boot-and-services autopkgtest: Ensure that there are no failed units,
    except possibly systemd-modules-load.service (as that notoriously fails
    with cruft in /etc/modules).
  * Revert "input" system group creation in systemd.postinst from 218-7. It's
    already done in udev.postinst.
  * ifup@.service: Revert checking for existance of ifupdown config for that
    interface, net.agent already does that.
  * Drop Also-redirect-to-update-rc.d-when-not-using-.service.patch; not
    necessary any more with the current version (mangle_names() already takes
    care of this).
  * Merge into Add-support-for-rcS.d-init-scripts-to-the-sysv-gener.patch:
    - Do-not-order-rcS.d-services-after-local-fs.target-if.patch, as it
      partially reverts the above, and is just fixing it.
    - Map-rcS.d-init-script-dependencies-to-their-systemd-.patch as it's just
      adding some missing functionality for the same purpose.
  * Merge Run-update-rc.d-defaults-before-update-rc.d-enable-d.patch into
    Make-systemctl-enable-disable-call-update-rc.d-for-s.patch as the former
    is fixing the latter and is not an independent change.
  * Drop Launch-logind-via-a-shell-wrapper.patch and systemd-logind-launch
    wrapper. The only remaining thing that we need from it is to create
    /run/systemd/, move that into the D-BUS service file directly.
  * /lib/lsb/init-functions.d/40-systemd: Avoid deadlocks during bootup and
    shutdown. DHCP/ifupdown and similar hooks which call "/etc/init.d/foo
    reload" can easily cause deadlocks, since the synchronous wait plus
    systemd's normal behaviour of transactionally processing all dependencies
    first easily causes dependency loops. Thus during boot/shutdown operate
    only on the unit and not on its dependencies, just like SysV behaves.
    (Closes: #777115, LP: #1417010)
  * Only start logind if dbus is installed. This fixes the noisy startup
    failure in environments without dbus, such as LXC containers or servers.
    (part of #772700)
  * Add getty-static.service unit which starts getty@.service on tty 2 to 6 if
    dbus is not installed, and hence logind cannot auto-start them on demand.
    (Closes: #772700)

  [ Michael Biebl ]
  * Update insserv-generator and map $x-display-manager to
    display-manager.service, following the recent change in sysv-generator.
    This avoids creating references to a no longer existing
    x-display-manager.target unit.

 -- Martin Pitt <mpitt@debian.org>  Mon, 09 Feb 2015 18:07:22 +0100

systemd (218-7) experimental; urgency=medium

  [ Martin Pitt ]
  * Don't attempt to mount the same swap partition twice through different
    device node aliases. (Closes: #772182, LP: #1399595)
  * logind: handle closing sessions over daemon restarts. (Closes: #759515,
    LP: #1415104)
  * logind: Fix sd_eviocrevoke ioctl call, to make forced input device release
    after log out actually work.
  * debian/rules: Drop obsolete --disable-multi-seat-x and
    --with-firmware-path configure options.
  * debian/udev.README.Debian: Trim the parts which are obsolete, wrong, or
    described in manpages. Only keep the Debian specific bits.
    (Part of #776546)
  * Actually install udev's README.Debian when building for Debian.
    (Closes: #776546)
  * Create system group "input" which was introduced in 215. (LP: #1414409)
  * ifup@.service: Don't fail if the interface is not configured in
    /etc/network/interfaces at all. (LP: #1414426)

  [ Michael Biebl ]
  * Update Vcs-Browser URL to use cgit and https.
  * Map $x-display-manager LSB facility to display-manager.service instead of
    making it a target. Using a target had the downside that multiple display
    managers could hook into it at the same time which could lead to several
    failed start attempts for the non-default display manager.

 -- Martin Pitt <mpitt@debian.org>  Sun, 01 Feb 2015 20:48:49 +0100

systemd (218-6) experimental; urgency=medium

  [ Martin Pitt ]
  * initramfs hook: Install 61-persistent-storage-android.rules if it exists.
  * Generate POT file during package build, for translators.
  * Pull latest keymaps from upstream git.
  * Order ifup@.service and networking.service after network-pre.target.
    (Closes: #766938)
  * Tone down "Network interface NamePolicy= disabled on kernel commandline,
    ignoring" info message to debug, as we expect this while we disable
    net.ifnames by default. (Closes: #762101, LP: #1411992)

  [ Michael Biebl ]
  * Ship bash-completion for udevadm. (Closes: #776166)
  * Drop rc-local generator in favor of statically enabling rc-local.service,
    and drop halt-local.service which is unnecessary on Debian.
    (Closes: #776170)
  * Drop the obsolete libsystemd-* libraries, there are no reverse
    dependencies left.

 -- Martin Pitt <mpitt@debian.org>  Mon, 26 Jan 2015 15:45:45 +0100

systemd (218-5) experimental; urgency=medium

  * Drop logger.agent. It hasn't been called from any udev rule for a long
    time, and looks obsolete.
  * debian/rules: Configure with --disable-firstboot to replace some manual
    file removals.
  * debian/rules: Remove manual file installation, move them to
    debian/*.install. Move all Debian specific installed files to
    debian/extra/.
  * Merge some changes from the Ubuntu package to reduce the delta; these only
    apply when building on/for Ubuntu:
    - Add 40-hyperv-hotadd.rules: Workaround for LP: #1233466.
    - Add 61-persistent-storage-android.rules to create persistent symlinks
      for partitions with PARTNAME. By Ricardo Salveti.
    - Add 71-power-switch-proliant.rules for supporting the power switches of
      ProLiant Server Cartridges. By Dann Frazier.
    - Add 78-graphics-card.rules: Mark KMS capable graphics devices as
      PRIMARY_DEVICE_FOR_DISPLAY so that we can wait for those in plymouth.
      By Scott James Remnant.
    - Don't install the Debian *.agent scripts. Instead, have Ubuntu's
      80-networking.rules directly pull in ifup@.service, which is much easier
      and more efficient.
  * Make EPERM/EACCESS when applying OOM adjustment for forked processes
    non-fatal. This happens in user namespaces like unprivileged LXC
    containers.
  * Fix assertion failure due to /dev/urandom being unmounted when shutting
    down unprivileged containers. Thanks Stéphane Graber.
  * Enable EFI support. This mostly auto-mounts /sys/firmware/efi/efivars, but
    also provides a generator for auto-detecting the root and the /boot/efi
    partition if they aren't in /etc/fstab. (Closes: #773533)

 -- Martin Pitt <mpitt@debian.org>  Thu, 22 Jan 2015 16:13:46 +0100

systemd (218-4) experimental; urgency=medium

  [ Michael Biebl ]
  * sysv-generator: handle Provides: for non-virtual facility names.
    (Closes: #774335)
  * Fix systemd-remount-fs.service to not fail on remounting /usr if /usr
    isn't mounted yet. This happens with initramfs-tools < 0.118 which we
    might not get into Jessie any more. (Closes: #742048)

  [ Martin Pitt ]
  * fstab-generator: Handle mountall's non-standard "nobootwait" and
    "optional" options. ("bootwait" is already the systemd default behaviour,
    and "showthrough" is irrelevant here, so both can be ignored).
  * Add autopkgtest for one-time boot with upstart when systemd-sysv is
    installed. This test only works under Ubuntu which has a split out
    upstart-bin package, and will be skipped under Debian.
  * debian/ifup@.service: Check if ifup succeeds by calling ifquery, to
    work around ifup not failing on invalid interfaces (see #773539)
  * debian/ifup@.service: Set proper service type (oneshot).
  * sysv-generator: Handle .sh suffixes when translating Provides:.
    (Closes: #775889)
  * sysv-generator: Make real units overwrite symlinks generated by Provides:
    from other units. Fixes failures due to presence of backup or old init.d
    scripts. (Closes: #775404)
  * Fix journal forwarding to syslog in containers without CAP_SYS_ADMIN.
    (Closes: #775067)
  * Re-enable AppArmor support, now that libapparmor1 moved to /lib. Add
    versioned dependency as long as this is still only in experimental.
    (Closes: #775331)
  * Add some missing dpkg and ucf temp files to the "hidden file" filter, to
    e. g. avoid creating units for them through the sysv-generator.
    (Closes: #775903)
  * Silence useless warning about /etc/localtime not being a symlink. This is
    deliberate in Debian with /usr (possibly) being on a separate partition.
    (LP: #1409594)

  [ Christian Kastner ]
  * Use common-session-noninteractive in systemd-user's PAM config, instead of
    common-session. The latter can include PAM modules like libpam-mount which
    expect to be called just once and/or interactively, which already happens
    for login, ssh, or the display-manager. Add pam_systemd.so explicitly, as
    it's not included in -noninteractive, but is always required (and
    idempotent). There is no net change on systemd which don't use manually
    installed PAM modules. (Closes: #739676)

  [ Michael Biebl ]
  * Make sure we run debian-fixup.service after /var has been mounted if /var
    is on a separate partition. Otherwise we might end up creating the
    /var/lock and /var/run symlink in the underlying root filesystem.
    (Closes: #768644)

 -- Martin Pitt <mpitt@debian.org>  Wed, 21 Jan 2015 15:57:50 +0100

systemd (218-3) experimental; urgency=medium

  * build-logind autopkgtest: Re-enforce that sd_login_monitor_new() succeeds,
    and restrict this test to isolation-container. (Reproduces LP #1400203)
  * Bring back patch to make sd_login_monitor_new() work under other init
    systems where /sys/fs/cgroup/systemd/machine does not exist.
    (LP: #1400203)
  * build-login autopkgtest: Build against libsystemd, not libsystemd-login
    any more.
  * Add debian/extra/systemd-vconsole-setup.service dependency shim for
    the console-setup init script, to avoid breaking dependencies of
    third-party packages. Install it for Ubuntu only for now, as in Debian
    plymouth's unit got adjusted. (LP: #1392970, Debian #755194)
  * Mark systemd{,-sysv} as M-A: foreign (thanks lintian).
  * Quiesce maintainer-script-calls-systemctl lintian warning.
  * Quiesce possibly-insecure-handling-of-tmp-files lintian warning, it's
    wrong there (we are handling tmpfiles.d/ files which are not in a temp
    dir).
  * Use dh_installinit's --noscript instead of --no-start for the upstart
    jobs without sysvinit scripts (thanks lintian).
  * Put systemd.pc into arch specific pkgconfig dir, as it contains the arch
    specific libdir value.
  * Don't enable audit by default. It causes flooding of dmesg and syslog,
    suppressing actually important messages. (Closes: #773528)
  * Cherrypick various bug fixes in loopback device setup and netlink socket
    communication. Fixes massive CPU usage due to tight retry loops in user
    LXC containers.

 -- Martin Pitt <mpitt@debian.org>  Mon, 29 Dec 2014 14:55:35 +0100

systemd (218-2) experimental; urgency=medium

  * boot-and-services AppArmor autopkgtest: Stop checking the dmesg log; it is
    racy as sometimes message bursts are suppressed.
  * Fix crash in timedatectl with Etc/UTC.
  * Prefer-etc-X11-default-display-manager-if-present.patch: Drop wrong
    copy&paste'd comment, fix log strings. Thanks Adam D. Barratt.
  * boot-and-services: Robustify Nspawn tests, and show systemd-nspawn output
    on failure.
  * Disable tests which fail on buildds, presumably due to too old kernels,
    misconfigured /etc/hosts, and similar problems. Make failures of the test
    suite fatal now.

 -- Martin Pitt <mpitt@debian.org>  Tue, 16 Dec 2014 08:24:38 +0100

systemd (218-1) experimental; urgency=medium

  * New upstream release. Drop all cherry-picked patches and port the Debian
    specific ones.
    - Create /etc/machine-id on boot if missing. (LP: #1387090)
  * Add new libmount-dev build dependency.
  * Configure with --enable-split-usr.
  * Merge some permanent Ubuntu changes, using dpkg-vendor:
    - Don't symlink udev doc directories.
    - Add epoch to gudev packages; Ubuntu packaged the standalone gudev before
      it got merged into udev.
    - Add Apport hooks for udev and systemd.
  * udev-fallback-graphics upstart job: Guard the modprobe with || true to
    avoid a failure when vesafb is compiled in. (LP: #1367241)

 -- Martin Pitt <mpitt@debian.org>  Sun, 14 Dec 2014 13:58:39 +0100

systemd (217-4) experimental; urgency=medium

  [ Martin Pitt ]
  * Reinstate a debian/extra/rules/50-firmware.rules which immediately tells
    the kernel that userspace firmware loading failed. Otherwise it tries for a
    minute to call the userspace helper (if CONFIG_FW_LOADER_USER_HELPER is
    enabled) in vain, which causes long delays with devices which have a range
    of possible firmware versions. (LP: #1398458)
  * debian/systemd.postinst: Don't always restart journald, as this currently
    can't be done without losing the current journal and breaking attached
    processes. So only restart it from upgrades < 215-3 (where the socket
    location got moved) as an one-time upgrade path from wheezy.
    (Closes: #771122)
  * Revert "Modify insserv generator to mask sysvinit-only display managers".
    This is still under dispute, a bit risky, and might get a different
    implementation. Also, nodm really needs to be fixed properly, working
    around it is both too risky and also too hard to get right.

  [ Didier Roche ]
  * Add display managers autopkgtests.
  * Reset display-manager symlink to match /e/X/d-d-m even if
    display-manager.service was removed. Adapt the autopkgtests for it.
    (LP: #1400680)

 -- Martin Pitt <mpitt@debian.org>  Thu, 11 Dec 2014 18:06:54 +0200

systemd (217-3) experimental; urgency=medium

  [ Martin Pitt ]
  * systemd.bug-script: Really capture stderr of systemd-delta.
    (Closes: #771498)
  * boot-and-services autopkgtest: Give test apparmor job some time to
    actually finish.

  [ Didier Roche ]
  * updated debian/patches/insserv.conf-generator.patch:
    - if /etc/X11/default-display-manager doesn't match a systemd unit
      (or doesn't exist), be less agressive about what to mask: we let
      all sysvinit-only display-manager units enabled to fallback to previous
      behavior and let them starting. (Closes: #771739)

 -- Martin Pitt <mpitt@debian.org>  Tue, 02 Dec 2014 16:53:36 +0100

systemd (217-2) experimental; urgency=medium

  * Re-enable journal forwarding to syslog, until Debian's sysloggers
    can/do all read from the journal directly.
  * Fix hostnamectl exit code on success.
  * Fix "diff failed with error code 1" spew with systemd-delta.
    (Closes: #771397)
  * Re-enable systemd-resolved. This wasn't meant to break the entire
    networkd, just disable the new NSS module. Remove that one manually
    instead. (Closes: #771423, LP: #1397361)
  * Import v217-stable patches (up to commit bfb4c47 from 2014-11-07).
  * Disable AppArmor again. This first requires moving libapparmor to /lib
    (see #771667). (Closes: #771652)
  * systemd.bug-script: Capture stderr of systemd-{delta,analyze}.
    (Closes: #771498)

 -- Martin Pitt <mpitt@debian.org>  Mon, 01 Dec 2014 15:09:09 +0100

systemd (217-1) experimental; urgency=medium

  [ Martin Pitt ]
  * New upstream release. Drop all cherry-picked patches and port the Debian
    specific ones.
  * Disable systemd-resolved for now. It still needs to mature, and
    integration into Debian should be discussed first.
  * Bump util-linux dependency to >= 2.25 as per NEWS.
  * Drop installation of 50-firmware.rules, not shipped upstream any more.
    Firmware loading is now exclusively done by the kernel.
  * Drop installation of readahead related services and code, readahead got
    dropped in this version.
  * Ship new networkctl CLI tool.
  * debian/libsystemd0.symbols: Add new symbols from this release.
  * debian/rules: Call dpkg-gensymbols with -c4 to immediately spot
    changed/missing symbols during build.
  * boot-and-services autopkgtest: Test AppArmor confined units (LP #1396270)
  * Create new "systemd-journal-remote" system group, for
    systemd-tmpfiles-setup.service.

  [ Marc Deslauriers ]
  * Build-depend on libapparmor-dev to enable AppArmor support. (LP: #1396270)

  [ Didier Roche ]
  * Handle display-manager transitions: (Closes: #748668)
    - Add a generator to ensure /etc/X11/default-display-manager is controlling
      which display-manager is started.
    - Modify insserv generator to mask of sysvinit-only dms with insserv
      $x-display-manager tag if they don't match
      /etc/X11/default-display-manager. This avoids starting multiple dms at
      boot.
  * Cherry-pick Shared-add-readlink_value.patch as using that function in the
    generator.

 -- Martin Pitt <mpitt@debian.org>  Fri, 28 Nov 2014 10:53:58 +0100

systemd (215-18) unstable; urgency=medium

  [ Michael Biebl ]
  * manager: Pass correct errno to strerror(), have_ask_password contains
    negative error values which have to be negated when being passed to
    strerror().

  [ Martin Pitt ]
  * Revert upstream commit 743970d which immediately SIGKILLs units during
    shutdown. This leads to problems like bash not being able to write its
    history, mosh not saving its state, and similar failed cleanup actions.
    (Closes: #784720, LP: #1448259)
  * write_net_rules: Escape '{' and '}' characters as well, to make this work
    with busybox grep. Thanks Faidon Liambotis! (Closes: #765577)

 -- Martin Pitt <mpitt@debian.org>  Thu, 21 May 2015 15:49:30 +0200

systemd (215-17) unstable; urgency=high

  * cryptsetup: Implement offset and skip options. (Closes: #751707,
    LP: #953875)

 -- Martin Pitt <mpitt@debian.org>  Thu, 16 Apr 2015 10:26:46 -0500

systemd (215-16) unstable; urgency=medium

  [ Christian Seiler ]
  * Don't run hwclock-save.service in containers. (Closes: #782377)

  [ Michael Biebl ]
  * Do not print anything while passwords are being queried. This should make
    password prompts without plymouth more usable. (Closes: #765013)
  * Skip filesystem check if already done by the initramfs. (Closes: #782522)

 -- Michael Biebl <biebl@debian.org>  Mon, 13 Apr 2015 19:42:32 +0200

systemd (215-15) unstable; urgency=medium

  [ Adam Conrad ]
  * debian/systemd.{triggers,postinst}: Trigger a systemctl daemon-reload
    when init scripts are installed or removed (Closes: #766429)

  [ Martin Pitt ]
  * Fix getty restart loop when PTS device is gone. (Closes: #780711)
  * Run timesyncd in virtual machines. (Closes: #762343)
  * Make logind work in environments without CAP_SYS_ADMIN (mostly
    containers). Thanks Christian Seiler for the backporting!
    (Closes: #778608)
  * Check for correct signatures when setting properties. Fixes systemd
    getting stuck on trying to set invalid property types. (Closes: #781602)

 -- Martin Pitt <mpitt@debian.org>  Thu, 09 Apr 2015 10:12:37 +0200

systemd (215-14) unstable; urgency=medium

  [ Michael Biebl ]
  * Map $x-display-manager LSB facility to display-manager.service instead of
    making it a target. Using a target had the downside that multiple display
    managers could hook into it at the same time which could lead to several
    failed start attempts for the non-default display manager.
  * Update insserv-generator and map $x-display-manager to
    display-manager.service, following the recent change in sysv-generator.
    This avoids creating references to a no longer existing
    x-display-manager.target unit.
  * Cherry-pick upstream fix to increase the SendBuffer of /dev/log to 8M.

  [ Martin Pitt ]
  * scope: Make attachment of initial PIDs more robust. Fixes crash with
    processes that get started by an init.d script with a different (aliased)
    name when the cgroup becomes empty. (Closes: #781210)
  * boot-and-services, display-managers autopkgtests: Add missing python3 test
    dependency.
  * Don't attempt to mount the same swap partition twice through different
    device node aliases. (Closes: #772182, LP: #1399595)

  [ Christian Seiler ]
  * Make the journald to syslog forwarding more robust by increasing the
    maximum datagram queue length from 10 to 512. (Closes: #762700)

  [ Marco d'Itri ]
  * Avoid writing duplicate entries in 70-persistent-net.rules by double
    checking if the new udev rule has already been written for the given
    interface. This happens if multiple add events are generated before the
    write_net_rules script returns and udevd renames the interface.
    (Closes: #765577)

 -- Michael Biebl <biebl@debian.org>  Mon, 30 Mar 2015 13:26:52 +0200

systemd (215-13) unstable; urgency=medium

  [ Martin Pitt ]
  * Add hwclock-save.service to sync the system clock to the hardware clock on
    shutdown, to provide monotonic time for reboots. (Note: this is a hack for
    jessie; the next Debian release will enable timesyncd by default).
    (Closes: #755722)
  * Check for correct architecture identifiers for SuperH. (Closes: #779710)
  * networkd: Fix stopping v4 dhcpclient when the carrier is lost. Thanks
    Christos Trochalakis! (Closes: #779571)
  * Fix segfault with units that depend on themselves. (Closes: #780675)
  * tmpfiles-setup-dev: Call tmpfiles with --boot to allow unsafe device
    creation. Fixes creation of static device nodes with kmod 20.
    (Closes: #780263)

  [ Christian Seiler ]
  * core: Don't migrate PIDs for units that may contain subcgroups.
    This stops messing up lxc/libvirt/other custom cgroup layouts after
    daemon-reload. (Closes: #777164)
  * sysv-generator: add support for /etc/insserv/overrides. (Closes: #759001)

  [ Michael Biebl ]
  * debian/udev.init: Recognize '!' flag with static device lists, to work
    with kmod 20. (Closes: #780263)

  [ Didier Roche ]
  * Ensure PrivateTmp doesn't require tmpfs through tmp.mount, but rather adds
    an After relationship. (Closes: #779902)

 -- Martin Pitt <mpitt@debian.org>  Thu, 26 Mar 2015 14:23:35 +0100

systemd (215-12) unstable; urgency=medium

  [ Martin Pitt ]
  * debian/udev.README.Debian: Trim the parts which are obsolete, wrong, or
    described in manpages. Only keep the Debian specific bits.
    (Part of #776546)
  * Actually install udev's README.Debian when building for Debian.
    (Closes: #776546)
  * Only start logind if dbus is installed. This fixes the noisy startup
    failure in environments without dbus such as LXC containers or servers.
    (part of #772700)
  * Add getty-static.service unit which starts getty@.service on tty 2 to 6 if
    dbus is not installed, and hence logind cannot auto-start them on demand.
    (Closes: #772700)
  * Add unit-config autopkgtest to check systemd unit/sysv init enabling and
    disabling via systemctl. This avoids bugs like #777613 (did not affect
    unstable).
  * cgroup: Don't trim cgroup trees created by someone else, just the ones
    that systemd itself created. This avoids cleaning up empty cgroups from
    e.g. LXC. (Closes: #777601)
  * boot-and-services autopkgtest: Add CgroupsTest to check cgroup
    creation/cleanup behaviour. This reproduces #777601 and verifies the fix
    for it.
  * rules: Fix by-path of mmc RPMB partitions and don't blkid them. Avoids
    kernel buffer I/O errors and timeouts. (LP: #1333140)
  * Document systemctl --failed option. (Closes: #767267)

  [ Michael Biebl ]
  * core: Don't fail to run services in --user instances if $HOME is missing.
    (Closes: #759320)

  [ Didier Roche ]
  * default-display-manager-generator: Avoid unnecessary /dev/null symlink and
    warning if there is no display-manager.service unit.

 -- Martin Pitt <mpitt@debian.org>  Fri, 13 Feb 2015 12:08:31 +0100

systemd (215-11) unstable; urgency=medium

  [ Martin Pitt ]
  * escape-beef-up-new-systemd-escape-tool.patch: Avoid creating a dangling
    symlink, to work around regression in recent patch (see #776257).
  * Order ifup@.service and networking.service after network-pre.target.
    (Closes: #766938)
  * Tone down "Network interface NamePolicy= disabled on kernel commandline,
    ignoring" info message to debug, as we expect this while we disable
    net.ifnames by default. (Closes: #762101, LP: #1411992)
  * logind: handle closing sessions over daemon restarts. (Closes: #759515,
    LP: #1415104)
  * logind: Fix sd_eviocrevoke ioctl call, to make forced input device release
    after log out actually work.
  * debian/patches/series: Move upstreamed patches into the appropriate
    section.

  [ Michael Biebl ]
  * Make sure we run debian-fixup.service after /var has been mounted if /var
    is on a separate partition. Otherwise we might end up creating the
    /var/lock and /var/run symlink in the underlying root filesystem.
    (Closes: #768644)

 -- Martin Pitt <mpitt@debian.org>  Thu, 29 Jan 2015 09:01:54 +0100

systemd (215-10) unstable; urgency=medium

  [ Martin Pitt ]
  * sysv-generator: Handle .sh suffixes when translating Provides:.
    (Closes: #775889)
  * sysv-generator: Make real units overwrite symlinks generated by Provides:
    from other units. Fixes failures due to presence of backup or old init.d
    scripts. (Closes: #775404)
  * Fix journal forwarding to syslog in containers without CAP_SYS_ADMIN.
    (Closes: #775067)

  [ Christian Kastner ]
  * Use common-session-noninteractive in systemd-user's PAM config, instead of
    common-session. The latter can include PAM modules like libpam-mount which
    expect to be called just once and/or interactively, which already happens
    for login, ssh, or the display-manager. Add pam_systemd.so explicitly, as
    it's not included in -noninteractive, but is always required (and
    idempotent). There is no net change on systemd which don't use manually
    installed PAM modules. (Closes: #739676)

 -- Martin Pitt <mpitt@debian.org>  Wed, 21 Jan 2015 13:18:05 +0100

systemd (215-9) unstable; urgency=medium

  [ Didier Roche ]
  * Add display managers autopkgtests.
  * Reset display-manager symlink to match /e/X/d-d-m even if
    display-manager.service was removed. Adapt the autopkgtests for it.

  [ Martin Pitt ]
  * Prefer-etc-X11-default-display-manager-if-present.patch: Drop wrong
    copy&paste'd comment, fix log strings. Thanks Adam D. Barratt.
  * Log all members of cyclic dependencies (loops) even with quiet on the
    kernel cmdline. (Closes: #770504)
  * Don't auto-clean PrivateTmp dir in /var/tmp; in Debian we don't want to
    clean /var/tmp/ automatically. (Closes: #773313)

  [ Michael Biebl ]
  * sysv-generator: handle Provides: for non-virtual facility names.
    (Closes: #774335)
  * Fix systemd-remount-fs.service to not fail on remounting /usr if /usr
    isn't mounted yet. This happens with initramfs-tools < 0.118 which we
    might not get into Jessie any more. (Closes: #742048)

 -- Martin Pitt <mpitt@debian.org>  Tue, 13 Jan 2015 11:24:43 +0100

systemd (215-8) unstable; urgency=medium

  [ Didier Roche ]
  * Cherry-pick shared-add-readlink_value.patch, we will use that function in
    the generator.
  * Cherry-pick util-allow-strappenda-to-take-any-number-of-args.patch, we
    will use that function in the generator.
  * Handle multiple display managers which don't ship a systemd unit or the
    corresponding postinst logic for updating display-manager.service: Add a
    generator to ensure /etc/X11/default-display-manager is controlling which
    display-manager is started. (Closes: #771287)

  [ Sjoerd Simons ]
  * d/p/core-Fix-bind-error-message.patch:
    + Added. Fix error message on bind failure to print the full path
  * d/p/core-Make-binding-notify-private-dbus-socket-more-ro.patch:
    + Added. Be more robust when binding private unix sockets (Based on current
    upstream logic) (Closes: #761306)

  [ Martin Pitt ]
  * Clean up ...journal~ files from unclean shutdowns. (Closes: #771707)
  * debian/systemd.postinst: Don't always restart journald, as this currently
    can't be done without losing the current journal and breaking attached
    processes. So only restart it from upgrades < 215-3 (where the socket
    location got moved) as an one-time upgrade path from wheezy.
    (Closes: #771122)
  * journalctl: Fix help text for --until. (Closes: #766598)
  * Bump systemd's udev dependency to >= 208-8, so that on partial upgrades we
    make sure that the udev package has appropriate Breaks:. In particular,
    this avoids installing current udev with kmod << 14. (Closes: #771726)

  [ Michael Biebl ]
  * systemd.postinst: Move unit enablement after restarting systemd, so that
    we don't fail to enable units with keywords that wheezy's systemd does not
    understand yet. Fixes enabling getty units on wheezy upgrades with
    systemd. (Closes: #771204)

 -- Martin Pitt <mpitt@debian.org>  Fri, 05 Dec 2014 10:01:24 +0100

systemd (215-7) unstable; urgency=medium

  [ Martin Pitt ]
  * Add myself to Uploaders.
  * Add boot-and-services autopkgtest: Check booting with systemd-sysv and
    that the most crucial services behave as expected.
  * logind autopkgtest: Fix stderr output in waiting loop for scsi_debug.
  * Add nspawn test to boot-and-services autopkgtest.
  * Make systemd-nspawn@.service work out of the box: (Closes: #770275)
    - Pre-create /var/lib/container with a secure mode (0700) via tmpfiles.d.
    - Add new try-{guest,host} modes for --link-journal to silently skip
      setting up the guest journal if the host has no persistent journal.
    - Extend boot-and-services autopkgtest to cover systemd-nspawn@.service.
  * Cherry-pick upstream patch to fix SELinux unit access check (regression
    in 215).
  * sysv-generator: Avoid wrong dependencies for failing units. Thanks to
    Michael Biebl for the patch! (Closes: #771118)
  * Cherry-pick patches to recognize and respect the "discard" mount option
    for swap devices. Thanks to Aurelien Jarno for finding and testing!
    (Closes: #769734)

  [ Jon Severinsson]
  * Add /run/shm -> /dev/shm symlink in debian/tmpfiles.d/debian.conf. This
    avoids breakage in Jessie for packages which still refer to /run/shm, and
    while https://wiki.debian.org/ReleaseGoals/RunDirectory is still official.
    (LP: #1320534, Closes: #674755).

 -- Martin Pitt <mpitt@debian.org>  Fri, 28 Nov 2014 06:43:15 +0100

systemd (215-6) unstable; urgency=medium

  [ Martin Pitt ]
  * Cherry-pick upstream patch to fix udev crash in link_config_get().
  * Cherry-pick upstream patch to fix tests in limited schroot environments.
  * Add d/p/Add-env-variable-for-machine-ID-path.patch: Allow specifying an
    alternate /etc/machine-id location. This is necessary for running tests
    as long as it isn't in our base images (see Debian #745876)
  * Run tests during package build. For the first round don't make them fatal
    for now (that will happen once we see results from all the architectures).
  * Drop our Check-for-kmod-binary.patch as the upstream patch
    units-conditionalize-static-device-node-logic-on-CAP.patch supersedes it.
  * Drop Use-comment-systemd.-syntax-in-systemd.mount-man-pag.patch, as
    our util-linux is now recent enough. Bump dependency to >= 2.21.
  * Adjust timedated and hostnamed autopkgtests to current upstream version.
  * Replace our Debian hwdb.bin location patch with what got committed
    upstream. Run hwdb update with the new --usr option to keep current
    behaviour.
  * debian/README.Debian: Document how to debug boot or shutdown problems with
    the debug shell. (Closes: #766039)
  * Skip-99-systemd.rules-when-not-running-systemd-as-in.patch: Call path_id
    under all init systems, to get consistent ID_PATH attributes. This is
    required so that tools like systemd-rfkill can be used with SysVinit or
    upstart scripts, too. (LP: #1387282)
  * Switch libpam-systemd dependencies to prefer systemd-shim over
    systemd-sysv, to implement the CTTE decision #746578. This is a no-op on
    systems which already have systemd-sysv installed, but will prevent
    installing that on upgrades. (Closes: #769747)
  * Remove Tollef from Uploaders: as per his request. Thanks Tollef for all
    you work!
  * net.agent: Properly close stdout/err FDs, to avoid long hangs during udev
    settle. Thanks to Ben Hutchings! (Closes: #754987)
  * Bump Standards-Version to 3.9.6 (no changes necessary).

  [ Didier Roche ]
  * debian/ifup@.service: add a ConditionPath on /run/network, to avoid
    failing the unit if /etc/init.d/networking is disabled. (Closes: #769528)

 -- Martin Pitt <mpitt@debian.org>  Tue, 18 Nov 2014 12:37:22 +0100

systemd (215-5) unstable; urgency=medium

  [ Martin Pitt ]
  * Unblacklist hyperv_fb again, it is needed for graphical support on Hyper-V
    platforms. Thanks Andy Whitcroft! (LP: #1359933)
  * Bump systemd-shim Depends/Breaks to 8-2 to ensure a lockstep upgrade.
    (Closes: #761947)

  [ Sjoerd Simons ]
  * d/p/sd-bus-Accept-no-sender-as-the-destination-field.patch
    + Fix compatibility between systemctl v215 and v208. Resolves issue when
      reloads of services is requested before systemd is re-execed
      (Closes: #762146)

  [ Michael Biebl ]
  * Don't overmount existing /run/user/<UID> directories with a per-user tmpfs
    on upgrades. (Closes: #762041)
  * Re-enable mount propagation for udevd. This avoids that broken software
    like laptop-mode-tools, which runs mount from within udev rules, causes
    the root file system to end up read-only. (Closes: #762018)

 -- Michael Biebl <biebl@debian.org>  Sat, 27 Sep 2014 17:49:47 +0200

systemd (215-4) unstable; urgency=medium

  * Upload to unstable.

 -- Michael Biebl <biebl@debian.org>  Mon, 15 Sep 2014 17:38:30 +0200

systemd (215-3) experimental; urgency=medium

  [ Ben Howard ]
  * 75-persistent-net-generator.rules: Fix matches of HyperV. (LP: #1361272)

  [ Martin Pitt ]
  * 75-persistent-net-generator.rules: Add new MS Azure MAC prefix 00:25:ae.
    (LP: #1367883)

  [ Michael Biebl ]
  * Update upstream v215-stable patch series.
  * The /dev/log socket and /dev/initctl FIFO have been moved to /run and
    replaced by symlinks. Create the symlinks manually on upgrades as well.
    (Closes: #761340)
  * Fix incorrect paths in man pages. (LP: #1357782, Closes: #717491)
  * Make systemd recommend dbus so it is installed on upgrades. The dbus
    system bus is required to run systemd-logind and the autovt feature relies
    on logind. (Closes: #758111)
  * Bump dependency on systemd-shim to (>= 7-2) to ensure we have a version
    which supports systemd >= 209.
  * Rework bug-script to be more upfront about what kind of data is gathered
    and ask the user for permission before attaching the information to the
    bug report. (Closes: #756248)

  [ Sjoerd Simons ]
  * d/p/buildsys-Don-t-default-to-gold-as-the-linker.patch
    + Don't explicitly pick gold as the default linker. Fixes FTBFS on sparc
      (Closes: #760879)

 -- Sjoerd Simons <sjoerd@debian.org>  Sun, 14 Sep 2014 20:14:49 +0200

systemd (215-2) experimental; urgency=medium

  * debian/patches/always-check-for-__BYTE_ORDER-__BIG_ENDIAN-when-chec.patch
    + Added. Fix checking of system endianess. Fixes FTBFS on powerpc
  * debian/patches/timesyncd-when-we-don-t-know-anything-about-the-netw.patch:
    + Let timesyncd go online even if networkd isn't running (from upstream
      git) (Closes: #760087)
  * debian/rules: add systemd-update-utmp-runlevel.service to
    {poweroff, rescue, multi-user, graphical, reboot}.target.wants to trigger
    the runlevel target to be loaded

 -- Sjoerd Simons <sjoerd@debian.org>  Sun, 07 Sep 2014 23:46:02 +0200

systemd (215-1) experimental; urgency=medium

  * New upstream release.
  * Import upstream v215-stable patch series.
  * Rebase remaining Debian patches on top of v215-stable.
  * Drop our Debian-specific run-user.mount unit as upstream now creates a
    per-user tmpfs via logind.
  * Don't rely on new mount from experimental for now and re-add the patch
    which updates the documentation accordingly.
  * Cherry-pick upstream fix to use correct versions for the new symbols that
    were introduced in libudev.
  * Update symbols files
    - Add two new symbols for libudev1.
    - Remove private symbol from libgudev-1.0-0. This symbol was never part of
      the public API and not used anywhere so we don't need a soname bump.
  * Cherry-pick upstream commit to not install busname units if kdbus support
    is disabled.
  * Make /run/lock tmpfs an API fs so it is available during early boot.
    (Closes: #751392)
  * Install new systemd-path and systemd-escape binaries.
  * Cherry-pick upstream commit which fixes the references to the systemctl
    man page. (Closes: #760613)
  * Use the new systemd-escape utility to properly escape the network
    interface name when starting an ifup@.service instance for hotplugged
    network interfaces. Make sure a recent enough systemd version is installed
    by bumping the versioned Breaks accordingly. (Closes: #747044)
  * Order ifup@.service after networking.service so we don't need to setup the
    runtime directory ourselves and we have a defined point during boot when
    hotplugged network interfaces are started.
  * Disable factory-reset feature and remove files associated with it. This
    feature needs more integration work first before it can be enabled in
    Debian.
  * Cherry-pick upstream commit to fix ProtectSystem=full and make the
    ProtectSystem= option consider /bin, /sbin, /lib and /lib64 (if it exists)
    on Debian systems. (Closes: #759689)
  * Use adduser in quiet mode when creating the system users/groups to avoid
    warning messages about the missing home directories. Those are created
    dynamically during runtime. (Closes: #759175)
  * Set the gecos field when creating the system users.
  * Add systemd-bus-proxy system user so systemd-bus-proxyd can properly drop
    its privileges.
  * Re-exec systemd and restart services at the end of postinst.
  * Cherry-pick upstream commit for sd-journal to properly convert
    object->size on big endian which fixes a crash in journalctl --list-boots.
    (Closes: #758392)

 -- Michael Biebl <biebl@debian.org>  Sun, 07 Sep 2014 09:58:48 +0200

systemd (214-1) experimental; urgency=medium

  * New upstream release v214.
    (Closes: #750793, #749268, #747939)

  [ Jon Severinsson ]
  * Import upstream v214-stable patch series.
    - Rebase remaining Debian patches on top of v214-stable.
    - Drop modifications to the now-removed built-in sysvinit support.
  * Install the new combined libsystemd0 library, this library combines all
    functionality of the various libsystemd-* libraries.
    - Deprecate the old libsystemd-* libraries as they've been bundled into
      libsystemd0. The old -dev files now just carry a transitional .pc file.
    - Add new symbols file for libsystemd0.
  * Update symbols file for libgudev-1.0-0.
  * Remove pre-generated rules and unit files in debian/rules clean target.
  * Add new systemd service users in systemd postinst (systemd-timesync,
    systemd-network, systemd-resolve)
  * Add new system group "input" used by udev rules in udev postinst.
  * Try-restart networkd, resolved, and timesyncd after an upgrade.
  * Do not force-enable default-on services on every upgrade.
  * Add support for rcS.d init scripts to the sysv-generator.
    - Do not order rcS.d services after local-fs.target if they do not
      explicitly depend on $local_fs.
    - Map rcS.d init script dependencies to their systemd equivalent.
    - Special-case some dependencies for sysv init scripts for better
      backwards compatibility. (Closes: #726027, #738965).
  * Add systemd depends on new mount. (Closes: #754411)
  * Update /run/initctl symlink target in debian/tmpfiles.d/debian.conf.
  * Remove stored backlog state, rfkill state, random-seed and clock
    information from /var/lib/systemd on systemd purge.

  [ Sjoerd Simons ]
  * debian/patches/shared-include-stdbool.h-in-mkdir.h.patch
    + Added. Include stdbool before using bool in function prototypes. Fixes
      build of the insserv generator
  * Add python-lxml to build-depends for python-systemd
  * Turn on parallel build support
  * Install the new busctl binary and translations
  * Explicitly disable microhttp so the package build doesn't fail if the
    required dependencies for it happen to be installed.
  * debian/control: Make udev break plymouth (<< 0.9.0-7) as older plymouths
    assume udev implementation details that have changed slightly since v213
  * debian/control: Remove b-d on librwap0-dev
  * debian/control: Bump libkmod-dev b-d to >= 15
  * debian/rules: Drop outdated --enable-tcpwrap
  * debian/rules: Explicitly turn off rfkill, networkd, timesyncd and resolved
    for the udeb build
  * debian/rules: Use the debian ntp pool as default ntp servers
  * debian/rules: explicitely configure the maximum system uid/gids instead of
    relying on autodetection

 -- Sjoerd Simons <sjoerd@debian.org>  Sun, 24 Aug 2014 14:54:27 +0200

systemd (208-8) unstable; urgency=medium

  [ Martin Pitt ]
  * Fix duplicate line in copyright. (Closes: #756899)
  * Drop --disable-xattr configure option for udeb, does not exist any more.
  * Add Turkish debconf translations. Thanks Mert Dirik! (Closes: #757498)
  * Backport fix for lazy session-activation on non-seat0 seats.
    (LP: #1355331)

  [ Michael Biebl ]
  * Use "kmod static-nodes --output=/proc/self/fd/1" in make_static_nodes() as
    we can't rely on /dev/stdout to exist at this point during boot.
    (Closes: #757830)
  * Fix udev SysV init script and d-i start script to not write to
    /sys/kernel/uevent_helper unconditionally to not fail on a kernel with
    CONFIG_UEVENT_HELPER unset. (Closes: #756312)
  * Add Breaks: kmod (<< 14) to udev to make sure we have a kmod version
    supporting the static-nodes command.
  * Add Breaks: systemd (<< 208) to udev to avoid partial upgrades. Newer udev
    versions rely on kmod-static-nodes.service being provided by systemd.
    (Closes: #757777)
  * Updated upstream v208-stable patch series to 53b1b6c.
  * Cherry-pick upstream fix to ignore temporary dpkg files. (Closes: #757302)
  * Make emergency.service conflict with rescue.service.
    Otherwise if rescue mode is selected during boot and the emergency mode
    is triggered (e.g. via a broken fstab entry), we have two sulogin
    processes fighting over the tty. (Closes: #757072)
  * Stop syslog.socket when entering emergency mode as otherwise every log
    message triggers the start of the syslog service and its dependencies
    which conflicts with emergency.target. (Closes: #755581)

 -- Michael Biebl <biebl@debian.org>  Thu, 21 Aug 2014 00:14:21 +0200

systemd (208-7) unstable; urgency=medium

  [ Michael Biebl ]
  * Mask remaining services provided by the initscripts package and document
    in more detail why certain services have been masked. (Closes: #659264)
  * Install zsh completions to the correct place. (Closes: #717540)

  [ Jon Severinsson ]
  * Cherry-pick upstream fix for journal file permissions.
  * Map some rcS.d init script dependencies to their systemd equivalent.
  * Update Depends on initscripts to the version with a systemd-compatible
    mountnfs ifup hook. (Closes: #746358)
  * Add Breaks on lvm2 versions without native systemd support.
    (Closes: #678438, #692120)
  * Do not fail udev upgrades if the udev service is already runtime-masked
    when the preinst script is run. (Closes: #755746)
  * Add Pre-Depends on systemd to systemd-sysv, to avoid risking that the
    sysv-compatible symlinks become dangling on a partial install.
  * Ensure that systemctl is usable right after being unpacked, by adding the
    required Pre-Depends to systemd and libsystemd-daemon0. (Closes: #753589)
  * Add support for TuxOnIce hibernation. (Closes: #746463)

  [ Martin Pitt ]
  * Rename "api" autopkgtest to "build-login", and stop requiring that
    sd_login_monitor_new() succeeds. It doesn't in many environments like
    schroot or after upgrades from < 204, and the main point of the test is
    to check that libsystemd-login-dev has correct contents and dependencies.
    Drop "isolation-machine" requirement.
  * Use glibc's xattr support instead of requiring libattr. Fixes FTBFS with
    latest glibc and libattr. Cherrypicked from trunk. Drop libattr1-dev build
    dependency. (Closes: #756097)
  * Build python3-systemd for Python 3 bindings. Drop python-systemd; it does
    not have any reverse dependencies, and we want to encourage moving to
    Python 3. (LP: #1258089)
  * Add simple autopkgtest for python3-systemd.
  * Add dbus dependency to libpam-systemd. (Closes: #755968)
  * Fix /dev/cdrom symlink to appear for all types of drives, not just for
    pure CD-ROM ones. Also, fix the symlinks to stay after change events.
    (LP: #1323777)
  * 75-persistent-net-generator.rules: Adjust Ravello interfaces; they don't
    violate the assignment schema, they should just not be persistent.
    Thanks to Boris Figovsky. (Closes: #747475, LP: #1317776)
  * Reinstate patches to make logind D-BUS activatable.
  * Re-add systemd-shim alternative dependency to libpam-systemd. Version it
    to ensure cgmanager support. (Closes: #754984, LP: #1343802)
  * Convert udev-finish.upstart from a task to a job, to avoid hangs with
    startpar. (Closes: #756631)
  * Add debian/extra/60-keyboard.hwdb: Latest keymaps from upstream git.
    This makes it trivial to backport keymap fixes to stable releases.
    (Closes: #657809; LP: #1322770, #1339998)
  * udev.init: Create static device nodes, as this moved out of udevd.
    Thanks to Michael Biebl for the script! (Closes: #749021)

 -- Martin Pitt <mpitt@debian.org>  Wed, 06 Aug 2014 13:33:22 +0200

systemd (208-6) unstable; urgency=medium

  [ Jon Severinsson ]
  * Add v208-stable patch series.
    - Update Debian patches to apply on top of v208-stable.
    - Move new manpages to libsystemd-*-dev as appropriate.

  [ Michael Biebl ]
  * Upload to unstable.

 -- Michael Biebl <biebl@debian.org>  Wed, 16 Jul 2014 00:44:15 +0200

systemd (208-5) experimental; urgency=medium

  * Merge changes from unstable branch.

 -- Michael Biebl <biebl@debian.org>  Sat, 28 Jun 2014 13:41:32 +0200

systemd (208-4) experimental; urgency=medium

  * Merge changes from unstable branch.
  * Drop alternative dependency on systemd-shim in libpam-systemd. The
    systemd-shim package no longer provides an environment to run
    systemd-logind standalone. See #752939 for further details.

 -- Michael Biebl <biebl@debian.org>  Sat, 28 Jun 2014 01:22:11 +0200

systemd (208-3) experimental; urgency=medium

  * Merge changes from unstable branch.

 -- Michael Biebl <biebl@debian.org>  Wed, 25 Jun 2014 11:29:07 +0200

systemd (208-2) experimental; urgency=medium

  [ Sjoerd Simons ]
  * Don't stop a running user manager from garbage collecting the users. Fixes
    long shutdown times when using a systemd user session

  [ Michael Stapelberg ]
  * Fix bug-script: “systemctl dump” is now “systemd-analyze dump”
    (Closes: #748311)

  [ Michael Biebl ]
  * Merge changes from unstable branch.
  * Cherry-pick upstream fixes to make sd_session_get_vt() actually work.

 -- Michael Biebl <biebl@debian.org>  Tue, 24 Jun 2014 17:45:26 +0200

systemd (208-1) experimental; urgency=medium

  [ Michael Biebl ]
  * New upstream release. (Closes: #729566)
  * Update patches.
  * Update symbols files for libsystemd-journal and libsystemd-login.
  * Install new files and remove the ones we don't use.
  * Install zsh completion files. (Closes: #717540)
  * Create a compat symlink /etc/sysctl.d/99-sysctl.conf as systemd-sysctl no
    longer reads /etc/sysctl.conf.
  * Bump Build-Depends on kmod to (>= 14).
  * Bump Build-Depends on libcryptsetup-dev to (>= 2:1.6.0) for tcrypt
    support.
  * Make kmod-static-nodes.service check for the kmod binary since we don't
    want a hard dependency on kmod e.g. for container installations.
  * Disable various features which aren't required for the udeb build.
  * Move new sd_pid_get_slice and sd_session_get_vt man pages into
    libsystemd-login-dev.
  * Make no-patch-numbers the default for gbp-pq.
  * Adjust systemd-user pam config file for Debian.
    This pam config file is used by libpam-systemd/systemd-logind when
    launching systemd user instances.
  * Drop patches to make logind D-Bus activatable. The cgroup handling has
    been reworked in v205 and logind no longer creates cgroup hierarchies on
    its own. That means that the standalone logind is no longer functional
    without support from systemd (or an equivalent cgroup manager).

  [ Martin Pitt ]
  * Explain patch management in debian/README.source.

 -- Michael Biebl <biebl@debian.org>  Mon, 28 Apr 2014 00:22:57 +0200

systemd (204-14) unstable; urgency=medium

  * Fix SIGABRT in insserv generator caused by incorrect usage of strcat().
    (Closes: #752992)
  * Mark -dev packages as Multi-Arch: same. (Closes: #720017)

 -- Michael Biebl <biebl@debian.org>  Sat, 28 Jun 2014 13:22:43 +0200

systemd (204-13) unstable; urgency=medium

  * Switch back to load the sg module via the kmod builtin. The problem was
    not that the kmod builtin is faster then modprobe but rather the incorrect
    usage of the "=" assignment operator. We need to use "+=" here, so the sg
    module is loaded in addition to other scsi modules, which are loaded via
    the modalias rule. Thanks to Tommaso Colombo for the analysis.
  * Cherry-pick upstream fix which prevents systemd from entering an infinite
    loop when trying to break an ordering cycle. (Closes: #752259)
  * Update insserv generator to not create any drop-in files for services
    where the corresponding SysV init script does not exist.
  * Drop the check for /sys/kernel/uevent_helper from postinst and the SysV
    init script and do not unconditionally overwrite it in the initramfs hook.
    Since a long time now udev has been using the netlink interface to
    communicate with the kernel and with Linux 3.16 it is possible to disable
    CONFIG_UEVENT_HELPER completely. (Closes: #752742)

 -- Michael Biebl <biebl@debian.org>  Sat, 28 Jun 2014 00:01:16 +0200

systemd (204-12) unstable; urgency=medium

  [ Martin Pitt ]
  * Change the sg loading rule (for Debian #657948) back to using modprobe.
    kmod is too fast and then sg races with sd, causing the latter to not see
    SCSI disks.  (Closes: #752591, #752605)

  [ Michael Biebl ]
  * Update udev bug-script to attach instead of paste extra info if a new
    enough reportbug version is available.

 -- Michael Biebl <biebl@debian.org>  Wed, 25 Jun 2014 10:55:12 +0200

systemd (204-11) unstable; urgency=medium

  [ Martin Pitt ]
  * Explain patch management in debian/README.source. (Closes: #739113)
  * Replace "Always probe cpu support drivers" patch with cherry-picked
    upstream fix which is more general.
  * Advertise hibernation only if there's enough free swap. Patches backported
    from current upstream. (LP: #1313522)
  * Fix typo in sg loading rule to make it actually work.

  [ Michael Biebl ]
  * Make no-patch-numbers the default for gbp-pq.
  * Cherry-pick upstream fix to properly handle multiline syslog messages.
    (Closes: #746351)
  * Cherry-pick upstream fix for libudev which fixes a memleak in
    parent_add_child().
  * Drop "-b debian" from Vcs-Git since we use the master branch for
    packaging now.
  * Drop Conflicts: sysvinit (<< 2.88dsf-44~) from systemd-sysv since this
    breaks dist-upgrades from wheezy when switching from sysvinit to
    systemd-sysv as default init. While downgrading the Pre-Depends in
    sysvinit would have been an alternative, dropping the Conflicts and only
    keeping the Replaces was deemed the lesser evil. (Closes: #748355)
  * Use Conflicts instead of Breaks against sysvinit-core. This avoids
    /sbin/init going missing when switching from systemd-sysv to sysvinit.
    While at it, add a Replaces: upstart. (Closes: #751589)
  * Make the SysV compat tools try both /run/initctl and /dev/initctl. This
    makes them usable under sysvinit as PID 1 without requiring any symlinks.
  * Various ifupdown integration fixes
    - Use DefaultDependencies=no in ifup@.service so the service can be
      started as early as possible.
    - Create the ifupdown runtime directory in ifup@.service as we can no
      longer rely on the networking service to do that for us.
    - Don't stop ifup@.service on shutdown but let the networking service take
      care of stopping all hotplugged interfaces.
    - Only start ifup@.service for interfaces configured as allow-hotplug.

  [ Michael Stapelberg ]
  * Clarify that “systemd” does not influence init whereas “systemd-sysv” does
    (Closes: #747741)

  [ Ansgar Burchardt ]
  * Don't use "set +e; set +u" unconditionally in the lsb init-functions hook
    as this might change the behaviour of existing SysV init scripts.
    (Closes: #751472)

 -- Michael Biebl <biebl@debian.org>  Tue, 24 Jun 2014 17:03:43 +0200

systemd (204-10) unstable; urgency=medium

  * In the udeb's udev.startup, make sure that /dev/pts exists.
  * systemd-logind-launch: Set the #files ulimit, for unprivileged LXC
    containers.
  * Drop udev.NEWS, it only applies to pre-squeeze.
  * Remove /var/log/udev on purge.
  * Always probe cpu support drivers. (LP #1207705)
  * On Dell PowerEdge systems, the iDRAC7 and later support a USB Virtual NIC
    for management. Name this interface "idrac" to avoid confusion with "real"
    network interfaces.
  * Drop numerical prefixes from patches, to avoid future diff noise when
    removing, cherry-picking, and merging patches. From now on, always use
    "gbp-pq export --no-patch-numbers" to update them.

 -- Martin Pitt <mpitt@debian.org>  Sun, 27 Apr 2014 11:53:52 +0200

systemd (204-9) unstable; urgency=medium

  * The "Flemish Beef and Beer Stew" release.

  [ Steve Langasek ]
  * Do proper refcounting of the PAM module package on prerm, so that we
    don't drop the module from the PAM config when uninstalling a
    foreign-arch package.  Related to Ubuntu bug #1295521.

  [ Martin Pitt ]
  * debian/udev.udev-finish.upstart: Fix path to tmp-rules,
    debian/extra/rule_generator.functions creates them in /run/udev/.
  * rules: Remove the kernel-install bits; we don't want that in Debian and
    thus it shouldn't appear in dh_install --list-missing output.
  * Ship sd-shutdown.h in libsystemd-daemon-dev.
  * Run dh_install with --fail-missing, to avoid forgetting files when we move
    to new versions.
  * Mount /dev/pts with the correct permissions in the udev, to avoid needing
    pt_chown (not available on all architectures). Thanks Adam Conrad.
  * Add new block of Windows Azure ethernet hardware address to
    75-persistent-net-generator.rules. (LP: #1274348, Closes: #739018)
  * Drop our Debian specific 60-persistent-storage{,-tape}.rules and use the
    upstream rules. They are compatible and do a superset of the
    functionality. (Closes: #645466)
  * Drop our Debian specific 80-drivers.rules and use the upstream rules with
    a patch for the sg module (see #657948). These now stop calling modprobe
    and use the kmod builtin, giving some nice boot speed improvement.
    (Closes: #717404)
  * Drop our Debian specific 50-udev-default.rules and 91-permissions.rules
    and use the upstream rules with a patch for the remaining Debian specific
    default device permissions. Many thanks to Marco d'Itri for researching
    which Debian-specific rules are obsolete! Amongst other things, this now
    also reads the hwdb info for USB devices (Closes: #717405) and gets rid of
    some syntax errors (Closes: #706221)
  * Set default polling interval on removable devices as well, for kernels
    which have "block" built in instead of being a module. (Closes: #713877)
  * Make sd_login_monitor_new() work for logind without systemd.
  * Cherry-pick upstream fix for polkit permissions for rebooting with
    multiple sessions.
  * Kill /etc/udev/links.conf, create_static_nodes, and associated code. It's
    obsolete with devtmpfs (which is required now), and doesn't run with
    systemd or upstart anyway.
  * Drop unnecessary udev.dirs.
  * Add autopkgtests for smoke-testing logind, hostnamed, timedated, localed,
    and a compile/link/run test against libsystemd-login-dev.

  [ Marco d'Itri ]
  * preinst: check for all the system calls required by modern releases
    of udev. (Closes: #648325)
  * Updated fbdev-blacklist.conf for recent kernels.
  * Do not blacklist viafb because it is required on the OLPC XO-1.5.
    (Closes: #705792)
  * Remove write_cd_rules and the associated rules which create "persistent"
    symlinks for CD/DVD devices and replace them with more rules in
    60-cdrom_id, which will create symlinks for one at random among the
    devices installed. Since the common case is having a single device
    then everything will work out just fine most of the times...
    (Closes: #655924)
  * Fix write_net_rules for systemd and sysvinit users by copying the
    temporary rules from /run/udev/ to /etc/udev/. (Closes: #735563)
  * Do not install sysctl.d/50-default.conf because the systemd package
    should not change kernel policies, at least until it will become
    the only supported init system.

  [ Michael Stapelberg ]
  * Add systemd-dbg package, thanks Daniel Schaal (Closes: #742724).
  * Switch from gitpkg to git-buildpackage. Update README.source accordingly.
  * Make libpam-systemd depend on systemd-sysv | systemd-shim. Packages that
    need logind functionality should depend on libpam-systemd.

  [ Michael Biebl ]
  * Do not send potentially private fstab information without prior user
    confirmation. (Closes: #743158)
  * Add support for LSB facilities defined by insserv.
    Parse /etc/insserv.conf.d content and /etc/insserv.conf and generate
    systemd unit drop-in files to add corresponding dependencies. Also ship
    targets for the Debian specific $x-display-manager and
    $mail-transport-agent system facilities. (Closes: #690892)
  * Do not accidentally re-enable /var/tmp cleaning when migrating the TMPTIME
    setting from /etc/default/rcS. Fix up existing broken configurations.
    (Closes: #738862)

 -- Michael Biebl <biebl@debian.org>  Sat, 26 Apr 2014 21:37:29 +0200

systemd (204-8) unstable; urgency=low

  [ Michael Stapelberg ]
  * move manpages from systemd to libsystemd-*-dev as appropriate
    (Closes: #738723)
  * fix systemctl enable/disable/… error message “Failed to issue method call:
    No such file or directory” (the previous upload did actually not contain
    this fix due to a merge conflict) (Closes: #738843)
  * add explicit “Depends: sysv-rc” so that initscript’s “Depends: sysv-rc |
    file-rc” will not be satisfied with file-rc. We need the invoke-rc.d and
    update-rc.d from sysv-rc, file-rc’s doesn’t have support for systemd.
    (Closes: #739679)
  * set capabilities cap_dac_override,cap_sys_ptrace=ep for
    systemd-detect-virt, so that it works for unprivileged users.
    (Closes: #739699)
  * pam: Check $XDG_RUNTIME_DIR owner (Closes: #731300)
  * Ignore chkconfig headers entirely, they are often broken in Debian
    (Closes: #634472)

  [ Michael Biebl ]
  * do a one-time migration of RAMTMP= from /etc/default/rcS and
    /etc/default/tmpfs, i.e. enable tmp.mount (Closes: #738687)
  * Bump Standards-Version to 3.9.5.

 -- Michael Biebl <biebl@debian.org>  Wed, 19 Mar 2014 18:57:35 +0100

systemd (204-7) unstable; urgency=low

  * fix systemctl enable/disable/… error message “Failed to issue method call:
    No such file or directory” (Closes: #734809)
  * bug-script: attach instead of paste extra info with reportbug ≥ 6.5.0
    (Closes: #722530)
  * add stage1 bootstrap support to avoid Build-Depends cycles (Thanks Daniel
    Schepler)
  * cherry-pick:
    order remote mounts from mountinfo before remote-fs.target (77009452cfd)
    (Closes: #719945)
    Fix CPUShares configuration option (ccd90a976dba) (Closes: #737156)
    fix reference in systemd-inhibit(1) (07b4b9b) (Closes: #738316)

 -- Michael Stapelberg <stapelberg@debian.org>  Tue, 11 Feb 2014 23:34:42 +0100

systemd (204-6) unstable; urgency=low

  [ Michael Stapelberg ]
  * Run update-rc.d defaults before update-rc.d <enable|disable>
    (Closes: #722523)
  * preinst: preserve var-{lock,run}.mount when upgrading from 44 to 204
    (Closes: #723936)
  * fstab-generator: don’t rely on /usr being mounted in the initrd
    (Closes: #724797)
  * systemctl: mangle names when avoiding dbus (Closes: #723855)
  * allow group adm read access on /var/log/journal (Closes: #717386)
  * add systemd-journal group (Thanks Guido Günther) (Closes: #724668)
  * copy /etc/localtime instead of symlinking (Closes: #726256)
  * don’t try to start autovt units when not running with systemd as pid 1
    (Closes: #726466)
  * Add breaks/replaces for the new sysvinit-core package (Thanks Alf Gaida)
    (Closes: #733240)
  * Add myself to uploaders

  [ Tollef Fog Heen ]
  * Make 99-systemd.rules check for /run/systemd/systemd instead of the
    ill-named cgroups directory.

  [ Martin Pitt ]
  * debian/udev.upstart: Fix path to udevd, the /sbin/udevd compat symlink
    should go away at some point.
  * debian/udev-udeb.install: Add 64-btrfs.rules and 75-probe_mtd.rules, they
    are potentially useful in a d-i environment.
  * debian/shlibs.local: Drop libudev; this unnecessarily generates overly
    strict dependencies, the libudev ABI is stable.
  * debian/extra/rules/75-persistent-net-generator.rules: Add Ravello systems
    (LP: #1099278)

 -- Michael Stapelberg <stapelberg@debian.org>  Tue, 31 Dec 2013 14:39:44 +0100

systemd (204-5) unstable; urgency=high

  * Cherry-pick 72fd713 from upstream which fixes insecure calling of polkit
    by avoiding a race condition in scraping /proc (CVE-2013-4327).
    Closes: #723713

 -- Michael Biebl <biebl@debian.org>  Mon, 23 Sep 2013 11:59:53 +0200

systemd (204-4) unstable; urgency=low

  * Add preinst check to abort udev upgrade if the currently running kernel
    lacks devtmpfs support. Since udev 176, devtmpfs is mandatory as udev no
    longer creates any device nodes itself. This only affects self-compiled
    kernels which now need CONFIG_DEVTMPFS=y.  Closes: #722580
  * Fix SysV init script to correctly mount a devtmpfs instead of tmpfs. This
    only affects users without an initramfs, which usually is responsible for
    mounting the devtmpfs.  Closes: #722604
  * Drop pre-squeeze upgrade code from maintainer scripts and simplify the
    various upgrade checks.
  * Suppress errors about unknown hwdb builtin. udev 196 introduced a new
    "hwdb" builtin which is not understood by the old udev daemon.
  * Add missing udeb line to shlibs.local. This ensures that udev-udeb gets a
    proper dependency on libudev1-udeb and not libudev1.  Closes: #722939
  * Remove udev-udeb dependency from libudev1-udeb to avoid a circular
    dependency between the two packages. This dependency was copied over from
    the old udev-gtk-udeb package and no longer makes any sense since
    libudev1-udeb only contains a library nowadays.

 -- Michael Biebl <biebl@debian.org>  Wed, 18 Sep 2013 00:05:21 +0200

systemd (204-3) unstable; urgency=low

  [ Michael Biebl ]
  * Upload to unstable.
  * Use /bin/bash in debug-shell.service as Debian doesn't have /sbin/sushell.
  * Only import net.ifaces cmdline property for network devices.
  * Generate strict dependencies between the binary packages using a
    shlibs.local file and add an explicit versioned dependency on
    libsystemd-login0 to systemd to ensure packages are upgraded in sync.
    Closes: #719444
  * Drop obsolete Replaces: libudev0 from udev package.
  * Use correct paths for various binaries, like /sbin/quotaon, which are
    installed in / and not /usr in Debian.  Closes: #721347
  * Don't install kernel-install(8) man page since we don't install the
    corresponding binary either.  Closes: #722180
  * Cherry-pick upstream fixes to make switching runlevels and starting
    reboot via ctrl-alt-del more robust.
  * Cherry-pick upstream fix to properly apply ACLs to Journal files.
    Closes: #717863

  [ Michael Stapelberg ]
  * Make systemctl enable|disable call update-rc.d for SysV init scripts.
    Closes: #709780
  * Don't mount /tmp as tmpfs by default and make it possible to enable this
    feature via "systemctl enable tmp.mount".  Closes: #718906

  [ Daniel Schaal ]
  * Add bug-script to systemd and udev.  Closes: #711245

  [ Ondrej Balaz ]
  * Recognize discard option in /etc/crypttab.  Closes: #719167

 -- Michael Biebl <biebl@debian.org>  Thu, 12 Sep 2013 00:13:11 +0200

systemd (204-2) experimental; urgency=low

  [ Daniel Schaal ]
  * Enable verbose build logs.  Closes: #717465
  * Add handling of Message Catalog files to provide additional information
    for log entries.  Closes: #717427
  * Remove leftover symlink to debian-enable-units.service.  Closes: #717349

  [ Michael Stapelberg ]
  * Install 50-firmware.rules in the initramfs and udeb.  Closes: #717635

  [ Michael Biebl ]
  * Don't pass static start priorities to dh_installinit anymore.
  * Switch the hwdb trigger to interest-noawait.
  * Remove obsolete support for configurable udev root from initramfs.
  * Bind ifup@.service to the network device. This ensures that ifdown is run
    when the device is removed and the service is stopped.
    Closes: #660861, #703033
  * Bump Standards-Version to 3.9.4. No further changes.
  * Add Breaks against consolekit (<< 0.4.6-1) for udev-acl.  Closes: #717385
  * Make all packages Priority: optional, with the exception of udev and
    libudev1, which remain Priority: important, and systemd-sysv, which
    remains Priority: extra due to the conflict with sysvinit.
    Closes: #717365
  * Restart systemd-logind.service on upgrades due to changes in the
    CreateSession D-Bus API between v44 and v204.  Closes: #717403

 -- Michael Biebl <biebl@debian.org>  Wed, 24 Jul 2013 23:47:59 +0200

systemd (204-1) experimental; urgency=low

  * New upstream release.  Closes: #675175, #675177
    - In v183 the udev sources have been merged into the systemd source tree.
      As a result, the udev binary packages will now be built from the systemd
      source package. To align the version numbers 139 releases were skipped.
    - For a complete list of changes, please refer to the NEWS file.
  * Add Marco to Uploaders.
  * Drop Suggests on the various python packages from systemd. The
    systemd-analyze tool has been reimplemented in C.
  * Add binary packages as found in the udev 175-7.2 source package.
  * Wrap dependencies for better readability.
  * Drop hard-coded Depends on libglib2.0-0 from gir1.2-gudev-1.0.
  * Drop old Conflicts, Replaces and Breaks, which are no longer necessary.
  * Make libgudev-1.0-dev depend on gir1.2-gudev-1.0 as per GObject
    introspection mini-policy.  Closes: #691313
  * The hwdb builtin has replaced pci-db and usb-db in udev. Drop the
    Recommends on pciutils and usbutils accordingly.
  * Drop our faketime hack. Upstream uses a custom xsl style sheet now to
    generate the man pages which no longer embeds the build date.
  * Add Depends on libpam-runtime (>= 1.0.1-6) to libpam-systemd as we are
    using pam-auth-update.
  * Explicitly set Section and Priority for the udev binary package.
  * Update Build-Depends:
    - Drop libudev-dev, no longer required.
    - Add gtk-doc-tools and libglib2.0-doc for the API documentation in
      libudev and libgudev.
    - Add libgirepository1.0-dev and gobject-introspection for GObject
      introspection support in libgudev.
    - Add libgcrypt11-dev for encryption support in the journal.
    - Add libblkid-dev for the blkid udev builtin.
  * Use gir dh addon to ensure ${gir:Depends} is properly set.
  * Rename libudev0 → libudev1 for the SONAME bump.
  * Update symbols files. libudev now uses symbols versioning as the other
    libsystemd libraries. The libgudev-1.0-0 symbols file has been copied from
    the old udev package.
  * Run gtkdocize on autoreconf.
  * Enable python bindings for the systemd libraries and ship them in a new
    package named python-systemd.
  * Tighten Depends on libsystemd-id128-dev for libsystemd-journal-dev as per
    libsystemd-journal.pc.
  * Remove obsolete bash-completion scripts on upgrades. Nowadays they are
    installed in /usr/share/bash-completion/completions.
  * Rename conffiles for logind and journald.
  * Rename udev-gtk-udeb → libudev1-udeb to better reflect its actual contents.
  * Build two flavours: a regular build and one for the udev udebs with
    reduced features/dependencies.
  * Create a few compat symlinks for the udev package, most notably
    /sbin/udevadm and /sbin/udevd.
  * Remove the dpkg-triggered debian-enable-units script. This was a temporary
    workaround for wheezy. Packages should use dh-systemd now to properly
    integrate service files with systemd.
  * Update debian/copyright using the machine-readable copyright format 1.0.
  * Integrate changes from udev 175-7 and acknowledge the 175-7.1 and 175-7.2
    non-maintainer uploads.
  * Keep the old persistent network interface naming scheme for now and make
    the new one opt-in via net.ifnames=1 on the kernel command line.
  * Drop the obsolete udev-mtab SysV init script and properly clean up on
    upgrades.
  * Simplify the udev SysV init script and remove experimental and obsolete
    features.
  * Revert upstream commits which dropped support for distro specific
    features and config files.
  * Make logind, hostnamed, localed and timedated D-Bus activatable and
    usable when systemd is not running.
  * Store hwdb binary database in /lib/udev, not /etc/udev. Create the file on
    install and upgrades.
  * Provide a dpkg file trigger for hwdb, so the database is automatically
    updated when packages install files into /lib/udev/hwdb.d.

 -- Michael Biebl <biebl@debian.org>  Fri, 19 Jul 2013 00:32:36 +0200

systemd (44-12) unstable; urgency=low

  * Cherry-pick e17187 from upstream to fix build failures with newer glibc
    where the clock_* symbols have been moved from librt to libc.
    Closes: #701364
  * If the new init-system-helpers package is installed, make the
    debian-enable-units script a no-op. The auto-enabler was meant as a
    temporary workaround and will be removed once all packages use the new
    helper.
  * Update the checks which test if systemd is the active init. The
    recommended check is [ -d /run/systemd/system ] as this will also work
    with a standalone systemd-logind.
  * Set Maintainer to pkg-systemd-maintainers@lists.alioth.debian.org. Add
    Tollef and myself as Uploaders.
  * Stop building the GUI bits. They have been split into a separate source
    package called systemd-ui.

 -- Michael Biebl <biebl@debian.org>  Thu, 20 Jun 2013 01:32:16 +0200

systemd (44-11) unstable; urgency=low

  * Team upload.
  * Run debian-enable-units.service after sysinit.target to ensure our tmp
    files aren't nuked by systemd-tmpfiles.
  * The mountoverflowtmp SysV init script no longer exists so remove that
    from remount-rootfs.service to avoid an unnecessary diff to upstream.
  * Do not fail on purge if /var/lib/systemd is empty and has been removed
    by dpkg.

 -- Michael Biebl <biebl@debian.org>  Wed, 13 Mar 2013 08:03:06 +0100

systemd (44-10) unstable; urgency=low

  * Team upload.
  * Using the return code of "systemctl is-enabled" to determine whether we
    enable a service or not is unreliable since it also returns a non-zero
    exit code for masked services. As we don't want to enable masked services,
    grep for the string "disabled" instead.

 -- Michael Biebl <biebl@debian.org>  Fri, 15 Feb 2013 17:01:24 +0100

systemd (44-9) unstable; urgency=low

  * Team upload.
  * Fix typo in systemd.socket man page.  Closes: #700038
  * Use color specification in "systemctl dot" which is actually
    understood by dot.  Closes: #643689
  * Fix mounting of remote filesystems like NFS.  Closes: #673309
  * Use a file trigger to automatically enable service and socket units. A lot
    of packages simply install systemd units but do not enable them. As a
    result they will be inactive after the next boot. This is a workaround for
    wheezy which will be removed again in jessie.  Closes: #692150

 -- Michael Biebl <biebl@debian.org>  Fri, 15 Feb 2013 13:35:39 +0100

systemd (44-8) unstable; urgency=low

  * Team upload.
  * Use comment=systemd.* syntax in systemd.mount man page. The
    mount/util-linux version in wheezy is not recent enough to support the new
    x-systemd* syntax. Closes: #697141
  * Don't enable persistent storage of journal log files. The journal in v44
    is not yet mature enough.

 -- Michael Biebl <biebl@debian.org>  Sat, 19 Jan 2013 20:05:05 +0100

systemd (44-7) unstable; urgency=low

  * Fix a regression in the init-functions hook wrt reload handling that was
    introduced when dropping the X-Interactive hack.  Closes: #696355

 -- Michael Biebl <biebl@debian.org>  Fri, 21 Dec 2012 00:00:12 +0100

systemd (44-6) unstable; urgency=low

  [ Michael Biebl ]
  * No longer ship the /sys directory in the systemd package since it is
    provided by base-files nowadays.
  * Don't run udev rules if systemd is not active.
  * Converting /var/run, /var/lock and /etc/mtab to symlinks is a one-time
    migration so don't run the debian-fixup script on every boot.

  [ Tollef Fog Heen ]
  * Prevent the systemd package from being removed if it's the active init
    system, since that doesn't work.

  [ Michael Biebl ]
  * Use a separate tmpfs for /run/lock (size 5M) and /run/user (size 100M).
    Those directories are user-writable which could lead to DoS by filling up
    /run.  Closes: #635131

 -- Michael Biebl <biebl@debian.org>  Sun, 16 Dec 2012 21:58:37 +0100

systemd (44-5) unstable; urgency=low

  * Team upload.

  [ Tollef Fog Heen ]
  * disable killing on entering START_PRE, START, thanks to Michael
    Stapelberg for patch.  This avoids killing VMs run through libvirt
    when restarting libvirtd.  Closes: #688635.
  * Avoid reloading services when shutting down, since that won't work and
    makes no sense.  Thanks to Michael Stapelberg for the patch.
    Closes: #635777.
  * Try to determine which init scripts support the reload action
    heuristically.  Closes: #686115, #650382.

  [ Michael Biebl ]
  * Update Vcs-* fields, the Git repository is hosted on alioth now. Set the
    default branch to "debian".
  * Avoid reload and (re)start requests during early boot which can lead to
    deadlocks.  Closes: #624599
  * Make systemd-cgroup work even if not all cgroup mounts are available on
    startup.  Closes: #690916
  * Fix typos in the systemd.path and systemd.unit man page.  Closes: #668344
  * Add watch file to track new upstream releases.

 -- Michael Biebl <biebl@debian.org>  Thu, 25 Oct 2012 21:41:23 +0200

systemd (44-4) unstable; urgency=low

  [ Michael Biebl ]
  * Override timestamp for man page building, thereby avoiding skew
    between architectures which caused problems for multi-arch.
    Closes: #680011

  [ Tollef Fog Heen ]
  * Move diversion removal from postinst to preinst.  Closes: #679728
  * Prevent the journal from crashing when running out of disk space.
    This is 499fb21 from upstream.  Closes: #668047.
  * Stop mounting a tmpfs on /media.  Closes: #665943

 -- Tollef Fog Heen <tfheen@debian.org>  Sun, 01 Jul 2012 08:17:50 +0200

systemd (44-3) unstable; urgency=low

  [ Michael Biebl ]
  * Bump to debhelper 9.
  * Convert to Multi-Arch: same where possible.  Closes: #676615

  [ Tollef Fog Heen ]
  * Cherry-pick d384c7 from upstream to stop journald from leaking
    memory.  Thanks to Andreas Henriksson for testing.  Closes: #677701
  * Ship lsb init script override/integration in /lib/lsb/init-functions.d
    rather than diverting /lib/lsb/init-functions itself.  Add appropriate
    Breaks to ensure upgrades happen.

 -- Tollef Fog Heen <tfheen@debian.org>  Fri, 29 Jun 2012 22:34:16 +0200

systemd (44-2) unstable; urgency=low

  [ Michael Biebl ]
  * Tighten the versions in the maintscript file
  * Ship the /sys directory in the package
  * Re-add workaround for non-interactive PAM sessions
  * Mask checkroot-bootclean (Closes: #670591)
  * Don't ignore errores in systemd-sysv postinst

  [ Tollef Fog Heen ]
  * Bring tmpfiles.d/tmp.conf in line with Debian defaults.  Closes: #675422
  * Make sure /run/sensigs.omit.d exists.
  * Add python-dbus and python-cairo to Suggests, for systemd-analyze.
    Closes: #672965

 -- Tollef Fog Heen <tfheen@debian.org>  Tue, 08 May 2012 18:04:22 +0200

systemd (44-1) unstable; urgency=low

  [ Tollef Fog Heen ]
  * New upstream version.
    - Backport 3492207: journal: PAGE_SIZE is not known on ppc and other
      archs
    - Backport 5a2a2a1: journal: react with immediate rotation to a couple
      of more errors
    - Backport 693ce21: util: never follow symlinks in rm_rf_children()
      Fixes CVE-2012-1174, closes: #664364
  * Drop output message from init-functions hook, it's pointless.
  * Only rmdir /lib/init/rw if it exists.
  * Explicitly order debian-fixup before sysinit.target to prevent a
    possible race condition with the creation of sockets.  Thanks to
    Michael Biebl for debugging this.
  * Always restart the initctl socket on upgrades, to mask sysvinit
    removing it.

  [ Michael Biebl ]
  * Remove workaround for non-interactive sessions from pam config again.
  * Create compat /dev/initctl symlink in case we are upgrading from a system
    running a newer version of sysvinit (using /run/initctl) and sysvinit is
    replaced with systemd-sysv during the upgrade. Closes: #663219
  * Install new man pages.
  * Build-Depend on valac (>= 0.12) instead of valac-0.12. Closes: #663323

 -- Tollef Fog Heen <tfheen@debian.org>  Tue, 03 Apr 2012 19:59:17 +0200

systemd (43-1) experimental; urgency=low

  [ Tollef Fog Heen ]
  * Target upload at experimental due to libkmod dependency
  * New upstream release
    - Update bash-completion for new verbs and arguments. Closes: #650739
    - Fixes local DoS (CVE-2012-1101).  Closes: #662029
    - No longer complains if the kernel lacks audit support.  Closes: #642503
  * Fix up git-to-source package conversion script which makes gitpkg
    happier.
  * Add libkmod-dev to build-depends
  * Add symlink from /bin/systemd to /lib/systemd/systemd.
  * Add --with-distro=debian to configure flags, due to no /etc/os-release
    yet.
  * Add new symbols for libsystemd-login0 to symbols file.
  * Install a tmpfiles.d file for the /dev/initctl → /run/initctl
    migration.  Closes: #657979
  * Disable coredump handling, it's not ready yet.
  * If /run is a symlink, don't try to do the /var/run → /run migration.
    Ditto for /var/lock → /run/lock.  Closes: #647495

  [ Michael Biebl ]
  * Add Build-Depends on liblzma-dev for journal log compression.
  * Add Build-Depends on libgee-dev, required to build systemadm.
  * Bump Standards-Version to 3.9.2. No further changes.
  * Add versioned Build-Depends on automake and autoconf to ensure we have
    recent enough versions. Closes: #657284
  * Add packages for libsystemd-journal and libsystemd-id128.
  * Update symbols file for libsystemd-login.
  * Update configure flags, use rootprefix instead of rootdir.
  * Copy intltool files instead of symlinking them.
  * Re-indent init-functions script.
  * Remove workarounds for services using X-Interactive. The LSB X-Interactive
    support turned out to be broken and has been removed upstream so we no
    longer need any special handling for those type of services.
  * Install new systemd-journalctl, systemd-cat and systemd-cgtop binaries.
  * Install /var/lib/systemd directory.
  * Install /var/log/journal directory where the journal files are stored
    persistently.
  * Setup systemd-journald to not read from /proc/kmsg (ImportKernel=no).
  * Avoid error messages from systemctl in postinst if systemd is not running
    by checking for /sys/fs/cgroup/systemd before executing systemctl.
    Closes: #642749
  * Stop installing lib-init-rw (auto)mount units and try to cleanup
    /lib/init/rw in postinst. Bump dependency on initscripts accordingly.
    Closes: #643699
  * Disable pam_systemd for non-interactive sessions to work around an issue
    with sudo.
  * Use new dh_installdeb maintscript facility to handle obsolete conffiles.
    Bump Build-Depends on debhelper accordingly.
  * Rename bash completion file systemctl-bash-completion.sh →
    systemd-bash-completion.sh.
  * Update /sbin/init symlink. The systemd binary was moved to $pkglibdir.

 -- Tollef Fog Heen <tfheen@debian.org>  Tue, 07 Feb 2012 21:36:34 +0100

systemd (37-1.1) unstable; urgency=low

  * Non-maintainer upload with Tollef's consent.
  * Remove --parallel to workaround a bug in automake 1.11.3 which doesn't
    generate parallel-safe build rules. Closes: #661842
  * Create a compat symlink /run/initctl → /dev/initctl to work with newer
    versions of sysvinit. Closes: #657979

 -- Michael Biebl <biebl@debian.org>  Sat, 03 Mar 2012 17:42:10 +0100

systemd (37-1) unstable; urgency=low

  [ Tollef Fog Heen ]
  * New upstream version
  * Change the type of the debian-fixup service to oneshot.
    Closes: #642961
  * Add ConditionPathIsDirectory to lib-init-rw.automount and
    lib-init-rw.mount so we only activate the unit if the directory
    exists.  Closes: #633059
  * If a sysv service exists in both rcS and rcN.d runlevels, drop the
    rcN.d ones to avoid loops.  Closes: #637037
  * Blacklist fuse init script, we do the same work already internally.
    Closes: #643700
  * Update README.Debian slightly for /run rather than /lib/init/rw

  [ Josh Triplett ]
  * Do a one-time migration of the $TMPTIME setting from /etc/default/rcS to
    /etc/tmpfiles.d/tmp.conf. If /etc/default/rcS has a TMPTIME setting of
    "infinite" or equivalent, migrate it to an /etc/tmpfiles.d/tmp.conf that
    overrides the default /usr/lib/tmpfiles.d/tmp.conf and avoids clearing
    /tmp.  Closes: #643698

 -- Tollef Fog Heen <tfheen@debian.org>  Wed, 28 Sep 2011 20:04:13 +0200

systemd (36-1) unstable; urgency=low

  [ Tollef Fog Heen ]
  * New upstream release. Closes: #634618
    - Various man page fixes. Closes: #623521
  * Add debian-fixup service that symlinks mtab to /proc/mounts and
    migrates /var/run and /var/lock to symlinks to /run

  [ Michael Biebl ]
  * Build for libnotify 0.7.
  * Bump Build-Depends on libudev to (>= 172).
  * Add Build-Depends on libacl1-dev. Required for building systemd-logind
    with ACL support.
  * Split libsystemd-login and libsystemd-daemon into separate binary
    packages.
  * As autoreconf doesn't like intltool, override dh_autoreconf and call
    intltoolize and autoreconf ourselves.
  * Add Build-Depends on intltool.
  * Do a one-time migration of the hwclock configuration. If UTC is set to
    "no" in /etc/default/rcS, create /etc/adjtime and add the "LOCAL" setting.
  * Remove /cgroup cleanup code from postinst.
  * Add Build-Depends on gperf.

 -- Tollef Fog Heen <tfheen@debian.org>  Wed, 14 Sep 2011 08:25:17 +0200

systemd (29-1) unstable; urgency=low

  [ Tollef Fog Heen ]
  * New upstream version, Closes: #630510
    - Includes typo fixes in documentation.  Closes: #623520
  * Fall back to the init script reload function if a native .service file
    doesn't know how to reload.  Closes: #628186
  * Add hard dependency on udev.  Closes: #627921

  [ Michael Biebl ]
  * hwclock-load.service is no longer installed, so we don't need to remove it
    anymore in debian/rules.
  * Install /usr/lib directory for binfmt.d, modules-load.d, tmpfiles.d and
    sysctl.d.
  * Remove obsolete conffiles from /etc/tmpfiles.d on upgrades. Those files
    are installed in /usr/lib/tmpfiles.d now.
  * Depend on util-linux (>= 2.19.1-2) which provides whole-disk locking
    support in fsck and remove our revert patch.
  * Don't choke when systemd was compiled with a different CAP_LAST_CAP then
    what it is run with. Patch cherry-picked from upstream Git.
    Closes: #628081
  * Enable dev-hugepages.automount and dev-mqueue.automount only when enabled
    in kernel. Patch cherry-picked from upstream Git.  Closes: #624522

 -- Tollef Fog Heen <tfheen@debian.org>  Wed, 08 Jun 2011 16:14:31 +0200

systemd (25-2) experimental; urgency=low

  * Handle downgrades more gracefully by removing diversion of
    /lib/lsb/init-functions on downgrades to << 25-1.
  * Cherry-pick a133bf10d09f788079b82f63faa7058a27ba310b from upstream,
    avoids assert when dumping properties.  Closes: #624094
  * Remove "local" in non-function context in init-functions wrapper.

 -- Tollef Fog Heen <tfheen@debian.org>  Wed, 27 Apr 2011 22:20:04 +0200

systemd (25-1) experimental; urgency=low

  * New upstream release, target experimental due to initscripts
    dependency.
    - Fixes where to look for locale config.  Closes: #619166
  * Depend on initscripts >= 2.88dsf-13.4 for /run transition.
  * Add Conflicts on klogd, since it doesn't work correctly with the
    kmg→/dev/log bridge.  Closes: #622555
  * Add suggests on Python for systemd-analyze.
  * Divert /lib/lsb/init-functions instead of (ab)using
    /etc/lsb-base-logging.sh for diverting calls to /etc/init.d/*
  * Remove obsolete conffile /etc/lsb-base-logging.sh.  Closes: #619093
  * Backport 3a90ae048233021833ae828c1fc6bf0eeab46197 from master:
    mkdir /run/systemd/system when starting up

 -- Tollef Fog Heen <tfheen@debian.org>  Sun, 24 Apr 2011 09:02:04 +0200

systemd (20-1) unstable; urgency=low

  * New upstream version
  * Install systemd-machine-id-setup
  * Call systemd-machine-id-setup in postinst
  * Cherry-pick b8a021c9e276adc9bed5ebfa39c3cab0077113c6 from upstream to
    prevent dbus assert error.
  * Enable TCP wrapper support.  Closes: #618409
  * Enable SELinux support.  Closes: #618412
  * Make getty start after Apache2 and OpenVPN (which are the only two
    known users of X-Interactive: yes).  Closes: #618419

 -- Tollef Fog Heen <tfheen@debian.org>  Fri, 11 Mar 2011 19:14:21 +0100

systemd (19-1) experimental; urgency=low

  * New upstream release
  * Add systemd-tmpfiles to systemd package.
  * Add ifup@.service for handling hotplugged interfaces from
    udev.  Closes: #610871
  * Mask mtab.service and udev-mtab.service as they are pointless when
    /etc/mtab is a symlink to /proc/mounts
  * Add breaks on lvm2 (<< 2.02.84-1) since older versions have udev rules
    that don't work well with systemd causing delays on bootup.

 -- Tollef Fog Heen <tfheen@debian.org>  Thu, 17 Feb 2011 07:36:22 +0100

systemd (17-1) experimental; urgency=low

  [ Tollef Fog Heen ]
  * New upstream release
  * Clarify ifupdown instructions in README.Debian somewhat.
    Closes: #613320
  * Silently skip masked services in lsb-base-logging.sh instead of
    failing.  Initial implementation by Michael Biebl.  Closes: #612551
  * Disable systemd-vconsole-setup.service for now.

  [ Michael Biebl ]
  * Bump build dependency on valac-0.10 to (>= 0.10.3).
  * Improve regex in lsb-base-logging.sh for X-Interactive scripts.
    Closes: #613325

 -- Tollef Fog Heen <tfheen@debian.org>  Wed, 16 Feb 2011 21:06:16 +0100

systemd (16-1) experimental; urgency=low

  [ Tollef Fog Heen ]
  * New upstream release.  Closes: #609611
  * Get rid of now obsolete patches that are upstream.
  * Use the built-in cryptsetup support in systemd, build-depend on
    libcryptsetup-dev (>= 2:1.2.0-1) to get a libcryptsetup in /lib.
  * Don't use systemctl redirect for init scripts with X-Interactive: true

  [ Michael Biebl ]
  * Update package description
  * Use v8 debhelper syntax
  * Make single-user mode work
  * Run hwclock-save.service on shutdown
  * Remove dependencies on legacy sysv mount scripts, as we use native
    mounting.

 -- Tollef Fog Heen <tfheen@debian.org>  Sun, 16 Jan 2011 11:04:13 +0100

systemd (15-1) UNRELEASED; urgency=low

  [ Tollef Fog Heen ]
  * New upstream version, thanks a lot to Michael Biebl for help with
    preparing this version.
    - This version handles cycle breaking better.  Closes: #609225
  * Add libaudit-dev to build-depends
  * /usr/share/systemd/session has been renamed to /usr/share/systemd/user
    upstream, adjust build system accordingly.
  * Remove -s from getty serial console invocation.
  * Add dependency on new util-linux to make sure /sbin/agetty exists
  * Don't mount /var/lock with gid=lock (Debian has no such group).
  * Document problem with ifupdown's /etc/network/run being a normal
    directory.

  [ Michael Biebl ]
  * Revert upstream change which requires libnotify 0.7 (not yet available in
    Debian).
  * Use dh-autoreconf for updating the build system.
  * Revert upstream commit which uses fsck -l (needs a newer version of
    util-linux).
  * Explicitly disable cryptsetup support to not accidentally pick up a
    libcryptsetup dependency in a tainted build environment, as the library
    is currently installed in /usr/lib.
  * Remove autogenerated man pages and vala C sources, so they are rebuilt.
  * Use native systemd mount support:
    - Use MountAuto=yes and SwapAuto=yes (default) in system.conf
    - Mask SysV init mount, check and cleanup scripts.
    - Create an alias (symlink) for checkroot (→ remount-rootfs.service) as
      synchronization point for SysV init scripts.
  * Mask x11-common, rmnologin, hostname, bootmisc and bootlogd.
  * Create an alias for procps (→ systemd-sysctl.service) and
    urandom (→ systemd-random-seed-load.service).
  * Create an alias for module-init-tools (→ systemd-modules-load.service) and
    a symlink from /etc/modules-load.d/modules.conf → /etc/modules.
  * Install lsb-base hook which redirects calls to SysV init scripts to
    systemctl: /etc/init.d/<foo> <action> → systemctl <action> <foo.service>
  * Install a (auto)mount unit to mount /lib/init/rw early during boot.

 -- Tollef Fog Heen <tfheen@debian.org>  Sat, 20 Nov 2010 09:28:01 +0100

systemd (11-2) UNRELEASED; urgency=low

  * Tighten depends from systemd-* on systemd to ensure they're upgraded
    in lockstep.  Thanks to Michael Biebl for the patch.
  * Add missing #DEBHELPER# token to libpam-systemd
  * Stop messing with runlevel5/multi-user.target symlink, this is handled
    correctly upstream.
  * Stop shipping /cgroup in the package.
  * Remove tmpwatch services, Debian doesn't have or use tmpwatch.
  * Make sure to enable GTK bits.
  * Ship password agent
  * Clean up cgroups properly on upgrades, thanks to Michael Biebl for the
    patch.  Closes: #599577

 -- Tollef Fog Heen <tfheen@debian.org>  Tue, 02 Nov 2010 21:47:10 +0100

systemd (11-1) experimental; urgency=low

  * New upstream version.  Closes: #597284
  * Add pam-auth-update calls to libpam-systemd's postinst and prerm
  * Make systemd-sysv depend on systemd
  * Now mounts the cgroup fs in /sys/fs/cgroup.  Closes: #595966
  * Add libnotify-dev to build-depends (needed for systemadm)

 -- Tollef Fog Heen <tfheen@debian.org>  Thu, 07 Oct 2010 22:01:19 +0200

systemd (8-2) experimental; urgency=low

  * Hardcode udev rules dir in configure call.
  * Remove README.source as it's no longer accurate.

 -- Tollef Fog Heen <tfheen@debian.org>  Mon, 30 Aug 2010 21:10:26 +0200

systemd (8-1) experimental; urgency=low

  * New upstream release
  * Only ship the top /cgroup
  * Pass --with-rootdir= to configure, to make it think / is / rather
    than //
  * Add PAM module package
  * Fix up dependencies in local-fs.target.  Closes: #594420
  * Move systemadm to its own package.  Closes: #588451
  * Update standards-version (no changes needed)
  * Update README.Debian to explain how to use systemd.
  * Add systemd-sysv package that provides /sbin/init and friends.

 -- Tollef Fog Heen <tfheen@debian.org>  Sat, 07 Aug 2010 07:31:38 +0200

systemd (0~git+20100605+dfd8ee-1) experimental; urgency=low

  * Initial release, upload to experimental.  Closes: #580814

 -- Tollef Fog Heen <tfheen@debian.org>  Fri, 30 Apr 2010 21:02:25 +0200<|MERGE_RESOLUTION|>--- conflicted
+++ resolved
@@ -1,4 +1,9 @@
-<<<<<<< HEAD
+systemd (221-1ubuntu2) UNRELEASED; urgency=medium
+
+  * Disable test-netlink during package build, fails on some buildds.
+
+ -- Martin Pitt <mpitt@debian.org>  Mon, 29 Jun 2015 07:42:50 +0200
+
 systemd (221-1ubuntu1) wily; urgency=medium
 
   * Merge with Debian unstable. Remaining Ubuntu changes:
@@ -54,13 +59,6 @@
     util-linux "nofail" option.
 
  -- Martin Pitt <martin.pitt@ubuntu.com>  Sun, 28 Jun 2015 13:32:12 +0200
-=======
-systemd (221-2) UNRELEASED; urgency=medium
-
-  * Disable test-netlink during package build, fails on some buildds.
-
- -- Martin Pitt <mpitt@debian.org>  Mon, 29 Jun 2015 07:42:50 +0200
->>>>>>> b97c1dca
 
 systemd (221-1) unstable; urgency=medium
 
