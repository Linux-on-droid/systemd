/* SPDX-License-Identifier: LGPL-2.1-or-later */

#include <arpa/inet.h>
#include <malloc.h>
#include <netinet/in.h>
#include <sys/socket.h>

#include "fd-util.h"
#include "fileio.h"
#include "fs-util.h"
#include "log.h"
#include "resolved-etc-hosts.h"
#include "strv.h"
#include "tests.h"
#include "tmpfile-util.h"

TEST(parse_etc_hosts_system) {
        _cleanup_fclose_ FILE *f = NULL;

        f = fopen("/etc/hosts", "re");
        if (!f) {
                assert_se(errno == ENOENT);
                return;
        }

        _cleanup_(etc_hosts_clear) EtcHosts hosts = {};
        assert_se(etc_hosts_parse(&hosts, f) == 0);
}

#define has_4(_set, _address_str)                                       \
        set_contains(_set, &(struct in_addr_data) { .family = AF_INET, .address.in = { .s_addr = inet_addr(_address_str) } })

#define has_6(_set, ...)                                           \
        set_contains(_set, &(struct in_addr_data) { .family = AF_INET6, .address.in6 = { .s6_addr = __VA_ARGS__ } })

TEST(parse_etc_hosts) {
        _cleanup_(unlink_tempfilep) char
                t[] = "/tmp/test-resolved-etc-hosts.XXXXXX";

        int fd;
        _cleanup_fclose_ FILE *f = NULL;

        fd = mkostemp_safe(t);
        assert_se(fd >= 0);

        f = fdopen(fd, "r+");
        assert_se(f);
        fputs("1.2.3.4 some.where\n"
              "1.2.3.5 some.where\n"
              "1.2.3.6 dash dash-dash.where-dash\n"
              "1.2.3.7 bad-dash- -bad-dash -bad-dash.bad-\n"
              "1.2.3.8\n"
              "1.2.3.9 before.comment # within.comment\n"
              "1.2.3.10 before.comment#within.comment2\n"
              "1.2.3.11 before.comment# within.comment3\n"
              "1.2.3.12 before.comment#\n"
              "1.2.3 short.address\n"
              "1.2.3.4.5 long.address\n"
              "1::2::3 multi.colon\n"

              "::0 some.where some.other\n"
              "0.0.0.0 deny.listed\n"
              "::5\t\t\t \tsome.where\tsome.other foobar.foo.foo\t\t\t\n"
              "        \n", f);
        assert_se(fflush_and_check(f) >= 0);
        rewind(f);

        _cleanup_(etc_hosts_clear) EtcHosts hosts = {};
        assert_se(etc_hosts_parse(&hosts, f) == 0);

        EtcHostsItemByName *bn;
        assert_se(bn = hashmap_get(hosts.by_name, "some.where"));
        assert_se(set_size(bn->addresses) == 3);
        assert_se(has_4(bn->addresses, "1.2.3.4"));
        assert_se(has_4(bn->addresses, "1.2.3.5"));
        assert_se(has_6(bn->addresses, {0, 0, 0, 0, 0, 0, 0, 0, 0, 0, 0, 0, 0, 0, 0, 5}));

        assert_se(bn = hashmap_get(hosts.by_name, "dash"));
        assert_se(set_size(bn->addresses) == 1);
        assert_se(has_4(bn->addresses, "1.2.3.6"));

        assert_se(bn = hashmap_get(hosts.by_name, "dash-dash.where-dash"));
        assert_se(set_size(bn->addresses) == 1);
        assert_se(has_4(bn->addresses, "1.2.3.6"));

        /* See https://tools.ietf.org/html/rfc1035#section-2.3.1 */
        FOREACH_STRING(s, "bad-dash-", "-bad-dash", "-bad-dash.bad-")
                assert_se(!hashmap_get(hosts.by_name, s));

        assert_se(bn = hashmap_get(hosts.by_name, "before.comment"));
        assert_se(set_size(bn->addresses) == 4);
        assert_se(has_4(bn->addresses, "1.2.3.9"));
        assert_se(has_4(bn->addresses, "1.2.3.10"));
        assert_se(has_4(bn->addresses, "1.2.3.11"));
        assert_se(has_4(bn->addresses, "1.2.3.12"));

        assert_se(!hashmap_get(hosts.by_name, "within.comment"));
        assert_se(!hashmap_get(hosts.by_name, "within.comment2"));
        assert_se(!hashmap_get(hosts.by_name, "within.comment3"));
        assert_se(!hashmap_get(hosts.by_name, "#"));

        assert_se(!hashmap_get(hosts.by_name, "short.address"));
        assert_se(!hashmap_get(hosts.by_name, "long.address"));
        assert_se(!hashmap_get(hosts.by_name, "multi.colon"));
        assert_se(!set_contains(hosts.no_address, "short.address"));
        assert_se(!set_contains(hosts.no_address, "long.address"));
        assert_se(!set_contains(hosts.no_address, "multi.colon"));

        assert_se(bn = hashmap_get(hosts.by_name, "some.other"));
        assert_se(set_size(bn->addresses) == 1);
        assert_se(has_6(bn->addresses, {0, 0, 0, 0, 0, 0, 0, 0, 0, 0, 0, 0, 0, 0, 0, 5}));

        assert_se( set_contains(hosts.no_address, "some.where"));
        assert_se( set_contains(hosts.no_address, "some.other"));
        assert_se( set_contains(hosts.no_address, "deny.listed"));
        assert_se(!set_contains(hosts.no_address, "foobar.foo.foo"));
}

static void test_parse_file_one(const char *fname) {
<<<<<<< HEAD
        _cleanup_(etc_hosts_free) EtcHosts hosts = {};
        _cleanup_fclose_ FILE *f = NULL;
=======
        _cleanup_(etc_hosts_clear) EtcHosts hosts = {};
        _cleanup_fclose_ FILE *f;
>>>>>>> 72ee131f

        log_info("/* %s(\"%s\") */", __func__, fname);

        assert_se(f = fopen(fname, "re"));
        assert_se(etc_hosts_parse(&hosts, f) == 0);
}

TEST(parse_file) {
        for (int i = 1; i < saved_argc; i++)
                test_parse_file_one(saved_argv[i]);
}

DEFINE_TEST_MAIN(LOG_DEBUG);<|MERGE_RESOLUTION|>--- conflicted
+++ resolved
@@ -38,7 +38,7 @@
                 t[] = "/tmp/test-resolved-etc-hosts.XXXXXX";
 
         int fd;
-        _cleanup_fclose_ FILE *f = NULL;
+        _cleanup_fclose_ FILE *f;
 
         fd = mkostemp_safe(t);
         assert_se(fd >= 0);
@@ -117,13 +117,8 @@
 }
 
 static void test_parse_file_one(const char *fname) {
-<<<<<<< HEAD
-        _cleanup_(etc_hosts_free) EtcHosts hosts = {};
-        _cleanup_fclose_ FILE *f = NULL;
-=======
         _cleanup_(etc_hosts_clear) EtcHosts hosts = {};
         _cleanup_fclose_ FILE *f;
->>>>>>> 72ee131f
 
         log_info("/* %s(\"%s\") */", __func__, fname);
 
