/* SPDX-License-Identifier: LGPL-2.1-or-later */

#include <net/if.h>
#include <netinet/ether.h>
#include <netinet/in.h>
#include <linux/fou.h>
#include <linux/genetlink.h>
#include <linux/if_macsec.h>
#include <linux/l2tp.h>
#include <linux/nl80211.h>
#include <unistd.h>

#include "sd-netlink.h"

#include "alloc-util.h"
#include "ether-addr-util.h"
#include "macro.h"
#include "netlink-genl.h"
#include "netlink-internal.h"
#include "netlink-util.h"
#include "socket-util.h"
#include "stdio-util.h"
#include "string-util.h"
#include "strv.h"
#include "tests.h"

TEST(message_newlink_bridge) {
        _cleanup_(sd_netlink_unrefp) sd_netlink *rtnl = NULL;
        _cleanup_(sd_netlink_message_unrefp) sd_netlink_message *message = NULL;
        uint32_t cost;

        assert_se(sd_netlink_open(&rtnl) >= 0);

        assert_se(sd_rtnl_message_new_link(rtnl, &message, RTM_NEWLINK, 1) >= 0);
        assert_se(sd_rtnl_message_link_set_family(message, AF_BRIDGE) >= 0);
        assert_se(sd_netlink_message_open_container(message, IFLA_PROTINFO) >= 0);
        assert_se(sd_netlink_message_append_u32(message, IFLA_BRPORT_COST, 10) >= 0);
        assert_se(sd_netlink_message_close_container(message) >= 0);

        assert_se(sd_netlink_message_rewind(message, rtnl) >= 0);

        assert_se(sd_netlink_message_enter_container(message, IFLA_PROTINFO) >= 0);
        assert_se(sd_netlink_message_read_u32(message, IFLA_BRPORT_COST, &cost) >= 0);
        assert_se(cost == 10);
        assert_se(sd_netlink_message_exit_container(message) >= 0);
}

TEST(message_getlink) {
        _cleanup_(sd_netlink_unrefp) sd_netlink *rtnl = NULL;
        _cleanup_(sd_netlink_message_unrefp) sd_netlink_message *message = NULL, *reply = NULL;
        int ifindex;
        uint8_t u8_data;
        uint16_t u16_data;
        uint32_t u32_data;
        const char *str_data;
        struct ether_addr eth_data;

        assert_se(sd_netlink_open(&rtnl) >= 0);
        ifindex = (int) if_nametoindex("lo");

        /* we'd really like to test NEWLINK, but let's not mess with the running kernel */
        assert_se(sd_rtnl_message_new_link(rtnl, &message, RTM_GETLINK, ifindex) >= 0);
        assert_se(sd_netlink_call(rtnl, message, 0, &reply) == 1);

        /* u8 */
        assert_se(sd_netlink_message_read_u8(reply, IFLA_CARRIER, &u8_data) >= 0);
        assert_se(sd_netlink_message_read_u8(reply, IFLA_OPERSTATE, &u8_data) >= 0);
        assert_se(sd_netlink_message_read_u8(reply, IFLA_LINKMODE, &u8_data) >= 0);

        /* u16 */
        assert_se(sd_netlink_message_get_type(reply, &u16_data) >= 0);
        assert_se(u16_data == RTM_NEWLINK);

        /* u32 */
        assert_se(sd_netlink_message_read_u32(reply, IFLA_MTU, &u32_data) >= 0);
        assert_se(sd_netlink_message_read_u32(reply, IFLA_GROUP, &u32_data) >= 0);
        assert_se(sd_netlink_message_read_u32(reply, IFLA_TXQLEN, &u32_data) >= 0);
        assert_se(sd_netlink_message_read_u32(reply, IFLA_NUM_TX_QUEUES, &u32_data) >= 0);
        assert_se(sd_netlink_message_read_u32(reply, IFLA_NUM_RX_QUEUES, &u32_data) >= 0);

        /* string */
        assert_se(sd_netlink_message_read_string(reply, IFLA_IFNAME, &str_data) >= 0);

        /* ether_addr */
        assert_se(sd_netlink_message_read_ether_addr(reply, IFLA_ADDRESS, &eth_data) >= 0);
}

TEST(message_address) {
        _cleanup_(sd_netlink_unrefp) sd_netlink *rtnl = NULL;
        _cleanup_(sd_netlink_message_unrefp) sd_netlink_message *message = NULL, *reply = NULL;
        int ifindex;
        struct in_addr in_data;
        struct ifa_cacheinfo cache;
        const char *label;

        assert_se(sd_netlink_open(&rtnl) >= 0);
        ifindex = (int) if_nametoindex("lo");

        assert_se(sd_rtnl_message_new_addr(rtnl, &message, RTM_GETADDR, ifindex, AF_INET) >= 0);
        assert_se(sd_netlink_message_set_request_dump(message, true) >= 0);
        assert_se(sd_netlink_call(rtnl, message, 0, &reply) == 1);

        assert_se(sd_netlink_message_read_in_addr(reply, IFA_LOCAL, &in_data) >= 0);
        assert_se(sd_netlink_message_read_in_addr(reply, IFA_ADDRESS, &in_data) >= 0);
        assert_se(sd_netlink_message_read_string(reply, IFA_LABEL, &label) >= 0);
        assert_se(sd_netlink_message_read_cache_info(reply, IFA_CACHEINFO, &cache) == 0);
}

TEST(message_route) {
        _cleanup_(sd_netlink_unrefp) sd_netlink *rtnl = NULL;
        _cleanup_(sd_netlink_message_unrefp) sd_netlink_message *req = NULL;
        struct in_addr addr, addr_data;
        uint32_t index = 2, u32_data;

        assert_se(sd_netlink_open(&rtnl) >= 0);

        assert_se(sd_rtnl_message_new_route(rtnl, &req, RTM_NEWROUTE, AF_INET, RTPROT_STATIC) >= 0);

        addr.s_addr = htobe32(INADDR_LOOPBACK);

        assert_se(sd_netlink_message_append_in_addr(req, RTA_GATEWAY, &addr) >= 0);
        assert_se(sd_netlink_message_append_u32(req, RTA_OIF, index) >= 0);

        assert_se(sd_netlink_message_rewind(req, rtnl) >= 0);

        assert_se(sd_netlink_message_read_in_addr(req, RTA_GATEWAY, &addr_data) >= 0);
        assert_se(addr_data.s_addr == addr.s_addr);

        assert_se(sd_netlink_message_read_u32(req, RTA_OIF, &u32_data) >= 0);
        assert_se(u32_data == index);

        assert_se((req = sd_netlink_message_unref(req)) == NULL);
}

static int link_handler(sd_netlink *rtnl, sd_netlink_message *m, void *userdata) {
        const char *data;

        assert_se(rtnl);
        assert_se(m);

        assert_se(streq_ptr(userdata, "foo"));

        assert_se(sd_netlink_message_read_string(m, IFLA_IFNAME, &data) >= 0);
        assert_se(streq(data, "lo"));

        log_info("%s: got link info about %s", __func__, data);
        return 1;
}

TEST(netlink_event_loop) {
        _cleanup_(sd_event_unrefp) sd_event *event = NULL;
        _cleanup_(sd_netlink_unrefp) sd_netlink *rtnl = NULL;
        _cleanup_(sd_netlink_message_unrefp) sd_netlink_message *m = NULL;
        _cleanup_free_ char *userdata = NULL;
        int ifindex;

        assert_se(sd_netlink_open(&rtnl) >= 0);
        ifindex = (int) if_nametoindex("lo");

        assert_se(userdata = strdup("foo"));

        assert_se(sd_event_default(&event) >= 0);
        assert_se(sd_netlink_attach_event(rtnl, event, 0) >= 0);

        assert_se(sd_rtnl_message_new_link(rtnl, &m, RTM_GETLINK, ifindex) >= 0);
        assert_se(sd_netlink_call_async(rtnl, NULL, m, link_handler, NULL, userdata, 0, NULL) >= 0);

        assert_se(sd_event_run(event, 0) >= 0);

        assert_se(sd_netlink_detach_event(rtnl) >= 0);
        assert_se((rtnl = sd_netlink_unref(rtnl)) == NULL);
}

static void test_async_destroy(void *userdata) {
}

TEST(netlink_call_async) {
        _cleanup_(sd_netlink_unrefp) sd_netlink *rtnl = NULL;
        _cleanup_(sd_netlink_message_unrefp) sd_netlink_message *m = NULL, *reply = NULL;
        _cleanup_(sd_netlink_slot_unrefp) sd_netlink_slot *slot = NULL;
        _cleanup_free_ char *userdata = NULL;
        sd_netlink_destroy_t destroy_callback;
        const char *description;
        int ifindex;

        assert_se(sd_netlink_open(&rtnl) >= 0);
        ifindex = (int) if_nametoindex("lo");

        assert_se(userdata = strdup("foo"));

        assert_se(sd_rtnl_message_new_link(rtnl, &m, RTM_GETLINK, ifindex) >= 0);
        assert_se(sd_netlink_call_async(rtnl, &slot, m, link_handler, test_async_destroy, userdata, 0, "hogehoge") >= 0);

        assert_se(sd_netlink_slot_get_netlink(slot) == rtnl);

        assert_se(sd_netlink_slot_get_userdata(slot) == userdata);
        assert_se(sd_netlink_slot_set_userdata(slot, NULL) == userdata);
        assert_se(sd_netlink_slot_get_userdata(slot) == NULL);
        assert_se(sd_netlink_slot_set_userdata(slot, userdata) == NULL);
        assert_se(sd_netlink_slot_get_userdata(slot) == userdata);

        assert_se(sd_netlink_slot_get_destroy_callback(slot, &destroy_callback) == 1);
        assert_se(destroy_callback == test_async_destroy);
        assert_se(sd_netlink_slot_set_destroy_callback(slot, NULL) >= 0);
        assert_se(sd_netlink_slot_get_destroy_callback(slot, &destroy_callback) == 0);
        assert_se(destroy_callback == NULL);
        assert_se(sd_netlink_slot_set_destroy_callback(slot, test_async_destroy) >= 0);
        assert_se(sd_netlink_slot_get_destroy_callback(slot, &destroy_callback) == 1);
        assert_se(destroy_callback == test_async_destroy);

        assert_se(sd_netlink_slot_get_floating(slot) == 0);
        assert_se(sd_netlink_slot_set_floating(slot, 1) == 1);
        assert_se(sd_netlink_slot_get_floating(slot) == 1);

        assert_se(sd_netlink_slot_get_description(slot, &description) == 1);
        assert_se(streq(description, "hogehoge"));
        assert_se(sd_netlink_slot_set_description(slot, NULL) >= 0);
        assert_se(sd_netlink_slot_get_description(slot, &description) == 0);
        assert_se(description == NULL);

        assert_se(sd_netlink_wait(rtnl, 0) >= 0);
        assert_se(sd_netlink_process(rtnl, &reply) >= 0);

        assert_se((rtnl = sd_netlink_unref(rtnl)) == NULL);
}

struct test_async_object {
        unsigned n_ref;
        char *ifname;
};

static struct test_async_object *test_async_object_free(struct test_async_object *t) {
        assert_se(t);

        free(t->ifname);
        return mfree(t);
}

DEFINE_PRIVATE_TRIVIAL_REF_UNREF_FUNC(struct test_async_object, test_async_object, test_async_object_free);
DEFINE_TRIVIAL_CLEANUP_FUNC(struct test_async_object *, test_async_object_unref);

static int link_handler2(sd_netlink *rtnl, sd_netlink_message *m, void *userdata) {
        struct test_async_object *t = userdata;
        const char *data;

        assert_se(rtnl);
        assert_se(m);
        assert_se(userdata);

        log_info("%s: got link info about %s", __func__, t->ifname);

        assert_se(sd_netlink_message_read_string(m, IFLA_IFNAME, &data) >= 0);
        assert_se(streq(data, "lo"));

        return 1;
}

static void test_async_object_destroy(void *userdata) {
        struct test_async_object *t = userdata;

        assert_se(userdata);

        log_info("%s: n_ref=%u", __func__, t->n_ref);
        test_async_object_unref(t);
}

TEST(async_destroy_callback) {
        _cleanup_(sd_netlink_unrefp) sd_netlink *rtnl = NULL;
        _cleanup_(sd_netlink_message_unrefp) sd_netlink_message *m = NULL, *reply = NULL;
        _cleanup_(test_async_object_unrefp) struct test_async_object *t = NULL;
        _cleanup_(sd_netlink_slot_unrefp) sd_netlink_slot *slot = NULL;
        int ifindex;

        assert_se(sd_netlink_open(&rtnl) >= 0);
        ifindex = (int) if_nametoindex("lo");

        assert_se(t = new(struct test_async_object, 1));
        *t = (struct test_async_object) {
                .n_ref = 1,
        };
        assert_se(t->ifname = strdup("lo"));

        /* destroy callback is called after processing message */
        assert_se(sd_rtnl_message_new_link(rtnl, &m, RTM_GETLINK, ifindex) >= 0);
        assert_se(sd_netlink_call_async(rtnl, NULL, m, link_handler2, test_async_object_destroy, t, 0, NULL) >= 0);

        assert_se(t->n_ref == 1);
        assert_se(test_async_object_ref(t));
        assert_se(t->n_ref == 2);

        assert_se(sd_netlink_wait(rtnl, 0) >= 0);
        assert_se(sd_netlink_process(rtnl, &reply) == 1);
        assert_se(t->n_ref == 1);

        assert_se(!sd_netlink_message_unref(m));

        /* destroy callback is called when asynchronous call is cancelled, that is, slot is freed. */
        assert_se(sd_rtnl_message_new_link(rtnl, &m, RTM_GETLINK, ifindex) >= 0);
        assert_se(sd_netlink_call_async(rtnl, &slot, m, link_handler2, test_async_object_destroy, t, 0, NULL) >= 0);

        assert_se(t->n_ref == 1);
        assert_se(test_async_object_ref(t));
        assert_se(t->n_ref == 2);

        assert_se(!(slot = sd_netlink_slot_unref(slot)));
        assert_se(t->n_ref == 1);

        assert_se(!sd_netlink_message_unref(m));

        /* destroy callback is also called by sd_netlink_unref() */
        assert_se(sd_rtnl_message_new_link(rtnl, &m, RTM_GETLINK, ifindex) >= 0);
        assert_se(sd_netlink_call_async(rtnl, NULL, m, link_handler2, test_async_object_destroy, t, 0, NULL) >= 0);

        assert_se(t->n_ref == 1);
        assert_se(test_async_object_ref(t));
        assert_se(t->n_ref == 2);

        assert_se((rtnl = sd_netlink_unref(rtnl)) == NULL);
        assert_se(t->n_ref == 1);
}

static int pipe_handler(sd_netlink *rtnl, sd_netlink_message *m, void *userdata) {
        int *counter = userdata;
        int r;

        (*counter)--;

        r = sd_netlink_message_get_errno(m);

        log_info_errno(r, "%d left in pipe. got reply: %m", *counter);

        assert_se(r >= 0);

        return 1;
}

TEST(pipe) {
        _cleanup_(sd_netlink_unrefp) sd_netlink *rtnl = NULL;
        _cleanup_(sd_netlink_message_unrefp) sd_netlink_message *m1 = NULL, *m2 = NULL;
        int ifindex, counter = 0;

        assert_se(sd_netlink_open(&rtnl) >= 0);
        ifindex = (int) if_nametoindex("lo");

        assert_se(sd_rtnl_message_new_link(rtnl, &m1, RTM_GETLINK, ifindex) >= 0);
        assert_se(sd_rtnl_message_new_link(rtnl, &m2, RTM_GETLINK, ifindex) >= 0);

        counter++;
        assert_se(sd_netlink_call_async(rtnl, NULL, m1, pipe_handler, NULL, &counter, 0, NULL) >= 0);

        counter++;
        assert_se(sd_netlink_call_async(rtnl, NULL, m2, pipe_handler, NULL, &counter, 0, NULL) >= 0);

        while (counter > 0) {
                assert_se(sd_netlink_wait(rtnl, 0) >= 0);
                assert_se(sd_netlink_process(rtnl, NULL) >= 0);
        }

        assert_se((rtnl = sd_netlink_unref(rtnl)) == NULL);
}

TEST(message_container) {
        _cleanup_(sd_netlink_unrefp) sd_netlink *rtnl = NULL;
        _cleanup_(sd_netlink_message_unrefp) sd_netlink_message *m = NULL;
        uint16_t u16_data;
        uint32_t u32_data;
        const char *string_data;

        assert_se(sd_netlink_open(&rtnl) >= 0);

        assert_se(sd_rtnl_message_new_link(rtnl, &m, RTM_NEWLINK, 0) >= 0);

        assert_se(sd_netlink_message_open_container(m, IFLA_LINKINFO) >= 0);
        assert_se(sd_netlink_message_open_container_union(m, IFLA_INFO_DATA, "vlan") >= 0);
        assert_se(sd_netlink_message_append_u16(m, IFLA_VLAN_ID, 100) >= 0);
        assert_se(sd_netlink_message_close_container(m) >= 0);
        assert_se(sd_netlink_message_close_container(m) >= 0);

        assert_se(sd_netlink_message_rewind(m, rtnl) >= 0);

        assert_se(sd_netlink_message_enter_container(m, IFLA_LINKINFO) >= 0);
        assert_se(sd_netlink_message_read_string(m, IFLA_INFO_KIND, &string_data) >= 0);
        assert_se(streq("vlan", string_data));

        assert_se(sd_netlink_message_enter_container(m, IFLA_INFO_DATA) >= 0);
        assert_se(sd_netlink_message_read_u16(m, IFLA_VLAN_ID, &u16_data) >= 0);
        assert_se(sd_netlink_message_exit_container(m) >= 0);

        assert_se(sd_netlink_message_read_string(m, IFLA_INFO_KIND, &string_data) >= 0);
        assert_se(streq("vlan", string_data));
        assert_se(sd_netlink_message_exit_container(m) >= 0);

        assert_se(sd_netlink_message_read_u32(m, IFLA_LINKINFO, &u32_data) < 0);
}

TEST(sd_netlink_add_match) {
        _cleanup_(sd_netlink_slot_unrefp) sd_netlink_slot *s1 = NULL, *s2 = NULL;
        _cleanup_(sd_netlink_unrefp) sd_netlink *rtnl = NULL;

        assert_se(sd_netlink_open(&rtnl) >= 0);

        assert_se(sd_netlink_add_match(rtnl, &s1, RTM_NEWLINK, link_handler, NULL, NULL, NULL) >= 0);
        assert_se(sd_netlink_add_match(rtnl, &s2, RTM_NEWLINK, link_handler, NULL, NULL, NULL) >= 0);
        assert_se(sd_netlink_add_match(rtnl, NULL, RTM_NEWLINK, link_handler, NULL, NULL, NULL) >= 0);

        assert_se(!(s1 = sd_netlink_slot_unref(s1)));
        assert_se(!(s2 = sd_netlink_slot_unref(s2)));

        assert_se((rtnl = sd_netlink_unref(rtnl)) == NULL);
}

TEST(dump_addresses) {
        _cleanup_(sd_netlink_unrefp) sd_netlink *rtnl = NULL;
        _cleanup_(sd_netlink_message_unrefp) sd_netlink_message *req = NULL, *reply = NULL;

        assert_se(sd_netlink_open(&rtnl) >= 0);

        assert_se(sd_rtnl_message_new_addr(rtnl, &req, RTM_GETADDR, 0, AF_UNSPEC) >= 0);
        assert_se(sd_netlink_message_set_request_dump(req, true) >= 0);
        assert_se(sd_netlink_call(rtnl, req, 0, &reply) >= 0);

        for (sd_netlink_message *m = reply; m; m = sd_netlink_message_next(m)) {
                uint16_t type;
                unsigned char scope, flags;
                int family, ifindex;

                assert_se(sd_netlink_message_get_type(m, &type) >= 0);
                assert_se(type == RTM_NEWADDR);

                assert_se(sd_rtnl_message_addr_get_ifindex(m, &ifindex) >= 0);
                assert_se(sd_rtnl_message_addr_get_family(m, &family) >= 0);
                assert_se(sd_rtnl_message_addr_get_scope(m, &scope) >= 0);
                assert_se(sd_rtnl_message_addr_get_flags(m, &flags) >= 0);

                assert_se(ifindex > 0);
                assert_se(IN_SET(family, AF_INET, AF_INET6));

                log_info("got IPv%i address on ifindex %i", family == AF_INET ? 4 : 6, ifindex);
        }
}

TEST(sd_netlink_message_get_errno) {
        _cleanup_(sd_netlink_unrefp) sd_netlink *rtnl = NULL;
        _cleanup_(sd_netlink_message_unrefp) sd_netlink_message *m = NULL;

        assert_se(sd_netlink_open(&rtnl) >= 0);

        assert_se(message_new_synthetic_error(rtnl, -ETIMEDOUT, 1, &m) >= 0);
        assert_se(sd_netlink_message_get_errno(m) == -ETIMEDOUT);
}

TEST(message_array) {
        _cleanup_(sd_netlink_unrefp) sd_netlink *genl = NULL;
        _cleanup_(sd_netlink_message_unrefp) sd_netlink_message *m = NULL;

        assert_se(sd_genl_socket_open(&genl) >= 0);
        assert_se(sd_genl_message_new(genl, CTRL_GENL_NAME, CTRL_CMD_GETFAMILY, &m) >= 0);

        assert_se(sd_netlink_message_open_container(m, CTRL_ATTR_MCAST_GROUPS) >= 0);
        for (unsigned i = 0; i < 10; i++) {
                char name[STRLEN("hoge") + DECIMAL_STR_MAX(uint32_t)];
                uint32_t id = i + 1000;

                xsprintf(name, "hoge%" PRIu32, id);
                assert_se(sd_netlink_message_open_array(m, i + 1) >= 0);
                assert_se(sd_netlink_message_append_u32(m, CTRL_ATTR_MCAST_GRP_ID, id) >= 0);
                assert_se(sd_netlink_message_append_string(m, CTRL_ATTR_MCAST_GRP_NAME, name) >= 0);
                assert_se(sd_netlink_message_close_container(m) >= 0);
        }
        assert_se(sd_netlink_message_close_container(m) >= 0);

        message_seal(m);
        assert_se(sd_netlink_message_rewind(m, genl) >= 0);

        assert_se(sd_netlink_message_enter_container(m, CTRL_ATTR_MCAST_GROUPS) >= 0);
        for (unsigned i = 0; i < 10; i++) {
                char expected[STRLEN("hoge") + DECIMAL_STR_MAX(uint32_t)];
                const char *name;
                uint32_t id;

                assert_se(sd_netlink_message_enter_array(m, i + 1) >= 0);
                assert_se(sd_netlink_message_read_u32(m, CTRL_ATTR_MCAST_GRP_ID, &id) >= 0);
                assert_se(sd_netlink_message_read_string(m, CTRL_ATTR_MCAST_GRP_NAME, &name) >= 0);
                assert_se(sd_netlink_message_exit_container(m) >= 0);

                assert_se(id == i + 1000);
                xsprintf(expected, "hoge%" PRIu32, id);
                assert_se(streq(name, expected));
        }
        assert_se(sd_netlink_message_exit_container(m) >= 0);
}

TEST(message_strv) {
        _cleanup_(sd_netlink_unrefp) sd_netlink *rtnl = NULL;
        _cleanup_(sd_netlink_message_unrefp) sd_netlink_message *m = NULL;
        _cleanup_strv_free_ char **names_in = NULL, **names_out;
        const char *p;

        assert_se(sd_netlink_open(&rtnl) >= 0);

        assert_se(sd_rtnl_message_new_link(rtnl, &m, RTM_NEWLINKPROP, 1) >= 0);

        for (unsigned i = 0; i < 10; i++) {
                char name[STRLEN("hoge") + DECIMAL_STR_MAX(uint32_t)];

                xsprintf(name, "hoge%" PRIu32, i + 1000);
                assert_se(strv_extend(&names_in, name) >= 0);
        }

        assert_se(sd_netlink_message_open_container(m, IFLA_PROP_LIST) >= 0);
        assert_se(sd_netlink_message_append_strv(m, IFLA_ALT_IFNAME, (const char**) names_in) >= 0);
        assert_se(sd_netlink_message_close_container(m) >= 0);

        message_seal(m);
        assert_se(sd_netlink_message_rewind(m, rtnl) >= 0);

        assert_se(sd_netlink_message_read_strv(m, IFLA_PROP_LIST, IFLA_ALT_IFNAME, &names_out) >= 0);
        assert_se(strv_equal(names_in, names_out));

        assert_se(sd_netlink_message_enter_container(m, IFLA_PROP_LIST) >= 0);
        assert_se(sd_netlink_message_read_string(m, IFLA_ALT_IFNAME, &p) >= 0);
        assert_se(streq(p, "hoge1009"));
        assert_se(sd_netlink_message_exit_container(m) >= 0);
}

static int genl_ctrl_match_callback(sd_netlink *genl, sd_netlink_message *m, void *userdata) {
        const char *name;
        uint16_t id;
        uint8_t cmd;

        assert_se(genl);
        assert_se(m);

        assert_se(sd_genl_message_get_family_name(genl, m, &name) >= 0);
        assert_se(streq(name, CTRL_GENL_NAME));

        assert_se(sd_genl_message_get_command(genl, m, &cmd) >= 0);

        switch (cmd) {
        case CTRL_CMD_NEWFAMILY:
        case CTRL_CMD_DELFAMILY:
                assert_se(sd_netlink_message_read_string(m, CTRL_ATTR_FAMILY_NAME, &name) >= 0);
                assert_se(sd_netlink_message_read_u16(m, CTRL_ATTR_FAMILY_ID, &id) >= 0);
                log_debug("%s: %s (id=%"PRIu16") family is %s.",
                          __func__, name, id, cmd == CTRL_CMD_NEWFAMILY ? "added" : "removed");
                break;
        case CTRL_CMD_NEWMCAST_GRP:
        case CTRL_CMD_DELMCAST_GRP:
                assert_se(sd_netlink_message_read_string(m, CTRL_ATTR_FAMILY_NAME, &name) >= 0);
                assert_se(sd_netlink_message_read_u16(m, CTRL_ATTR_FAMILY_ID, &id) >= 0);
                log_debug("%s: multicast group for %s (id=%"PRIu16") family is %s.",
                          __func__, name, id, cmd == CTRL_CMD_NEWMCAST_GRP ? "added" : "removed");
                break;
        default:
                log_debug("%s: received nlctrl message with unknown command '%"PRIu8"'.", __func__, cmd);
        }

        return 0;
}

TEST(genl) {
        _cleanup_(sd_event_unrefp) sd_event *event = NULL;
        _cleanup_(sd_netlink_unrefp) sd_netlink *genl = NULL;
        _cleanup_(sd_netlink_message_unrefp) sd_netlink_message *m = NULL;
        const char *name;
        uint8_t cmd;
        int r;

        assert_se(sd_genl_socket_open(&genl) >= 0);
        assert_se(sd_event_default(&event) >= 0);
        assert_se(sd_netlink_attach_event(genl, event, 0) >= 0);

        assert_se(sd_genl_message_new(genl, CTRL_GENL_NAME, CTRL_CMD_GETFAMILY, &m) >= 0);
        assert_se(sd_genl_message_get_family_name(genl, m, &name) >= 0);
        assert_se(streq(name, CTRL_GENL_NAME));
        assert_se(sd_genl_message_get_command(genl, m, &cmd) >= 0);
        assert_se(cmd == CTRL_CMD_GETFAMILY);

        assert_se(sd_genl_add_match(genl, NULL, CTRL_GENL_NAME, "notify", 0, genl_ctrl_match_callback, NULL, NULL, "genl-ctrl-notify") >= 0);

        m = sd_netlink_message_unref(m);
        assert_se(sd_genl_message_new(genl, "should-not-exist", CTRL_CMD_GETFAMILY, &m) < 0);
        assert_se(sd_genl_message_new(genl, "should-not-exist", CTRL_CMD_GETFAMILY, &m) == -EOPNOTSUPP);

        /* These families may not be supported by kernel. Hence, ignore results. */
        (void) sd_genl_message_new(genl, FOU_GENL_NAME, 0, &m);
        m = sd_netlink_message_unref(m);
        (void) sd_genl_message_new(genl, L2TP_GENL_NAME, 0, &m);
        m = sd_netlink_message_unref(m);
        (void) sd_genl_message_new(genl, MACSEC_GENL_NAME, 0, &m);
        m = sd_netlink_message_unref(m);
        (void) sd_genl_message_new(genl, NL80211_GENL_NAME, 0, &m);
        m = sd_netlink_message_unref(m);
        (void) sd_genl_message_new(genl, NETLBL_NLTYPE_UNLABELED_NAME, 0, &m);

        for (;;) {
                r = sd_event_run(event, 500 * USEC_PER_MSEC);
                assert_se(r >= 0);
                if (r == 0)
                        return;
        }
}

<<<<<<< HEAD
static void test_rtnl_set_link_name(sd_netlink *rtnl, int ifindex) {
        _cleanup_strv_free_ char **alternative_names = NULL;
        int r;

        log_debug("/* %s */", __func__);

        if (geteuid() != 0)
                return (void) log_tests_skipped("not root");

        /* Test that the new name (which is currently an alternative name) is
         * restored as an alternative name on error. Create an error by using
         * an invalid device name, namely one that exceeds IFNAMSIZ
         * (alternative names can exceed IFNAMSIZ, but not regular names). */
        r = rtnl_set_link_alternative_names(&rtnl, ifindex, STRV_MAKE("testlongalternativename"));
        if (r == -EPERM)
                return (void) log_tests_skipped("missing required capabilities");

        assert_se(r >= 0);
        assert_se(rtnl_set_link_name(&rtnl, ifindex, "testlongalternativename") == -EINVAL);
        assert_se(rtnl_get_link_alternative_names(&rtnl, ifindex, &alternative_names) >= 0);
        assert_se(strv_contains(alternative_names, "testlongalternativename"));
        assert_se(rtnl_delete_link_alternative_names(&rtnl, ifindex, STRV_MAKE("testlongalternativename")) >= 0);
}

int main(void) {
        sd_netlink *rtnl;
        sd_netlink_message *m;
        sd_netlink_message *r;
        const char *string_data;
        int if_loopback;
        uint16_t type;

        test_setup_logging(LOG_DEBUG);
=======
static void remove_dummy_interfacep(int *ifindex) {
        _cleanup_(sd_netlink_unrefp) sd_netlink *rtnl = NULL;
        _cleanup_(sd_netlink_message_unrefp) sd_netlink_message *message = NULL;
>>>>>>> 72ee131f

        if (!ifindex || *ifindex <= 0)
                return;

        assert_se(sd_netlink_open(&rtnl) >= 0);

        assert_se(sd_rtnl_message_new_link(rtnl, &message, RTM_DELLINK, *ifindex) >= 0);
        assert_se(sd_netlink_call(rtnl, message, 0, NULL) == 1);
}

TEST(rtnl_set_link_name) {
        _cleanup_(sd_netlink_unrefp) sd_netlink *rtnl = NULL;
        _cleanup_(sd_netlink_message_unrefp) sd_netlink_message *message = NULL, *reply = NULL;
        _cleanup_(remove_dummy_interfacep) int ifindex = 0;
        _cleanup_strv_free_ char **alternative_names = NULL;
        int r;

<<<<<<< HEAD
        test_async(if_loopback);
        test_slot_set(if_loopback);
        test_async_destroy_callback(if_loopback);
        test_pipe(if_loopback);
        test_event_loop(if_loopback);
        test_link_configure(rtnl, if_loopback);
        test_rtnl_set_link_name(rtnl, if_loopback);
=======
        if (geteuid() != 0)
                return (void) log_tests_skipped("not root");
>>>>>>> 72ee131f

        assert_se(sd_netlink_open(&rtnl) >= 0);

        assert_se(sd_rtnl_message_new_link(rtnl, &message, RTM_NEWLINK, 0) >= 0);
        assert_se(sd_netlink_message_append_string(message, IFLA_IFNAME, "test-netlink") >= 0);
        assert_se(sd_netlink_message_open_container(message, IFLA_LINKINFO) >= 0);
        assert_se(sd_netlink_message_append_string(message, IFLA_INFO_KIND, "dummy") >= 0);
        r = sd_netlink_call(rtnl, message, 0, &reply);
        if (r == -EPERM)
                return (void) log_tests_skipped("missing required capabilities");
        if (r == -EOPNOTSUPP)
                return (void) log_tests_skipped("dummy network interface is not supported");
        assert_se(r >= 0);

        message = sd_netlink_message_unref(message);
        reply = sd_netlink_message_unref(reply);

        assert_se(sd_rtnl_message_new_link(rtnl, &message, RTM_GETLINK, 0) >= 0);
        assert_se(sd_netlink_message_append_string(message, IFLA_IFNAME, "test-netlink") >= 0);
        assert_se(sd_netlink_call(rtnl, message, 0, &reply) == 1);

        assert_se(sd_rtnl_message_link_get_ifindex(reply, &ifindex) >= 0);
        assert_se(ifindex > 0);

        /* Test that the new name (which is currently an alternative name) is
         * restored as an alternative name on error. Create an error by using
         * an invalid device name, namely one that exceeds IFNAMSIZ
         * (alternative names can exceed IFNAMSIZ, but not regular names). */
        r = rtnl_set_link_alternative_names(&rtnl, ifindex, STRV_MAKE("testlongalternativename", "test-shortname"));
        if (r == -EPERM)
                return (void) log_tests_skipped("missing required capabilities");
        if (r == -EOPNOTSUPP)
                return (void) log_tests_skipped("alternative name is not supported");
        assert_se(r >= 0);

        assert_se(rtnl_get_link_alternative_names(&rtnl, ifindex, &alternative_names) >= 0);
        assert_se(strv_contains(alternative_names, "testlongalternativename"));
        assert_se(strv_contains(alternative_names, "test-shortname"));

        assert_se(rtnl_set_link_name(&rtnl, ifindex, "testlongalternativename") == -EINVAL);
        assert_se(rtnl_set_link_name(&rtnl, ifindex, "test-shortname") >= 0);

        alternative_names = strv_free(alternative_names);
        assert_se(rtnl_get_link_alternative_names(&rtnl, ifindex, &alternative_names) >= 0);
        assert_se(strv_contains(alternative_names, "testlongalternativename"));
        assert_se(!strv_contains(alternative_names, "test-shortname"));

        assert_se(rtnl_delete_link_alternative_names(&rtnl, ifindex, STRV_MAKE("testlongalternativename")) >= 0);

        alternative_names = strv_free(alternative_names);
        assert_se(rtnl_get_link_alternative_names(&rtnl, ifindex, &alternative_names) >= 0);
        assert_se(!strv_contains(alternative_names, "testlongalternativename"));
        assert_se(!strv_contains(alternative_names, "test-shortname"));
}

DEFINE_TEST_MAIN(LOG_DEBUG);<|MERGE_RESOLUTION|>--- conflicted
+++ resolved
@@ -601,45 +601,9 @@
         }
 }
 
-<<<<<<< HEAD
-static void test_rtnl_set_link_name(sd_netlink *rtnl, int ifindex) {
-        _cleanup_strv_free_ char **alternative_names = NULL;
-        int r;
-
-        log_debug("/* %s */", __func__);
-
-        if (geteuid() != 0)
-                return (void) log_tests_skipped("not root");
-
-        /* Test that the new name (which is currently an alternative name) is
-         * restored as an alternative name on error. Create an error by using
-         * an invalid device name, namely one that exceeds IFNAMSIZ
-         * (alternative names can exceed IFNAMSIZ, but not regular names). */
-        r = rtnl_set_link_alternative_names(&rtnl, ifindex, STRV_MAKE("testlongalternativename"));
-        if (r == -EPERM)
-                return (void) log_tests_skipped("missing required capabilities");
-
-        assert_se(r >= 0);
-        assert_se(rtnl_set_link_name(&rtnl, ifindex, "testlongalternativename") == -EINVAL);
-        assert_se(rtnl_get_link_alternative_names(&rtnl, ifindex, &alternative_names) >= 0);
-        assert_se(strv_contains(alternative_names, "testlongalternativename"));
-        assert_se(rtnl_delete_link_alternative_names(&rtnl, ifindex, STRV_MAKE("testlongalternativename")) >= 0);
-}
-
-int main(void) {
-        sd_netlink *rtnl;
-        sd_netlink_message *m;
-        sd_netlink_message *r;
-        const char *string_data;
-        int if_loopback;
-        uint16_t type;
-
-        test_setup_logging(LOG_DEBUG);
-=======
 static void remove_dummy_interfacep(int *ifindex) {
         _cleanup_(sd_netlink_unrefp) sd_netlink *rtnl = NULL;
         _cleanup_(sd_netlink_message_unrefp) sd_netlink_message *message = NULL;
->>>>>>> 72ee131f
 
         if (!ifindex || *ifindex <= 0)
                 return;
@@ -657,18 +621,8 @@
         _cleanup_strv_free_ char **alternative_names = NULL;
         int r;
 
-<<<<<<< HEAD
-        test_async(if_loopback);
-        test_slot_set(if_loopback);
-        test_async_destroy_callback(if_loopback);
-        test_pipe(if_loopback);
-        test_event_loop(if_loopback);
-        test_link_configure(rtnl, if_loopback);
-        test_rtnl_set_link_name(rtnl, if_loopback);
-=======
         if (geteuid() != 0)
                 return (void) log_tests_skipped("not root");
->>>>>>> 72ee131f
 
         assert_se(sd_netlink_open(&rtnl) >= 0);
 
