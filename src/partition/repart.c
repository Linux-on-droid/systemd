--- conflicted
+++ resolved
@@ -1955,37 +1955,7 @@
         return 0;
 }
 
-<<<<<<< HEAD
-static int context_open_and_lock_backing_fd(int *backing_fd, const char *node) {
-        _cleanup_close_ int fd = -EBADF;
-
-        assert(backing_fd);
-        assert(node);
-
-        if (*backing_fd >= 0)
-                return 0;
-
-        fd = open(node, O_RDONLY|O_CLOEXEC);
-        if (fd < 0)
-                return log_error_errno(errno, "Failed to open device '%s': %m", node);
-
-        /* Tell udev not to interfere while we are processing the device */
-        if (flock(fd, arg_dry_run ? LOCK_SH : LOCK_EX) < 0)
-                return log_error_errno(errno, "Failed to lock device '%s': %m", node);
-
-        log_debug("Device %s opened and locked.", node);
-        *backing_fd = TAKE_FD(fd);
-        return 1;
-}
-
-static int context_load_partition_table(
-                Context *context,
-                const char *node,
-                int *backing_fd) {
-
-=======
 static int context_load_partition_table(Context *context) {
->>>>>>> 72ee131f
         _cleanup_(fdisk_unref_contextp) struct fdisk_context *c = NULL;
         _cleanup_(fdisk_unref_tablep) struct fdisk_table *t = NULL;
         uint64_t left_boundary = UINT64_MAX, first_lba, last_lba, nsectors;
@@ -2062,11 +2032,6 @@
 
         if (context->backing_fd < 0) {
                 /* If we have no fd referencing the device yet, make a copy of the fd now, so that we have one */
-<<<<<<< HEAD
-                r = context_open_and_lock_backing_fd(backing_fd, FORMAT_PROC_FD_PATH(fdisk_get_devfd(c)));
-                if (r < 0)
-                        return r;
-=======
                 context->backing_fd = fd_reopen(fdisk_get_devfd(c), O_RDONLY|O_CLOEXEC);
                 if (context->backing_fd < 0)
                         return log_error_errno(context->backing_fd, "Failed to duplicate fdisk fd: %m");
@@ -2074,7 +2039,6 @@
                 /* Tell udev not to interfere while we are processing the device */
                 if (flock(context->backing_fd, arg_dry_run ? LOCK_SH : LOCK_EX) < 0)
                         return log_error_errno(errno, "Failed to lock block device: %m");
->>>>>>> 72ee131f
         }
 
         /* The offsets/sizes libfdisk returns to us will be in multiple of the sector size of the
@@ -5522,7 +5486,7 @@
         _cleanup_free_ char *link = NULL;
         int r;
 
-        r = terminal_urlify_man("systemd-repart", "8", &link);
+        r = terminal_urlify_man("systemd-repart", "1", &link);
         if (r < 0)
                 return log_oom();
 
@@ -6068,7 +6032,7 @@
                 char **ret,
                 int *ret_fd) {
 
-        _cleanup_free_ char *found_path = NULL, *node = NULL;
+        _cleanup_free_ char *found_path = NULL;
         dev_t devno, fd_devno = MODE_INVALID;
         _cleanup_close_ int fd = -EBADF;
         struct stat st;
@@ -6123,22 +6087,13 @@
         if (r < 0)
                 log_debug_errno(r, "Failed to find whole disk block device for '%s', ignoring: %m", p);
 
-        r = devname_from_devnum(S_IFBLK, devno, &node);
+        r = devname_from_devnum(S_IFBLK, devno, ret);
         if (r < 0)
                 return log_debug_errno(r, "Failed to determine canonical path for '%s': %m", p);
 
         /* Only if we still look at the same block device we can reuse the fd. Otherwise return an
          * invalidated fd. */
-        if (fd_devno != MODE_INVALID && fd_devno == devno) {
-                /* Tell udev not to interfere while we are processing the device */
-                if (flock(fd, arg_dry_run ? LOCK_SH : LOCK_EX) < 0)
-                        return log_error_errno(errno, "Failed to lock device '%s': %m", node);
-
-                *ret_fd = TAKE_FD(fd);
-        } else
-                *ret_fd = -EBADF;
-
-        *ret = TAKE_PTR(node);
+        *ret_fd = fd_devno != MODE_INVALID && fd_devno == devno ? TAKE_FD(fd) : -1;
         return 0;
 }
 
