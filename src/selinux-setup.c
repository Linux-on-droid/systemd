/*-*- Mode: C; c-basic-offset: 8; indent-tabs-mode: nil -*-*/

/***
  This file is part of systemd.

  Copyright 2010 Lennart Poettering

  systemd is free software; you can redistribute it and/or modify it
  under the terms of the GNU General Public License as published by
  the Free Software Foundation; either version 2 of the License, or
  (at your option) any later version.

  systemd is distributed in the hope that it will be useful, but
  WITHOUT ANY WARRANTY; without even the implied warranty of
  MERCHANTABILITY or FITNESS FOR A PARTICULAR PURPOSE. See the GNU
  General Public License for more details.

  You should have received a copy of the GNU General Public License
  along with systemd; If not, see <http://www.gnu.org/licenses/>.
***/

#include <unistd.h>
#include <stdio.h>
#include <errno.h>
#include <string.h>
#include <stdlib.h>

#ifdef HAVE_SELINUX
#include <selinux/selinux.h>
#endif

#include "selinux-setup.h"
#include "mount-setup.h"
#include "macro.h"
#include "util.h"
#include "log.h"
#include "label.h"

int selinux_setup(bool *loaded_policy) {

#ifdef HAVE_SELINUX
       int enforce = 0;
       usec_t before_load, after_load;
       security_context_t con;
       int r;

       assert(loaded_policy);

       /* Make sure getcon() works, which needs /proc and /sys */
       mount_setup_early();

       /* Already initialized by somebody else? */
       r = getcon_raw(&con);
       if (r == 0) {
               bool initialized;

               initialized = !streq(con, "kernel");
               freecon(con);

               if (initialized)
                       return 0;
       }

<<<<<<< HEAD
       } else {
=======
       /* Make sure we have no fds open while loading the policy and
        * transitioning */
       log_close();

       /* Now load the policy */
       before_load = now(CLOCK_MONOTONIC);
       r = selinux_init_load_policy(&enforce);

       if (r == 0) {
               char timespan[FORMAT_TIMESPAN_MAX];
               char *label;

               label_retest_selinux();
>>>>>>> 055bf2bf

               /* Transition to the new context */
               r = label_get_create_label_from_exe(SYSTEMD_BINARY_PATH, &label);
               if (r < 0 || label == NULL) {
                       log_open();
                       log_error("Failed to compute init label, ignoring.");
               } else {
                       r = setcon(label);

<<<<<<< HEAD
               if (enforce > 0) {
                       log_full(LOG_ERR, "Failed to load SELinux policy.");
                       return -EIO;
               }
=======
                       log_open();
                       if (r < 0)
                               log_error("Failed to transition into init label '%s', ignoring.", label);

                       label_free(label);
               }

               after_load = now(CLOCK_MONOTONIC);

               log_info("Successfully loaded SELinux policy in %s.",
                         format_timespan(timespan, sizeof(timespan), after_load - before_load));

               *loaded_policy = true;

       } else {
               if (enforce > 0) {
                       log_error("Failed to load SELinux policy.");
                       return -EIO;
               } else
                       log_debug("Unable to load SELinux policy.");
>>>>>>> 055bf2bf
       }
#endif

       return 0;
}<|MERGE_RESOLUTION|>--- conflicted
+++ resolved
@@ -61,9 +61,6 @@
                        return 0;
        }
 
-<<<<<<< HEAD
-       } else {
-=======
        /* Make sure we have no fds open while loading the policy and
         * transitioning */
        log_close();
@@ -77,7 +74,6 @@
                char *label;
 
                label_retest_selinux();
->>>>>>> 055bf2bf
 
                /* Transition to the new context */
                r = label_get_create_label_from_exe(SYSTEMD_BINARY_PATH, &label);
@@ -87,12 +83,6 @@
                } else {
                        r = setcon(label);
 
-<<<<<<< HEAD
-               if (enforce > 0) {
-                       log_full(LOG_ERR, "Failed to load SELinux policy.");
-                       return -EIO;
-               }
-=======
                        log_open();
                        if (r < 0)
                                log_error("Failed to transition into init label '%s', ignoring.", label);
@@ -113,7 +103,6 @@
                        return -EIO;
                } else
                        log_debug("Unable to load SELinux policy.");
->>>>>>> 055bf2bf
        }
 #endif
 
