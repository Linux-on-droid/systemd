--- conflicted
+++ resolved
@@ -495,95 +495,7 @@
         if (r == 0) {
                 /* Child */
 
-<<<<<<< HEAD
-                /* When changing this conditional, also adjust the log statement below. */
-                if (streq(fstype, "ext2"))
-                        (void) execlp(mkfs, mkfs,
-                                      "-q",
-                                      "-L", label,
-                                      "-U", vol_id,
-                                      "-I", "256",
-                                      "-m", "0",
-                                      "-E", discard ? "discard,lazy_itable_init=1" : "nodiscard,lazy_itable_init=1",
-                                      "-T", "default",
-                                      node, NULL);
-
-                else if (STR_IN_SET(fstype, "ext3", "ext4"))
-                        (void) execlp(mkfs, mkfs,
-                                      "-q",
-                                      "-L", label,
-                                      "-U", vol_id,
-                                      "-I", "256",
-                                      "-O", "has_journal",
-                                      "-m", "0",
-                                      "-E", discard ? "discard,lazy_itable_init=1" : "nodiscard,lazy_itable_init=1",
-                                      "-T", "default",
-                                      node, NULL);
-
-                else if (streq(fstype, "btrfs")) {
-                        (void) execlp(mkfs, mkfs,
-                                      "-q",
-                                      "-L", label,
-                                      "-U", vol_id,
-                                      node,
-                                      discard ? NULL : "--nodiscard",
-                                      NULL);
-
-                } else if (streq(fstype, "f2fs")) {
-                        (void) execlp(mkfs, mkfs,
-                                      "-q",
-                                      "-g",  /* "default options" */
-                                      "-f",  /* force override, without this it doesn't seem to want to write to an empty partition */
-                                      "-l", label,
-                                      "-U", vol_id,
-                                      "-t", one_zero(discard),
-                                      node,
-                                      NULL);
-
-                } else if (streq(fstype, "xfs")) {
-                        const char *j;
-
-                        j = strjoina("uuid=", vol_id);
-
-                        (void) execlp(mkfs, mkfs,
-                                      "-q",
-                                      "-L", label,
-                                      "-m", j,
-                                      "-m", "reflink=1",
-                                      node,
-                                      discard ? NULL : "-K",
-                                      NULL);
-
-                } else if (streq(fstype, "vfat"))
-
-                        (void) execlp(mkfs, mkfs,
-                                      "-i", vol_id,
-                                      "-n", label,
-                                      "-F", "32",  /* yes, we force FAT32 here */
-                                      node, NULL);
-
-                else if (streq(fstype, "swap"))
-                        /* TODO: add --quiet here if
-                         * https://github.com/util-linux/util-linux/issues/1499 resolved. */
-
-                        (void) execlp(mkfs, mkfs,
-                                      "-L", label,
-                                      "-U", vol_id,
-                                      node, NULL);
-
-                else if (streq(fstype, "squashfs"))
-
-                        (void) execlp(mkfs, mkfs,
-                                      root, node,
-                                      "-quiet",
-                                      "-noappend",
-                                      NULL);
-                else
-                        /* Generic fallback for all other file systems */
-                        (void) execlp(mkfs, mkfs, node, NULL);
-=======
                 execvp(mkfs, argv);
->>>>>>> 72ee131f
 
                 log_error_errno(errno, "Failed to execute %s: %m", mkfs);
 
