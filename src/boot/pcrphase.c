--- conflicted
+++ resolved
@@ -35,7 +35,7 @@
         _cleanup_free_ char *link = NULL;
         int r;
 
-        r = terminal_urlify_man("systemd-pcrphase", "8", &link);
+        r = terminal_urlify_man("systemd-pcrphase", "1", &link);
         if (r < 0)
                 return log_oom();
 
@@ -49,11 +49,8 @@
                "     --bank=DIGEST       Select TPM bank (SHA1, SHA256)\n"
                "     --tpm2-device=PATH  Use specified TPM2 device\n"
                "     --graceful          Exit gracefully if no TPM2 device is found\n"
-<<<<<<< HEAD
-=======
                "     --file-system=PATH  Measure UUID/labels of file system into PCR 15\n"
                "     --machine-id        Measure machine ID into PCR 15\n"
->>>>>>> 72ee131f
                "\nSee the %2$s for details.\n",
                program_invocation_short_name,
                link,
@@ -71,11 +68,8 @@
                 ARG_BANK,
                 ARG_TPM2_DEVICE,
                 ARG_GRACEFUL,
-<<<<<<< HEAD
-=======
                 ARG_FILE_SYSTEM,
                 ARG_MACHINE_ID,
->>>>>>> 72ee131f
         };
 
         static const struct option options[] = {
@@ -84,11 +78,8 @@
                 { "bank",        required_argument, NULL, ARG_BANK        },
                 { "tpm2-device", required_argument, NULL, ARG_TPM2_DEVICE },
                 { "graceful",    no_argument,       NULL, ARG_GRACEFUL    },
-<<<<<<< HEAD
-=======
                 { "file-system", required_argument, NULL, ARG_FILE_SYSTEM },
                 { "machine-id",  no_argument,       NULL, ARG_MACHINE_ID  },
->>>>>>> 72ee131f
                 {}
         };
 
@@ -140,8 +131,6 @@
                         arg_graceful = true;
                         break;
 
-<<<<<<< HEAD
-=======
                 case ARG_FILE_SYSTEM:
                         r = parse_path_argument(optarg, /* suppress_root= */ false, &arg_file_system);
                         if (r < 0)
@@ -153,7 +142,6 @@
                         arg_machine_id = true;
                         break;
 
->>>>>>> 72ee131f
                 case '?':
                         return -EINVAL;
 
@@ -275,20 +263,11 @@
                 if (dfd < 0)
                         return log_error_errno(dfd, "Failed to open path '%s': %m", arg_file_system);
 
-<<<<<<< HEAD
-        if (arg_graceful && tpm2_support() != TPM2_SUPPORT_FULL) {
-                log_notice("No complete TPM2 support detected, exiting gracefully.");
-                return EXIT_SUCCESS;
-        }
-
-        length = strlen(word);
-=======
                 r = fd_is_mount_point(dfd, NULL, 0);
                 if (r < 0)
                         return log_error_errno(r, "Failed to determine if path '%s' is mount point: %m", normalized);
                 if (r == 0)
                         return log_error_errno(SYNTHETIC_ERRNO(ENOTDIR), "Specified path '%s' is not a mount point, refusing: %m", normalized);
->>>>>>> 72ee131f
 
                 normalized_escaped = xescape(normalized, ":"); /* Avoid ambiguity around ":" */
                 if (!normalized_escaped)
