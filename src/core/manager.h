/* SPDX-License-Identifier: LGPL-2.1-or-later */
#pragma once

#include <stdbool.h>
#include <stdio.h>

#include "sd-bus.h"
#include "sd-device.h"
#include "sd-event.h"

#include "cgroup-util.h"
#include "cgroup.h"
#include "fdset.h"
#include "hashmap.h"
#include "list.h"
#include "prioq.h"
#include "ratelimit.h"
#include "varlink.h"

struct libmnt_monitor;
typedef struct Unit Unit;

/* Enforce upper limit how many names we allow */
#define MANAGER_MAX_NAMES 131072 /* 128K */

typedef struct Manager Manager;

/* An externally visible state. We don't actually maintain this as state variable, but derive it from various fields
 * when requested */
typedef enum ManagerState {
        MANAGER_INITIALIZING,
        MANAGER_STARTING,
        MANAGER_RUNNING,
        MANAGER_DEGRADED,
        MANAGER_MAINTENANCE,
        MANAGER_STOPPING,
        _MANAGER_STATE_MAX,
        _MANAGER_STATE_INVALID = -EINVAL,
} ManagerState;

typedef enum ManagerObjective {
        MANAGER_OK,
        MANAGER_EXIT,
        MANAGER_RELOAD,
        MANAGER_REEXECUTE,
        MANAGER_REBOOT,
        MANAGER_POWEROFF,
        MANAGER_HALT,
        MANAGER_KEXEC,
        MANAGER_SWITCH_ROOT,
        _MANAGER_OBJECTIVE_MAX,
        _MANAGER_OBJECTIVE_INVALID = -EINVAL,
} ManagerObjective;

typedef enum StatusType {
        STATUS_TYPE_EPHEMERAL,
        STATUS_TYPE_NORMAL,
        STATUS_TYPE_NOTICE,
        STATUS_TYPE_EMERGENCY,
} StatusType;

typedef enum OOMPolicy {
        OOM_CONTINUE,          /* The kernel or systemd-oomd kills the process it wants to kill, and that's it */
        OOM_STOP,              /* The kernel or systemd-oomd kills the process it wants to kill, and we stop the unit */
        OOM_KILL,              /* The kernel or systemd-oomd kills the process it wants to kill, and all others in the unit, and we stop the unit */
        _OOM_POLICY_MAX,
        _OOM_POLICY_INVALID = -EINVAL,
} OOMPolicy;

/* Notes:
 * 1. TIMESTAMP_FIRMWARE, TIMESTAMP_LOADER, TIMESTAMP_KERNEL, TIMESTAMP_INITRD,
 *    TIMESTAMP_SECURITY_START, and TIMESTAMP_SECURITY_FINISH are set only when
 *    the manager is system and not running under container environment.
 *
 * 2. The monotonic timestamp of TIMESTAMP_KERNEL is always zero.
 *
 * 3. The realtime timestamp of TIMESTAMP_KERNEL will be unset if the system does not
 *    have RTC.
 *
 * 4. TIMESTAMP_FIRMWARE and TIMESTAMP_LOADER will be unset if the system does not
 *    have RTC, or systemd is built without EFI support.
 *
 * 5. The monotonic timestamps of TIMESTAMP_FIRMWARE and TIMESTAMP_LOADER are stored as
 *    negative of the actual value.
 *
 * 6. TIMESTAMP_USERSPACE is the timestamp of when the manager was started.
 *
 * 7. TIMESTAMP_INITRD_* are set only when the system is booted with an initrd.
 */

typedef enum ManagerTimestamp {
        MANAGER_TIMESTAMP_FIRMWARE,
        MANAGER_TIMESTAMP_LOADER,
        MANAGER_TIMESTAMP_KERNEL,
        MANAGER_TIMESTAMP_INITRD,
        MANAGER_TIMESTAMP_USERSPACE,
        MANAGER_TIMESTAMP_FINISH,

        MANAGER_TIMESTAMP_SECURITY_START,
        MANAGER_TIMESTAMP_SECURITY_FINISH,
        MANAGER_TIMESTAMP_GENERATORS_START,
        MANAGER_TIMESTAMP_GENERATORS_FINISH,
        MANAGER_TIMESTAMP_UNITS_LOAD_START,
        MANAGER_TIMESTAMP_UNITS_LOAD_FINISH,
        MANAGER_TIMESTAMP_UNITS_LOAD,

        MANAGER_TIMESTAMP_INITRD_SECURITY_START,
        MANAGER_TIMESTAMP_INITRD_SECURITY_FINISH,
        MANAGER_TIMESTAMP_INITRD_GENERATORS_START,
        MANAGER_TIMESTAMP_INITRD_GENERATORS_FINISH,
        MANAGER_TIMESTAMP_INITRD_UNITS_LOAD_START,
        MANAGER_TIMESTAMP_INITRD_UNITS_LOAD_FINISH,
        _MANAGER_TIMESTAMP_MAX,
        _MANAGER_TIMESTAMP_INVALID = -EINVAL,
} ManagerTimestamp;

typedef enum WatchdogType {
        WATCHDOG_RUNTIME,
        WATCHDOG_REBOOT,
        WATCHDOG_KEXEC,
        WATCHDOG_PRETIMEOUT,
        _WATCHDOG_TYPE_MAX,
} WatchdogType;

#include "execute.h"
#include "job.h"
#include "path-lookup.h"
#include "show-status.h"
#include "unit-name.h"

typedef enum ManagerTestRunFlags {
        MANAGER_TEST_NORMAL                  = 0,       /* run normally */
        MANAGER_TEST_RUN_MINIMAL             = 1 << 0,  /* create basic data structures */
        MANAGER_TEST_RUN_BASIC               = 1 << 1,  /* interact with the environment */
        MANAGER_TEST_RUN_ENV_GENERATORS      = 1 << 2,  /* also run env generators  */
        MANAGER_TEST_RUN_GENERATORS          = 1 << 3,  /* also run unit generators */
        MANAGER_TEST_RUN_IGNORE_DEPENDENCIES = 1 << 4,  /* run while ignoring dependencies */
        MANAGER_TEST_FULL = MANAGER_TEST_RUN_BASIC | MANAGER_TEST_RUN_ENV_GENERATORS | MANAGER_TEST_RUN_GENERATORS,
} ManagerTestRunFlags;

assert_cc((MANAGER_TEST_FULL & UINT8_MAX) == MANAGER_TEST_FULL);

struct Manager {
        /* Note that the set of units we know of is allowed to be
         * inconsistent. However the subset of it that is loaded may
         * not, and the list of jobs may neither. */

        /* Active jobs and units */
        Hashmap *units;  /* name string => Unit object n:1 */
        Hashmap *units_by_invocation_id;
        Hashmap *jobs;   /* job id => Job object 1:1 */

        /* To make it easy to iterate through the units of a specific
         * type we maintain a per type linked list */
        LIST_HEAD(Unit, units_by_type[_UNIT_TYPE_MAX]);

        /* Units that need to be loaded */
        LIST_HEAD(Unit, load_queue); /* this is actually more a stack than a queue, but uh. */

        /* Jobs that need to be run */
        struct Prioq *run_queue;

        /* Units and jobs that have not yet been announced via
         * D-Bus. When something about a job changes it is added here
         * if it is not in there yet. This allows easy coalescing of
         * D-Bus change signals. */
        LIST_HEAD(Unit, dbus_unit_queue);
        LIST_HEAD(Job, dbus_job_queue);

        /* Units to remove */
        LIST_HEAD(Unit, cleanup_queue);

        /* Units and jobs to check when doing GC */
        LIST_HEAD(Unit, gc_unit_queue);
        LIST_HEAD(Job, gc_job_queue);

        /* Units that should be realized */
        LIST_HEAD(Unit, cgroup_realize_queue);

        /* Units whose cgroup ran empty */
        LIST_HEAD(Unit, cgroup_empty_queue);

        /* Units whose memory.event fired */
        LIST_HEAD(Unit, cgroup_oom_queue);

        /* Target units whose default target dependencies haven't been set yet */
        LIST_HEAD(Unit, target_deps_queue);

        /* Units that might be subject to StopWhenUnneeded= clean-up */
        LIST_HEAD(Unit, stop_when_unneeded_queue);

        /* Units which are upheld by another other which we might need to act on */
        LIST_HEAD(Unit, start_when_upheld_queue);

        /* Units that have BindsTo= another unit, and might need to be shutdown because the bound unit is not active. */
        LIST_HEAD(Unit, stop_when_bound_queue);

        sd_event *event;

        /* This maps PIDs we care about to units that are interested in. We allow multiple units to be interested in
         * the same PID and multiple PIDs to be relevant to the same unit. Since in most cases only a single unit will
         * be interested in the same PID we use a somewhat special encoding here: the first unit interested in a PID is
         * stored directly in the hashmap, keyed by the PID unmodified. If there are other units interested too they'll
         * be stored in a NULL-terminated array, and keyed by the negative PID. This is safe as pid_t is signed and
         * negative PIDs are not used for regular processes but process groups, which we don't care about in this
         * context, but this allows us to use the negative range for our own purposes. */
        Hashmap *watch_pids;  /* pid => unit as well as -pid => array of units */

        /* A set contains all units which cgroup should be refreshed after startup */
        Set *startup_units;

        /* A set which contains all currently failed units */
        Set *failed_units;

        sd_event_source *run_queue_event_source;

        char *notify_socket;
        int notify_fd;
        sd_event_source *notify_event_source;

        int cgroups_agent_fd;
        sd_event_source *cgroups_agent_event_source;

        int signal_fd;
        sd_event_source *signal_event_source;

        sd_event_source *sigchld_event_source;

        sd_event_source *time_change_event_source;

        sd_event_source *timezone_change_event_source;

        sd_event_source *jobs_in_progress_event_source;

        int user_lookup_fds[2];
        sd_event_source *user_lookup_event_source;

        LookupScope unit_file_scope;
        LookupPaths lookup_paths;
        Hashmap *unit_id_map;
        Hashmap *unit_name_map;
        Set *unit_path_cache;
        uint64_t unit_cache_timestamp_hash;

        char **transient_environment;  /* The environment, as determined from config files, kernel cmdline and environment generators */
        char **client_environment;     /* Environment variables created by clients through the bus API */

        usec_t watchdog[_WATCHDOG_TYPE_MAX];
        usec_t watchdog_overridden[_WATCHDOG_TYPE_MAX];
        char *watchdog_pretimeout_governor;
        char *watchdog_pretimeout_governor_overridden;

        dual_timestamp timestamps[_MANAGER_TIMESTAMP_MAX];

        /* Data specific to the device subsystem */
        sd_device_monitor *device_monitor;
        Hashmap *devices_by_sysfs;

        /* Data specific to the mount subsystem */
        struct libmnt_monitor *mount_monitor;
        sd_event_source *mount_event_source;

        /* Data specific to the swap filesystem */
        FILE *proc_swaps;
        sd_event_source *swap_event_source;
        Hashmap *swaps_by_devnode;

        /* Data specific to the D-Bus subsystem */
        sd_bus *api_bus, *system_bus;
        Set *private_buses;
        int private_listen_fd;
        sd_event_source *private_listen_event_source;

        /* Contains all the clients that are subscribed to signals via
        the API bus. Note that private bus connections are always
        considered subscribes, since they last for very short only,
        and it is much simpler that way. */
        sd_bus_track *subscribed;
        char **deserialized_subscribed;

        /* This is used during reloading: before the reload we queue
         * the reply message here, and afterwards we send it */
        sd_bus_message *pending_reload_message;

        Hashmap *watch_bus;  /* D-Bus names => Unit object n:1 */

        bool send_reloading_done;

        uint32_t current_job_id;
        uint32_t default_unit_job_id;

        /* Data specific to the Automount subsystem */
        int dev_autofs_fd;

        /* Data specific to the cgroup subsystem */
        Hashmap *cgroup_unit;
        CGroupMask cgroup_supported;
        char *cgroup_root;

        /* Notifications from cgroups, when the unified hierarchy is used is done via inotify. */
        int cgroup_inotify_fd;
        sd_event_source *cgroup_inotify_event_source;

        /* Maps for finding the unit for each inotify watch descriptor for the cgroup.events and
         * memory.events cgroupv2 attributes. */
        Hashmap *cgroup_control_inotify_wd_unit;
        Hashmap *cgroup_memory_inotify_wd_unit;

        /* A defer event for handling cgroup empty events and processing them after SIGCHLD in all cases. */
        sd_event_source *cgroup_empty_event_source;
        sd_event_source *cgroup_oom_event_source;

        /* Make sure the user cannot accidentally unmount our cgroup
         * file system */
        int pin_cgroupfs_fd;

        unsigned gc_marker;

        /* The stat() data the last time we saw /etc/localtime */
        usec_t etc_localtime_mtime;
        bool etc_localtime_accessible;

        ManagerObjective objective;

        /* Flags */
        bool dispatching_load_queue;

        bool taint_usr;

        /* Have we already sent out the READY=1 notification? */
        bool ready_sent;

        /* Was the last status sent "STATUS=Ready."? */
        bool status_ready;

        /* Have we already printed the taint line if necessary? */
        bool taint_logged;

        /* Have we ever changed the "kernel.pid_max" sysctl? */
        bool sysctl_pid_max_changed;

        ManagerTestRunFlags test_run_flags;

        /* If non-zero, exit with the following value when the systemd
         * process terminate. Useful for containers: systemd-nspawn could get
         * the return value. */
        uint8_t return_value;

        ShowStatus show_status;
        ShowStatus show_status_overridden;
        StatusUnitFormat status_unit_format;
        char *confirm_spawn;
        bool no_console_output;
        bool service_watchdogs;

        ExecOutput default_std_output, default_std_error;

        usec_t default_restart_usec, default_timeout_start_usec, default_timeout_stop_usec;
        usec_t default_device_timeout_usec;
        usec_t default_timeout_abort_usec;
        bool default_timeout_abort_set;

        usec_t default_start_limit_interval;
        unsigned default_start_limit_burst;

        bool default_cpu_accounting;
        bool default_memory_accounting;
        bool default_io_accounting;
        bool default_blockio_accounting;
        bool default_tasks_accounting;
        bool default_ip_accounting;

        TasksMax default_tasks_max;
        usec_t default_timer_accuracy_usec;

        OOMPolicy default_oom_policy;
        int default_oom_score_adjust;
        bool default_oom_score_adjust_set;

        int original_log_level;
        LogTarget original_log_target;
        bool log_level_overridden;
        bool log_target_overridden;

        struct rlimit *rlimit[_RLIMIT_MAX];

        /* non-zero if we are reloading or reexecuting, */
        int n_reloading;

        unsigned n_installed_jobs;
        unsigned n_failed_jobs;

        /* Jobs in progress watching */
        unsigned n_running_jobs;
        unsigned n_on_console;
        unsigned jobs_in_progress_iteration;

        /* Do we have any outstanding password prompts? */
        int have_ask_password;
        int ask_password_inotify_fd;
        sd_event_source *ask_password_event_source;

        /* Type=idle pipes */
        int idle_pipe[4];
        sd_event_source *idle_pipe_event_source;

        char *switch_root;
        char *switch_root_init;

        /* This is true before and after switching root. */
        bool switching_root;

        /* This maps all possible path prefixes to the units needing
         * them. It's a hashmap with a path string as key and a Set as
         * value where Unit objects are contained. */
        Hashmap *units_requiring_mounts_for;

        /* Used for processing polkit authorization responses */
        Hashmap *polkit_registry;

        /* Dynamic users/groups, indexed by their name */
        Hashmap *dynamic_users;

        /* Keep track of all UIDs and GIDs any of our services currently use. This is useful for the RemoveIPC= logic. */
        Hashmap *uid_refs;
        Hashmap *gid_refs;

        /* ExecRuntime, indexed by their owner unit id */
        Hashmap *exec_runtime_by_id;

        /* When the user hits C-A-D more than 7 times per 2s, do something immediately... */
        RateLimit ctrl_alt_del_ratelimit;
        EmergencyAction cad_burst_action;

        const char *unit_log_field;
        const char *unit_log_format_string;

        const char *invocation_log_field;
        const char *invocation_log_format_string;

        int first_boot; /* tri-state */

        /* Prefixes of e.g. RuntimeDirectory= */
        char *prefix[_EXEC_DIRECTORY_TYPE_MAX];
        char *received_credentials_directory;
        char *received_encrypted_credentials_directory;

        /* Used in the SIGCHLD and sd_notify() message invocation logic to avoid that we dispatch the same event
         * multiple times on the same unit. */
        unsigned sigchldgen;
        unsigned notifygen;

        VarlinkServer *varlink_server;
        /* When we're a system manager, this object manages the subscription from systemd-oomd to PID1 that's
         * used to report changes in ManagedOOM settings (systemd server - oomd client). When
         * we're a user manager, this object manages the client connection from the user manager to
         * systemd-oomd to report changes in ManagedOOM settings (systemd client - oomd server). */
        Varlink *managed_oom_varlink;

        /* Reference to RestrictFileSystems= BPF program */
        struct restrict_fs_bpf *restrict_fs;

        char *default_smack_process_label;

<<<<<<< HEAD
        /* Dump*() are slow, so always rate limit them to 10 per 10 minutes */
        RateLimit dump_ratelimit;
=======
        /* Allow users to configure a rate limit for Reload() operations */
        RateLimit reload_ratelimit;
>>>>>>> 72ee131f
};

static inline usec_t manager_default_timeout_abort_usec(Manager *m) {
        assert(m);
        return m->default_timeout_abort_set ? m->default_timeout_abort_usec : m->default_timeout_stop_usec;
}

#define MANAGER_IS_SYSTEM(m) ((m)->unit_file_scope == LOOKUP_SCOPE_SYSTEM)
#define MANAGER_IS_USER(m) ((m)->unit_file_scope != LOOKUP_SCOPE_SYSTEM)

#define MANAGER_IS_RELOADING(m) ((m)->n_reloading > 0)

#define MANAGER_IS_FINISHED(m) (dual_timestamp_is_set((m)->timestamps + MANAGER_TIMESTAMP_FINISH))

/* The objective is set to OK as soon as we enter the main loop, and set otherwise as soon as we are done with it */
#define MANAGER_IS_RUNNING(m) ((m)->objective == MANAGER_OK)

#define MANAGER_IS_SWITCHING_ROOT(m) ((m)->switching_root)

#define MANAGER_IS_TEST_RUN(m) ((m)->test_run_flags != 0)

static inline usec_t manager_default_timeout(bool is_system) {
        return is_system ? DEFAULT_TIMEOUT_USEC : DEFAULT_USER_TIMEOUT_USEC;
}

int manager_new(LookupScope scope, ManagerTestRunFlags test_run_flags, Manager **m);
Manager* manager_free(Manager *m);
DEFINE_TRIVIAL_CLEANUP_FUNC(Manager*, manager_free);

int manager_startup(Manager *m, FILE *serialization, FDSet *fds, const char *root);

Job *manager_get_job(Manager *m, uint32_t id);
Unit *manager_get_unit(Manager *m, const char *name);

int manager_get_job_from_dbus_path(Manager *m, const char *s, Job **_j);

bool manager_unit_cache_should_retry_load(Unit *u);
int manager_load_unit_prepare(Manager *m, const char *name, const char *path, sd_bus_error *e, Unit **ret);
int manager_load_unit(Manager *m, const char *name, const char *path, sd_bus_error *e, Unit **ret);
int manager_load_startable_unit_or_warn(Manager *m, const char *name, const char *path, Unit **ret);
int manager_load_unit_from_dbus_path(Manager *m, const char *s, sd_bus_error *e, Unit **_u);

int manager_add_job(Manager *m, JobType type, Unit *unit, JobMode mode, Set *affected_jobs, sd_bus_error *e, Job **_ret);
int manager_add_job_by_name(Manager *m, JobType type, const char *name, JobMode mode, Set *affected_jobs, sd_bus_error *e, Job **_ret);
int manager_add_job_by_name_and_warn(Manager *m, JobType type, const char *name, JobMode mode, Set *affected_jobs,  Job **ret);
int manager_propagate_reload(Manager *m, Unit *unit, JobMode mode, sd_bus_error *e);

void manager_clear_jobs(Manager *m);

void manager_unwatch_pid(Manager *m, pid_t pid);

unsigned manager_dispatch_load_queue(Manager *m);

int manager_default_environment(Manager *m);
int manager_transient_environment_add(Manager *m, char **plus);
int manager_client_environment_modify(Manager *m, char **minus, char **plus);
int manager_get_effective_environment(Manager *m, char ***ret);

int manager_set_default_smack_process_label(Manager *m, const char *label);

int manager_set_default_rlimits(Manager *m, struct rlimit **default_rlimit);

void manager_trigger_run_queue(Manager *m);

int manager_loop(Manager *m);

int manager_reload(Manager *m);
Manager* manager_reloading_start(Manager *m);
void manager_reloading_stopp(Manager **m);

void manager_reset_failed(Manager *m);

void manager_send_unit_audit(Manager *m, Unit *u, int type, bool success);
void manager_send_unit_plymouth(Manager *m, Unit *u);

bool manager_unit_inactive_or_pending(Manager *m, const char *name);

void manager_check_finished(Manager *m);
void manager_send_reloading(Manager *m);

void disable_printk_ratelimit(void);
void manager_recheck_dbus(Manager *m);
void manager_recheck_journal(Manager *m);

bool manager_get_show_status_on(Manager *m);
void manager_set_show_status(Manager *m, ShowStatus mode, const char *reason);
void manager_override_show_status(Manager *m, ShowStatus mode, const char *reason);

void manager_set_first_boot(Manager *m, bool b);
void manager_set_switching_root(Manager *m, bool switching_root);

void manager_status_printf(Manager *m, StatusType type, const char *status, const char *format, ...) _printf_(4,5);

Set *manager_get_units_requiring_mounts_for(Manager *m, const char *path);

ManagerState manager_state(Manager *m);

int manager_update_failed_units(Manager *m, Unit *u, bool failed);

void manager_unref_uid(Manager *m, uid_t uid, bool destroy_now);
int manager_ref_uid(Manager *m, uid_t uid, bool clean_ipc);

void manager_unref_gid(Manager *m, gid_t gid, bool destroy_now);
int manager_ref_gid(Manager *m, gid_t gid, bool clean_ipc);

char* manager_taint_string(const Manager *m);

void manager_ref_console(Manager *m);
void manager_unref_console(Manager *m);

void manager_override_log_level(Manager *m, int level);
void manager_restore_original_log_level(Manager *m);

void manager_override_log_target(Manager *m, LogTarget target);
void manager_restore_original_log_target(Manager *m);

const char *manager_state_to_string(ManagerState m) _const_;
ManagerState manager_state_from_string(const char *s) _pure_;

const char *manager_get_confirm_spawn(Manager *m);
bool manager_is_confirm_spawn_disabled(Manager *m);
void manager_disable_confirm_spawn(void);

const char *manager_timestamp_to_string(ManagerTimestamp m) _const_;
ManagerTimestamp manager_timestamp_from_string(const char *s) _pure_;
ManagerTimestamp manager_timestamp_initrd_mangle(ManagerTimestamp s);

usec_t manager_get_watchdog(Manager *m, WatchdogType t);
void manager_set_watchdog(Manager *m, WatchdogType t, usec_t timeout);
void manager_override_watchdog(Manager *m, WatchdogType t, usec_t timeout);
int manager_set_watchdog_pretimeout_governor(Manager *m, const char *governor);
int manager_override_watchdog_pretimeout_governor(Manager *m, const char *governor);

const char* oom_policy_to_string(OOMPolicy i) _const_;
OOMPolicy oom_policy_from_string(const char *s) _pure_;<|MERGE_RESOLUTION|>--- conflicted
+++ resolved
@@ -462,13 +462,8 @@
 
         char *default_smack_process_label;
 
-<<<<<<< HEAD
-        /* Dump*() are slow, so always rate limit them to 10 per 10 minutes */
-        RateLimit dump_ratelimit;
-=======
         /* Allow users to configure a rate limit for Reload() operations */
         RateLimit reload_ratelimit;
->>>>>>> 72ee131f
 };
 
 static inline usec_t manager_default_timeout_abort_usec(Manager *m) {
