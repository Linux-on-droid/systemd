/* SPDX-License-Identifier: LGPL-2.1-or-later */

#include <errno.h>
#include <stdlib.h>
#include <sys/prctl.h>
#include <unistd.h>

#include "sd-id128.h"
#include "sd-messages.h"

#include "all-units.h"
#include "alloc-util.h"
#include "bpf-firewall.h"
#include "bpf-foreign.h"
#include "bpf-socket-bind.h"
#include "bus-common-errors.h"
#include "bus-util.h"
#include "cgroup-setup.h"
#include "cgroup-util.h"
#include "chase-symlinks.h"
#include "core-varlink.h"
#include "dbus-unit.h"
#include "dbus.h"
#include "dropin.h"
#include "env-util.h"
#include "escape.h"
#include "execute.h"
#include "fd-util.h"
#include "fileio-label.h"
#include "fileio.h"
#include "format-util.h"
#include "id128-util.h"
#include "install.h"
#include "io-util.h"
#include "label.h"
#include "load-dropin.h"
#include "load-fragment.h"
#include "log.h"
#include "macro.h"
#include "missing_audit.h"
#include "mkdir-label.h"
#include "path-util.h"
#include "process-util.h"
#include "rm-rf.h"
#include "serialize.h"
#include "set.h"
#include "signal-util.h"
#include "sparse-endian.h"
#include "special.h"
#include "specifier.h"
#include "stat-util.h"
#include "stdio-util.h"
#include "string-table.h"
#include "string-util.h"
#include "strv.h"
#include "terminal-util.h"
#include "tmpfile-util.h"
#include "umask-util.h"
#include "unit-name.h"
#include "unit.h"
#include "user-util.h"
#include "virt.h"
#if BPF_FRAMEWORK
#include "bpf-link.h"
#endif

/* Thresholds for logging at INFO level about resource consumption */
#define MENTIONWORTHY_CPU_NSEC (1 * NSEC_PER_SEC)
#define MENTIONWORTHY_IO_BYTES (1024 * 1024ULL)
#define MENTIONWORTHY_IP_BYTES (0ULL)

/* Thresholds for logging at INFO level about resource consumption */
#define NOTICEWORTHY_CPU_NSEC (10*60 * NSEC_PER_SEC) /* 10 minutes */
#define NOTICEWORTHY_IO_BYTES (10 * 1024 * 1024ULL)  /* 10 MB */
#define NOTICEWORTHY_IP_BYTES (128 * 1024 * 1024ULL) /* 128 MB */

const UnitVTable * const unit_vtable[_UNIT_TYPE_MAX] = {
        [UNIT_SERVICE] = &service_vtable,
        [UNIT_SOCKET] = &socket_vtable,
        [UNIT_TARGET] = &target_vtable,
        [UNIT_DEVICE] = &device_vtable,
        [UNIT_MOUNT] = &mount_vtable,
        [UNIT_AUTOMOUNT] = &automount_vtable,
        [UNIT_SWAP] = &swap_vtable,
        [UNIT_TIMER] = &timer_vtable,
        [UNIT_PATH] = &path_vtable,
        [UNIT_SLICE] = &slice_vtable,
        [UNIT_SCOPE] = &scope_vtable,
};

Unit* unit_new(Manager *m, size_t size) {
        Unit *u;

        assert(m);
        assert(size >= sizeof(Unit));

        u = malloc0(size);
        if (!u)
                return NULL;

        u->manager = m;
        u->type = _UNIT_TYPE_INVALID;
        u->default_dependencies = true;
        u->unit_file_state = _UNIT_FILE_STATE_INVALID;
        u->unit_file_preset = -1;
        u->on_failure_job_mode = JOB_REPLACE;
        u->on_success_job_mode = JOB_FAIL;
        u->cgroup_control_inotify_wd = -1;
        u->cgroup_memory_inotify_wd = -1;
        u->job_timeout = USEC_INFINITY;
        u->job_running_timeout = USEC_INFINITY;
        u->ref_uid = UID_INVALID;
        u->ref_gid = GID_INVALID;
        u->cpu_usage_last = NSEC_INFINITY;
        u->cgroup_invalidated_mask |= CGROUP_MASK_BPF_FIREWALL;
        u->failure_action_exit_status = u->success_action_exit_status = -1;

        u->ip_accounting_ingress_map_fd = -EBADF;
        u->ip_accounting_egress_map_fd = -EBADF;
        for (CGroupIOAccountingMetric i = 0; i < _CGROUP_IO_ACCOUNTING_METRIC_MAX; i++)
                u->io_accounting_last[i] = UINT64_MAX;

        u->ipv4_allow_map_fd = -EBADF;
        u->ipv6_allow_map_fd = -EBADF;
        u->ipv4_deny_map_fd = -EBADF;
        u->ipv6_deny_map_fd = -EBADF;

        u->last_section_private = -1;

        u->start_ratelimit = (RateLimit) { m->default_start_limit_interval, m->default_start_limit_burst };
        u->auto_start_stop_ratelimit = (const RateLimit) { 10 * USEC_PER_SEC, 16 };

        return u;
}

int unit_new_for_name(Manager *m, size_t size, const char *name, Unit **ret) {
        _cleanup_(unit_freep) Unit *u = NULL;
        int r;

        u = unit_new(m, size);
        if (!u)
                return -ENOMEM;

        r = unit_add_name(u, name);
        if (r < 0)
                return r;

        *ret = TAKE_PTR(u);

        return r;
}

bool unit_has_name(const Unit *u, const char *name) {
        assert(u);
        assert(name);

        return streq_ptr(name, u->id) ||
               set_contains(u->aliases, name);
}

static void unit_init(Unit *u) {
        CGroupContext *cc;
        ExecContext *ec;
        KillContext *kc;

        assert(u);
        assert(u->manager);
        assert(u->type >= 0);

        cc = unit_get_cgroup_context(u);
        if (cc) {
                cgroup_context_init(cc);

                /* Copy in the manager defaults into the cgroup
                 * context, _before_ the rest of the settings have
                 * been initialized */

                cc->cpu_accounting = u->manager->default_cpu_accounting;
                cc->io_accounting = u->manager->default_io_accounting;
                cc->blockio_accounting = u->manager->default_blockio_accounting;
                cc->memory_accounting = u->manager->default_memory_accounting;
                cc->tasks_accounting = u->manager->default_tasks_accounting;
                cc->ip_accounting = u->manager->default_ip_accounting;

                if (u->type != UNIT_SLICE)
                        cc->tasks_max = u->manager->default_tasks_max;
        }

        ec = unit_get_exec_context(u);
        if (ec) {
                exec_context_init(ec);

                if (u->manager->default_oom_score_adjust_set) {
                        ec->oom_score_adjust = u->manager->default_oom_score_adjust;
                        ec->oom_score_adjust_set = true;
                }

                if (MANAGER_IS_SYSTEM(u->manager))
                        ec->keyring_mode = EXEC_KEYRING_SHARED;
                else {
                        ec->keyring_mode = EXEC_KEYRING_INHERIT;

                        /* User manager might have its umask redefined by PAM or UMask=. In this
                         * case let the units it manages inherit this value by default. They can
                         * still tune this value through their own unit file */
                        (void) get_process_umask(getpid_cached(), &ec->umask);
                }
        }

        kc = unit_get_kill_context(u);
        if (kc)
                kill_context_init(kc);

        if (UNIT_VTABLE(u)->init)
                UNIT_VTABLE(u)->init(u);
}

static int unit_add_alias(Unit *u, char *donated_name) {
        int r;

        /* Make sure that u->names is allocated. We may leave u->names
         * empty if we fail later, but this is not a problem. */
        r = set_ensure_put(&u->aliases, &string_hash_ops, donated_name);
        if (r < 0)
                return r;
        assert(r > 0);

        return 0;
}

int unit_add_name(Unit *u, const char *text) {
        _cleanup_free_ char *name = NULL, *instance = NULL;
        UnitType t;
        int r;

        assert(u);
        assert(text);

        if (unit_name_is_valid(text, UNIT_NAME_TEMPLATE)) {
                if (!u->instance)
                        return log_unit_debug_errno(u, SYNTHETIC_ERRNO(EINVAL),
                                                    "instance is not set when adding name '%s': %m", text);

                r = unit_name_replace_instance(text, u->instance, &name);
                if (r < 0)
                        return log_unit_debug_errno(u, r,
                                                    "failed to build instance name from '%s': %m", text);
        } else {
                name = strdup(text);
                if (!name)
                        return -ENOMEM;
        }

        if (unit_has_name(u, name))
                return 0;

        if (hashmap_contains(u->manager->units, name))
                return log_unit_debug_errno(u, SYNTHETIC_ERRNO(EEXIST),
                                            "unit already exist when adding name '%s': %m", name);

        if (!unit_name_is_valid(name, UNIT_NAME_PLAIN|UNIT_NAME_INSTANCE))
                return log_unit_debug_errno(u, SYNTHETIC_ERRNO(EINVAL),
                                            "name '%s' is invalid: %m", name);

        t = unit_name_to_type(name);
        if (t < 0)
                return log_unit_debug_errno(u, SYNTHETIC_ERRNO(EINVAL),
                                            "failed to derive unit type from name '%s': %m", name);

        if (u->type != _UNIT_TYPE_INVALID && t != u->type)
                return log_unit_debug_errno(u, SYNTHETIC_ERRNO(EINVAL),
                                            "unit type is illegal: u->type(%d) and t(%d) for name '%s': %m",
                                            u->type, t, name);

        r = unit_name_to_instance(name, &instance);
        if (r < 0)
                return log_unit_debug_errno(u, r, "failed to extract instance from name '%s': %m", name);

        if (instance && !unit_type_may_template(t))
                return log_unit_debug_errno(u, SYNTHETIC_ERRNO(EINVAL), "templates are not allowed for name '%s': %m", name);

        /* Ensure that this unit either has no instance, or that the instance matches. */
        if (u->type != _UNIT_TYPE_INVALID && !streq_ptr(u->instance, instance))
                return log_unit_debug_errno(u, SYNTHETIC_ERRNO(EINVAL),
                                            "cannot add name %s, the instances don't match (\"%s\" != \"%s\").",
                                            name, instance, u->instance);

        if (u->id && !unit_type_may_alias(t))
                return log_unit_debug_errno(u, SYNTHETIC_ERRNO(EEXIST),
                                            "cannot add name %s, aliases are not allowed for %s units.",
                                            name, unit_type_to_string(t));

        if (hashmap_size(u->manager->units) >= MANAGER_MAX_NAMES)
                return log_unit_warning_errno(u, SYNTHETIC_ERRNO(E2BIG), "cannot add name, manager has too many units: %m");

        /* Add name to the global hashmap first, because that's easier to undo */
        r = hashmap_put(u->manager->units, name, u);
        if (r < 0)
                return log_unit_debug_errno(u, r, "add unit to hashmap failed for name '%s': %m", text);

        if (u->id) {
                r = unit_add_alias(u, name); /* unit_add_alias() takes ownership of the name on success */
                if (r < 0) {
                        hashmap_remove(u->manager->units, name);
                        return r;
                }
                TAKE_PTR(name);

        } else {
                /* A new name, we don't need the set yet. */
                assert(u->type == _UNIT_TYPE_INVALID);
                assert(!u->instance);

                u->type = t;
                u->id = TAKE_PTR(name);
                u->instance = TAKE_PTR(instance);

                LIST_PREPEND(units_by_type, u->manager->units_by_type[t], u);
                unit_init(u);
        }

        unit_add_to_dbus_queue(u);
        return 0;
}

int unit_choose_id(Unit *u, const char *name) {
        _cleanup_free_ char *t = NULL;
        char *s;
        int r;

        assert(u);
        assert(name);

        if (unit_name_is_valid(name, UNIT_NAME_TEMPLATE)) {
                if (!u->instance)
                        return -EINVAL;

                r = unit_name_replace_instance(name, u->instance, &t);
                if (r < 0)
                        return r;

                name = t;
        }

        if (streq_ptr(u->id, name))
                return 0; /* Nothing to do. */

        /* Selects one of the aliases of this unit as the id */
        s = set_get(u->aliases, (char*) name);
        if (!s)
                return -ENOENT;

        if (u->id) {
                r = set_remove_and_put(u->aliases, name, u->id);
                if (r < 0)
                        return r;
        } else
                assert_se(set_remove(u->aliases, name)); /* see set_get() above… */

        u->id = s; /* Old u->id is now stored in the set, and s is not stored anywhere */
        unit_add_to_dbus_queue(u);

        return 0;
}

int unit_set_description(Unit *u, const char *description) {
        int r;

        assert(u);

        r = free_and_strdup(&u->description, empty_to_null(description));
        if (r < 0)
                return r;
        if (r > 0)
                unit_add_to_dbus_queue(u);

        return 0;
}

static bool unit_success_failure_handler_has_jobs(Unit *unit) {
        Unit *other;

        UNIT_FOREACH_DEPENDENCY(other, unit, UNIT_ATOM_ON_SUCCESS)
                if (other->job || other->nop_job)
                        return true;

        UNIT_FOREACH_DEPENDENCY(other, unit, UNIT_ATOM_ON_FAILURE)
                if (other->job || other->nop_job)
                        return true;

        return false;
}

bool unit_may_gc(Unit *u) {
        UnitActiveState state;
        int r;

        assert(u);

        /* Checks whether the unit is ready to be unloaded for garbage collection.
         * Returns true when the unit may be collected, and false if there's some
         * reason to keep it loaded.
         *
         * References from other units are *not* checked here. Instead, this is done
         * in unit_gc_sweep(), but using markers to properly collect dependency loops.
         */

        if (u->job || u->nop_job)
                return false;

        state = unit_active_state(u);

        /* If the unit is inactive and failed and no job is queued for it, then release its runtime resources */
        if (UNIT_IS_INACTIVE_OR_FAILED(state) &&
            UNIT_VTABLE(u)->release_resources)
                UNIT_VTABLE(u)->release_resources(u);

        if (u->perpetual)
                return false;

        if (sd_bus_track_count(u->bus_track) > 0)
                return false;

        /* But we keep the unit object around for longer when it is referenced or configured to not be gc'ed */
        switch (u->collect_mode) {

        case COLLECT_INACTIVE:
                if (state != UNIT_INACTIVE)
                        return false;

                break;

        case COLLECT_INACTIVE_OR_FAILED:
                if (!IN_SET(state, UNIT_INACTIVE, UNIT_FAILED))
                        return false;

                break;

        default:
                assert_not_reached();
        }

        /* Check if any OnFailure= or on Success= jobs may be pending */
        if (unit_success_failure_handler_has_jobs(u))
                return false;

        if (u->cgroup_path) {
                /* If the unit has a cgroup, then check whether there's anything in it. If so, we should stay
                 * around. Units with active processes should never be collected. */

                r = cg_is_empty_recursive(SYSTEMD_CGROUP_CONTROLLER, u->cgroup_path);
                if (r < 0)
                        log_unit_debug_errno(u, r, "Failed to determine whether cgroup %s is empty: %m", empty_to_root(u->cgroup_path));
                if (r <= 0)
                        return false;
        }

        if (UNIT_VTABLE(u)->may_gc && !UNIT_VTABLE(u)->may_gc(u))
                return false;

        return true;
}

void unit_add_to_load_queue(Unit *u) {
        assert(u);
        assert(u->type != _UNIT_TYPE_INVALID);

        if (u->load_state != UNIT_STUB || u->in_load_queue)
                return;

        LIST_PREPEND(load_queue, u->manager->load_queue, u);
        u->in_load_queue = true;
}

void unit_add_to_cleanup_queue(Unit *u) {
        assert(u);

        if (u->in_cleanup_queue)
                return;

        LIST_PREPEND(cleanup_queue, u->manager->cleanup_queue, u);
        u->in_cleanup_queue = true;
}

void unit_add_to_gc_queue(Unit *u) {
        assert(u);

        if (u->in_gc_queue || u->in_cleanup_queue)
                return;

        if (!unit_may_gc(u))
                return;

        LIST_PREPEND(gc_queue, u->manager->gc_unit_queue, u);
        u->in_gc_queue = true;
}

void unit_add_to_dbus_queue(Unit *u) {
        assert(u);
        assert(u->type != _UNIT_TYPE_INVALID);

        if (u->load_state == UNIT_STUB || u->in_dbus_queue)
                return;

        /* Shortcut things if nobody cares */
        if (sd_bus_track_count(u->manager->subscribed) <= 0 &&
            sd_bus_track_count(u->bus_track) <= 0 &&
            set_isempty(u->manager->private_buses)) {
                u->sent_dbus_new_signal = true;
                return;
        }

        LIST_PREPEND(dbus_queue, u->manager->dbus_unit_queue, u);
        u->in_dbus_queue = true;
}

void unit_submit_to_stop_when_unneeded_queue(Unit *u) {
        assert(u);

        if (u->in_stop_when_unneeded_queue)
                return;

        if (!u->stop_when_unneeded)
                return;

        if (!UNIT_IS_ACTIVE_OR_RELOADING(unit_active_state(u)))
                return;

        LIST_PREPEND(stop_when_unneeded_queue, u->manager->stop_when_unneeded_queue, u);
        u->in_stop_when_unneeded_queue = true;
}

void unit_submit_to_start_when_upheld_queue(Unit *u) {
        assert(u);

        if (u->in_start_when_upheld_queue)
                return;

        if (!UNIT_IS_INACTIVE_OR_FAILED(unit_active_state(u)))
                return;

        if (!unit_has_dependency(u, UNIT_ATOM_START_STEADILY, NULL))
                return;

        LIST_PREPEND(start_when_upheld_queue, u->manager->start_when_upheld_queue, u);
        u->in_start_when_upheld_queue = true;
}

void unit_submit_to_stop_when_bound_queue(Unit *u) {
        assert(u);

        if (u->in_stop_when_bound_queue)
                return;

        if (!UNIT_IS_ACTIVE_OR_RELOADING(unit_active_state(u)))
                return;

        if (!unit_has_dependency(u, UNIT_ATOM_CANNOT_BE_ACTIVE_WITHOUT, NULL))
                return;

        LIST_PREPEND(stop_when_bound_queue, u->manager->stop_when_bound_queue, u);
        u->in_stop_when_bound_queue = true;
}

static void unit_clear_dependencies(Unit *u) {
        assert(u);

        /* Removes all dependencies configured on u and their reverse dependencies. */

        for (Hashmap *deps; (deps = hashmap_steal_first(u->dependencies));) {

                for (Unit *other; (other = hashmap_steal_first_key(deps));) {
                        Hashmap *other_deps;

                        HASHMAP_FOREACH(other_deps, other->dependencies)
                                hashmap_remove(other_deps, u);

                        unit_add_to_gc_queue(other);
                }

                hashmap_free(deps);
        }

        u->dependencies = hashmap_free(u->dependencies);
}

static void unit_remove_transient(Unit *u) {
        assert(u);

        if (!u->transient)
                return;

        if (u->fragment_path)
                (void) unlink(u->fragment_path);

        STRV_FOREACH(i, u->dropin_paths) {
                _cleanup_free_ char *p = NULL, *pp = NULL;

                if (path_extract_directory(*i, &p) < 0) /* Get the drop-in directory from the drop-in file */
                        continue;

                if (path_extract_directory(p, &pp) < 0) /* Get the config directory from the drop-in directory */
                        continue;

                /* Only drop transient drop-ins */
                if (!path_equal(u->manager->lookup_paths.transient, pp))
                        continue;

                (void) unlink(*i);
                (void) rmdir(p);
        }
}

static void unit_free_requires_mounts_for(Unit *u) {
        assert(u);

        for (;;) {
                _cleanup_free_ char *path = NULL;

                path = hashmap_steal_first_key(u->requires_mounts_for);
                if (!path)
                        break;
                else {
                        char s[strlen(path) + 1];

                        PATH_FOREACH_PREFIX_MORE(s, path) {
                                char *y;
                                Set *x;

                                x = hashmap_get2(u->manager->units_requiring_mounts_for, s, (void**) &y);
                                if (!x)
                                        continue;

                                (void) set_remove(x, u);

                                if (set_isempty(x)) {
                                        (void) hashmap_remove(u->manager->units_requiring_mounts_for, y);
                                        free(y);
                                        set_free(x);
                                }
                        }
                }
        }

        u->requires_mounts_for = hashmap_free(u->requires_mounts_for);
}

static void unit_done(Unit *u) {
        ExecContext *ec;
        CGroupContext *cc;

        assert(u);

        if (u->type < 0)
                return;

        if (UNIT_VTABLE(u)->done)
                UNIT_VTABLE(u)->done(u);

        ec = unit_get_exec_context(u);
        if (ec)
                exec_context_done(ec);

        cc = unit_get_cgroup_context(u);
        if (cc)
                cgroup_context_done(cc);
}

Unit* unit_free(Unit *u) {
        Unit *slice;
        char *t;

        if (!u)
                return NULL;

        sd_event_source_disable_unref(u->auto_start_stop_event_source);

        u->transient_file = safe_fclose(u->transient_file);

        if (!MANAGER_IS_RELOADING(u->manager))
                unit_remove_transient(u);

        bus_unit_send_removed_signal(u);

        unit_done(u);

        unit_dequeue_rewatch_pids(u);

        u->match_bus_slot = sd_bus_slot_unref(u->match_bus_slot);
        u->bus_track = sd_bus_track_unref(u->bus_track);
        u->deserialized_refs = strv_free(u->deserialized_refs);
        u->pending_freezer_invocation = sd_bus_message_unref(u->pending_freezer_invocation);

        unit_free_requires_mounts_for(u);

        SET_FOREACH(t, u->aliases)
                hashmap_remove_value(u->manager->units, t, u);
        if (u->id)
                hashmap_remove_value(u->manager->units, u->id, u);

        if (!sd_id128_is_null(u->invocation_id))
                hashmap_remove_value(u->manager->units_by_invocation_id, &u->invocation_id, u);

        if (u->job) {
                Job *j = u->job;
                job_uninstall(j);
                job_free(j);
        }

        if (u->nop_job) {
                Job *j = u->nop_job;
                job_uninstall(j);
                job_free(j);
        }

        /* A unit is being dropped from the tree, make sure our family is realized properly. Do this after we
         * detach the unit from slice tree in order to eliminate its effect on controller masks. */
        slice = UNIT_GET_SLICE(u);
        unit_clear_dependencies(u);
        if (slice)
                unit_add_family_to_cgroup_realize_queue(slice);

        if (u->on_console)
                manager_unref_console(u->manager);

        fdset_free(u->initial_socket_bind_link_fds);
#if BPF_FRAMEWORK
        bpf_link_free(u->ipv4_socket_bind_link);
        bpf_link_free(u->ipv6_socket_bind_link);
#endif

        unit_release_cgroup(u);

        if (!MANAGER_IS_RELOADING(u->manager))
                unit_unlink_state_files(u);

        unit_unref_uid_gid(u, false);

        (void) manager_update_failed_units(u->manager, u, false);
        set_remove(u->manager->startup_units, u);

        unit_unwatch_all_pids(u);

        while (u->refs_by_target)
                unit_ref_unset(u->refs_by_target);

        if (u->type != _UNIT_TYPE_INVALID)
                LIST_REMOVE(units_by_type, u->manager->units_by_type[u->type], u);

        if (u->in_load_queue)
                LIST_REMOVE(load_queue, u->manager->load_queue, u);

        if (u->in_dbus_queue)
                LIST_REMOVE(dbus_queue, u->manager->dbus_unit_queue, u);

        if (u->in_cleanup_queue)
                LIST_REMOVE(cleanup_queue, u->manager->cleanup_queue, u);

        if (u->in_gc_queue)
                LIST_REMOVE(gc_queue, u->manager->gc_unit_queue, u);

        if (u->in_cgroup_realize_queue)
                LIST_REMOVE(cgroup_realize_queue, u->manager->cgroup_realize_queue, u);

        if (u->in_cgroup_empty_queue)
                LIST_REMOVE(cgroup_empty_queue, u->manager->cgroup_empty_queue, u);

        if (u->in_cgroup_oom_queue)
                LIST_REMOVE(cgroup_oom_queue, u->manager->cgroup_oom_queue, u);

        if (u->in_target_deps_queue)
                LIST_REMOVE(target_deps_queue, u->manager->target_deps_queue, u);

        if (u->in_stop_when_unneeded_queue)
                LIST_REMOVE(stop_when_unneeded_queue, u->manager->stop_when_unneeded_queue, u);

        if (u->in_start_when_upheld_queue)
                LIST_REMOVE(start_when_upheld_queue, u->manager->start_when_upheld_queue, u);

        if (u->in_stop_when_bound_queue)
                LIST_REMOVE(stop_when_bound_queue, u->manager->stop_when_bound_queue, u);

        bpf_firewall_close(u);

        hashmap_free(u->bpf_foreign_by_key);

        bpf_program_free(u->bpf_device_control_installed);

#if BPF_FRAMEWORK
        bpf_link_free(u->restrict_ifaces_ingress_bpf_link);
        bpf_link_free(u->restrict_ifaces_egress_bpf_link);
#endif
        fdset_free(u->initial_restric_ifaces_link_fds);

        condition_free_list(u->conditions);
        condition_free_list(u->asserts);

        free(u->description);
        strv_free(u->documentation);
        free(u->fragment_path);
        free(u->source_path);
        strv_free(u->dropin_paths);
        free(u->instance);

        free(u->job_timeout_reboot_arg);
        free(u->reboot_arg);

        free(u->access_selinux_context);

        set_free_free(u->aliases);
        free(u->id);

        activation_details_unref(u->activation_details);

        return mfree(u);
}

FreezerState unit_freezer_state(Unit *u) {
        assert(u);

        return u->freezer_state;
}

int unit_freezer_state_kernel(Unit *u, FreezerState *ret) {
        char *values[1] = {};
        int r;

        assert(u);

        r = cg_get_keyed_attribute(SYSTEMD_CGROUP_CONTROLLER, u->cgroup_path, "cgroup.events",
                                   STRV_MAKE("frozen"), values);
        if (r < 0)
                return r;

        r = _FREEZER_STATE_INVALID;

        if (values[0])  {
                if (streq(values[0], "0"))
                        r = FREEZER_RUNNING;
                else if (streq(values[0], "1"))
                        r = FREEZER_FROZEN;
        }

        free(values[0]);
        *ret = r;

        return 0;
}

UnitActiveState unit_active_state(Unit *u) {
        assert(u);

        if (u->load_state == UNIT_MERGED)
                return unit_active_state(unit_follow_merge(u));

        /* After a reload it might happen that a unit is not correctly
         * loaded but still has a process around. That's why we won't
         * shortcut failed loading to UNIT_INACTIVE_FAILED. */

        return UNIT_VTABLE(u)->active_state(u);
}

const char* unit_sub_state_to_string(Unit *u) {
        assert(u);

        return UNIT_VTABLE(u)->sub_state_to_string(u);
}

static int unit_merge_names(Unit *u, Unit *other) {
        char *name;
        int r;

        assert(u);
        assert(other);

        r = unit_add_alias(u, other->id);
        if (r < 0)
                return r;

        r = set_move(u->aliases, other->aliases);
        if (r < 0) {
                set_remove(u->aliases, other->id);
                return r;
        }

        TAKE_PTR(other->id);
        other->aliases = set_free_free(other->aliases);

        SET_FOREACH(name, u->aliases)
                assert_se(hashmap_replace(u->manager->units, name, u) == 0);

        return 0;
}

static int unit_reserve_dependencies(Unit *u, Unit *other) {
        size_t n_reserve;
        Hashmap* deps;
        void *d;
        int r;

        assert(u);
        assert(other);

        /* Let's reserve some space in the dependency hashmaps so that later on merging the units cannot
         * fail.
         *
         * First make some room in the per dependency type hashmaps. Using the summed size of both units'
         * hashmaps is an estimate that is likely too high since they probably use some of the same
         * types. But it's never too low, and that's all we need. */

        n_reserve = MIN(hashmap_size(other->dependencies), LESS_BY((size_t) _UNIT_DEPENDENCY_MAX, hashmap_size(u->dependencies)));
        if (n_reserve > 0) {
                r = hashmap_ensure_allocated(&u->dependencies, NULL);
                if (r < 0)
                        return r;

                r = hashmap_reserve(u->dependencies, n_reserve);
                if (r < 0)
                        return r;
        }

        /* Now, enlarge our per dependency type hashmaps by the number of entries in the same hashmap of the
         * other unit's dependencies.
         *
         * NB: If u does not have a dependency set allocated for some dependency type, there is no need to
         * reserve anything for. In that case other's set will be transferred as a whole to u by
         * complete_move(). */

        HASHMAP_FOREACH_KEY(deps, d, u->dependencies) {
                Hashmap *other_deps;

                other_deps = hashmap_get(other->dependencies, d);

                r = hashmap_reserve(deps, hashmap_size(other_deps));
                if (r < 0)
                        return r;
        }

        return 0;
}

static bool unit_should_warn_about_dependency(UnitDependency dependency) {
        /* Only warn about some unit types */
        return IN_SET(dependency,
                      UNIT_CONFLICTS,
                      UNIT_CONFLICTED_BY,
                      UNIT_BEFORE,
                      UNIT_AFTER,
                      UNIT_ON_SUCCESS,
                      UNIT_ON_FAILURE,
                      UNIT_TRIGGERS,
                      UNIT_TRIGGERED_BY);
}

static int unit_per_dependency_type_hashmap_update(
                Hashmap *per_type,
                Unit *other,
                UnitDependencyMask origin_mask,
                UnitDependencyMask destination_mask) {

        UnitDependencyInfo info;
        int r;

        assert(other);
        assert_cc(sizeof(void*) == sizeof(info));

        /* Acquire the UnitDependencyInfo entry for the Unit* we are interested in, and update it if it
         * exists, or insert it anew if not. */

        info.data = hashmap_get(per_type, other);
        if (info.data) {
                /* Entry already exists. Add in our mask. */

                if (FLAGS_SET(origin_mask, info.origin_mask) &&
                    FLAGS_SET(destination_mask, info.destination_mask))
                        return 0; /* NOP */

                info.origin_mask |= origin_mask;
                info.destination_mask |= destination_mask;

                r = hashmap_update(per_type, other, info.data);
        } else {
                info = (UnitDependencyInfo) {
                        .origin_mask = origin_mask,
                        .destination_mask = destination_mask,
                };

                r = hashmap_put(per_type, other, info.data);
        }
        if (r < 0)
                return r;


        return 1;
}

static int unit_add_dependency_hashmap(
                Hashmap **dependencies,
                UnitDependency d,
                Unit *other,
                UnitDependencyMask origin_mask,
                UnitDependencyMask destination_mask) {

        Hashmap *per_type;
        int r;

        assert(dependencies);
        assert(other);
        assert(origin_mask < _UNIT_DEPENDENCY_MASK_FULL);
        assert(destination_mask < _UNIT_DEPENDENCY_MASK_FULL);
        assert(origin_mask > 0 || destination_mask > 0);

        /* Ensure the top-level dependency hashmap exists that maps UnitDependency → Hashmap(Unit* →
         * UnitDependencyInfo) */
        r = hashmap_ensure_allocated(dependencies, NULL);
        if (r < 0)
                return r;

        /* Acquire the inner hashmap, that maps Unit* → UnitDependencyInfo, for the specified dependency
         * type, and if it's missing allocate it and insert it. */
        per_type = hashmap_get(*dependencies, UNIT_DEPENDENCY_TO_PTR(d));
        if (!per_type) {
                per_type = hashmap_new(NULL);
                if (!per_type)
                        return -ENOMEM;

                r = hashmap_put(*dependencies, UNIT_DEPENDENCY_TO_PTR(d), per_type);
                if (r < 0) {
                        hashmap_free(per_type);
                        return r;
                }
        }

        return unit_per_dependency_type_hashmap_update(per_type, other, origin_mask, destination_mask);
}

static void unit_merge_dependencies(Unit *u, Unit *other) {
        Hashmap *deps;
        void *dt; /* Actually of type UnitDependency, except that we don't bother casting it here,
                   * since the hashmaps all want it as void pointer. */

        assert(u);
        assert(other);

        if (u == other)
                return;

        /* First, remove dependency to other. */
        HASHMAP_FOREACH_KEY(deps, dt, u->dependencies) {
                if (hashmap_remove(deps, other) && unit_should_warn_about_dependency(UNIT_DEPENDENCY_FROM_PTR(dt)))
                        log_unit_warning(u, "Dependency %s=%s is dropped, as %s is merged into %s.",
                                         unit_dependency_to_string(UNIT_DEPENDENCY_FROM_PTR(dt)),
                                         other->id, other->id, u->id);

                if (hashmap_isempty(deps))
                        hashmap_free(hashmap_remove(u->dependencies, dt));
        }

        for (;;) {
                _cleanup_(hashmap_freep) Hashmap *other_deps = NULL;
                UnitDependencyInfo di_back;
                Unit *back;

                /* Let's focus on one dependency type at a time, that 'other' has defined. */
                other_deps = hashmap_steal_first_key_and_value(other->dependencies, &dt);
                if (!other_deps)
                        break; /* done! */

                deps = hashmap_get(u->dependencies, dt);

                /* Now iterate through all dependencies of this dependency type, of 'other'. We refer to the
                 * referenced units as 'back'. */
                HASHMAP_FOREACH_KEY(di_back.data, back, other_deps) {
                        Hashmap *back_deps;
                        void *back_dt;

                        if (back == u) {
                                /* This is a dependency pointing back to the unit we want to merge with?
                                 * Suppress it (but warn) */
                                if (unit_should_warn_about_dependency(UNIT_DEPENDENCY_FROM_PTR(dt)))
                                        log_unit_warning(u, "Dependency %s=%s in %s is dropped, as %s is merged into %s.",
                                                         unit_dependency_to_string(UNIT_DEPENDENCY_FROM_PTR(dt)),
                                                         u->id, other->id, other->id, u->id);

                                hashmap_remove(other_deps, back);
                                continue;
                        }

                        /* Now iterate through all deps of 'back', and fix the ones pointing to 'other' to
                         * point to 'u' instead. */
                        HASHMAP_FOREACH_KEY(back_deps, back_dt, back->dependencies) {
                                UnitDependencyInfo di_move;

                                di_move.data = hashmap_remove(back_deps, other);
                                if (!di_move.data)
                                        continue;

                                assert_se(unit_per_dependency_type_hashmap_update(
                                                          back_deps,
                                                          u,
                                                          di_move.origin_mask,
                                                          di_move.destination_mask) >= 0);
                        }

                        /* The target unit already has dependencies of this type, let's then merge this individually. */
                        if (deps)
                                assert_se(unit_per_dependency_type_hashmap_update(
                                                          deps,
                                                          back,
                                                          di_back.origin_mask,
                                                          di_back.destination_mask) >= 0);
                }

                /* Now all references towards 'other' of the current type 'dt' are corrected to point to 'u'.
                 * Lets's now move the deps of type 'dt' from 'other' to 'u'. If the unit does not have
                 * dependencies of this type, let's move them per type wholesale. */
                if (!deps)
                        assert_se(hashmap_put(u->dependencies, dt, TAKE_PTR(other_deps)) >= 0);
        }

        other->dependencies = hashmap_free(other->dependencies);
}

int unit_merge(Unit *u, Unit *other) {
        int r;

        assert(u);
        assert(other);
        assert(u->manager == other->manager);
        assert(u->type != _UNIT_TYPE_INVALID);

        other = unit_follow_merge(other);

        if (other == u)
                return 0;

        if (u->type != other->type)
                return -EINVAL;

        if (!unit_type_may_alias(u->type)) /* Merging only applies to unit names that support aliases */
                return -EEXIST;

        if (!IN_SET(other->load_state, UNIT_STUB, UNIT_NOT_FOUND))
                return -EEXIST;

        if (!streq_ptr(u->instance, other->instance))
                return -EINVAL;

        if (other->job)
                return -EEXIST;

        if (other->nop_job)
                return -EEXIST;

        if (!UNIT_IS_INACTIVE_OR_FAILED(unit_active_state(other)))
                return -EEXIST;

        /* Make reservations to ensure merge_dependencies() won't fail. We don't rollback reservations if we
         * fail. We don't have a way to undo reservations. A reservation is not a leak. */
        r = unit_reserve_dependencies(u, other);
        if (r < 0)
                return r;

        /* Redirect all references */
        while (other->refs_by_target)
                unit_ref_set(other->refs_by_target, other->refs_by_target->source, u);

        /* Merge dependencies */
        unit_merge_dependencies(u, other);

        /* Merge names. It is better to do that after merging deps, otherwise the log message contains n/a. */
        r = unit_merge_names(u, other);
        if (r < 0)
                return r;

        other->load_state = UNIT_MERGED;
        other->merged_into = u;

        if (!u->activation_details)
                u->activation_details = activation_details_ref(other->activation_details);

        /* If there is still some data attached to the other node, we
         * don't need it anymore, and can free it. */
        if (other->load_state != UNIT_STUB)
                if (UNIT_VTABLE(other)->done)
                        UNIT_VTABLE(other)->done(other);

        unit_add_to_dbus_queue(u);
        unit_add_to_cleanup_queue(other);

        return 0;
}

int unit_merge_by_name(Unit *u, const char *name) {
        _cleanup_free_ char *s = NULL;
        Unit *other;
        int r;

        /* Either add name to u, or if a unit with name already exists, merge it with u.
         * If name is a template, do the same for name@instance, where instance is u's instance. */

        assert(u);
        assert(name);

        if (unit_name_is_valid(name, UNIT_NAME_TEMPLATE)) {
                if (!u->instance)
                        return -EINVAL;

                r = unit_name_replace_instance(name, u->instance, &s);
                if (r < 0)
                        return r;

                name = s;
        }

        other = manager_get_unit(u->manager, name);
        if (other)
                return unit_merge(u, other);

        return unit_add_name(u, name);
}

Unit* unit_follow_merge(Unit *u) {
        assert(u);

        while (u->load_state == UNIT_MERGED)
                assert_se(u = u->merged_into);

        return u;
}

int unit_add_exec_dependencies(Unit *u, ExecContext *c) {
        int r;

        assert(u);
        assert(c);

        /* Unlike unit_add_dependency() or friends, this always returns 0 on success. */

        if (c->working_directory && !c->working_directory_missing_ok) {
                r = unit_require_mounts_for(u, c->working_directory, UNIT_DEPENDENCY_FILE);
                if (r < 0)
                        return r;
        }

        if (c->root_directory) {
                r = unit_require_mounts_for(u, c->root_directory, UNIT_DEPENDENCY_FILE);
                if (r < 0)
                        return r;
        }

        if (c->root_image) {
                r = unit_require_mounts_for(u, c->root_image, UNIT_DEPENDENCY_FILE);
                if (r < 0)
                        return r;
        }

        for (ExecDirectoryType dt = 0; dt < _EXEC_DIRECTORY_TYPE_MAX; dt++) {
                if (!u->manager->prefix[dt])
                        continue;

                for (size_t i = 0; i < c->directories[dt].n_items; i++) {
                        _cleanup_free_ char *p = NULL;

                        p = path_join(u->manager->prefix[dt], c->directories[dt].items[i].path);
                        if (!p)
                                return -ENOMEM;

                        r = unit_require_mounts_for(u, p, UNIT_DEPENDENCY_FILE);
                        if (r < 0)
                                return r;
                }
        }

        if (!MANAGER_IS_SYSTEM(u->manager))
                return 0;

        /* For the following three directory types we need write access, and /var/ is possibly on the root
         * fs. Hence order after systemd-remount-fs.service, to ensure things are writable. */
        if (c->directories[EXEC_DIRECTORY_STATE].n_items > 0 ||
            c->directories[EXEC_DIRECTORY_CACHE].n_items > 0 ||
            c->directories[EXEC_DIRECTORY_LOGS].n_items > 0) {
                r = unit_add_dependency_by_name(u, UNIT_AFTER, SPECIAL_REMOUNT_FS_SERVICE, true, UNIT_DEPENDENCY_FILE);
                if (r < 0)
                        return r;
        }

        if (c->private_tmp) {

                /* FIXME: for now we make a special case for /tmp and add a weak dependency on
                 * tmp.mount so /tmp being masked is supported. However there's no reason to treat
                 * /tmp specifically and masking other mount units should be handled more
                 * gracefully too, see PR#16894. */
                r = unit_add_two_dependencies_by_name(u, UNIT_AFTER, UNIT_WANTS, "tmp.mount", true, UNIT_DEPENDENCY_FILE);
                if (r < 0)
                        return r;

                r = unit_require_mounts_for(u, "/var/tmp", UNIT_DEPENDENCY_FILE);
                if (r < 0)
                        return r;

                r = unit_add_dependency_by_name(u, UNIT_AFTER, SPECIAL_TMPFILES_SETUP_SERVICE, true, UNIT_DEPENDENCY_FILE);
                if (r < 0)
                        return r;
        }

        if (c->root_image) {
                /* We need to wait for /dev/loopX to appear when doing RootImage=, hence let's add an
                 * implicit dependency on udev */

                r = unit_add_dependency_by_name(u, UNIT_AFTER, SPECIAL_UDEVD_SERVICE, true, UNIT_DEPENDENCY_FILE);
                if (r < 0)
                        return r;
        }

        if (!IN_SET(c->std_output,
                    EXEC_OUTPUT_JOURNAL, EXEC_OUTPUT_JOURNAL_AND_CONSOLE,
                    EXEC_OUTPUT_KMSG, EXEC_OUTPUT_KMSG_AND_CONSOLE) &&
            !IN_SET(c->std_error,
                    EXEC_OUTPUT_JOURNAL, EXEC_OUTPUT_JOURNAL_AND_CONSOLE,
                    EXEC_OUTPUT_KMSG, EXEC_OUTPUT_KMSG_AND_CONSOLE) &&
            !c->log_namespace)
                return 0;

        /* If syslog or kernel logging is requested (or log namespacing is), make sure our own logging daemon
         * is run first. */

        if (c->log_namespace) {
                _cleanup_free_ char *socket_unit = NULL, *varlink_socket_unit = NULL;

                r = unit_name_build_from_type("systemd-journald", c->log_namespace, UNIT_SOCKET, &socket_unit);
                if (r < 0)
                        return r;

                r = unit_add_two_dependencies_by_name(u, UNIT_AFTER, UNIT_REQUIRES, socket_unit, true, UNIT_DEPENDENCY_FILE);
                if (r < 0)
                        return r;

                r = unit_name_build_from_type("systemd-journald-varlink", c->log_namespace, UNIT_SOCKET, &varlink_socket_unit);
                if (r < 0)
                        return r;

                r = unit_add_two_dependencies_by_name(u, UNIT_AFTER, UNIT_REQUIRES, varlink_socket_unit, true, UNIT_DEPENDENCY_FILE);
                if (r < 0)
                        return r;
        } else
                r = unit_add_dependency_by_name(u, UNIT_AFTER, SPECIAL_JOURNALD_SOCKET, true, UNIT_DEPENDENCY_FILE);
        if (r < 0)
                return r;

        return 0;
}

const char* unit_description(Unit *u) {
        assert(u);

        if (u->description)
                return u->description;

        return strna(u->id);
}

const char* unit_status_string(Unit *u, char **ret_combined_buffer) {
        assert(u);
        assert(u->id);

        /* Return u->id, u->description, or "{u->id} - {u->description}".
         * Versions with u->description are only used if it is set.
         * The last option is used if configured and the caller provided the 'ret_combined_buffer'
         * pointer.
         *
         * Note that *ret_combined_buffer may be set to NULL. */

        if (!u->description ||
            u->manager->status_unit_format == STATUS_UNIT_FORMAT_NAME ||
            (u->manager->status_unit_format == STATUS_UNIT_FORMAT_COMBINED && !ret_combined_buffer) ||
            streq(u->description, u->id)) {

                if (ret_combined_buffer)
                        *ret_combined_buffer = NULL;
                return u->id;
        }

        if (ret_combined_buffer) {
                if (u->manager->status_unit_format == STATUS_UNIT_FORMAT_COMBINED) {
                        *ret_combined_buffer = strjoin(u->id, " - ", u->description);
                        if (*ret_combined_buffer)
                                return *ret_combined_buffer;
                        log_oom(); /* Fall back to ->description */
                } else
                        *ret_combined_buffer = NULL;
        }

        return u->description;
}

/* Common implementation for multiple backends */
int unit_load_fragment_and_dropin(Unit *u, bool fragment_required) {
        int r;

        assert(u);

        /* Load a .{service,socket,...} file */
        r = unit_load_fragment(u);
        if (r < 0)
                return r;

        if (u->load_state == UNIT_STUB) {
                if (fragment_required)
                        return -ENOENT;

                u->load_state = UNIT_LOADED;
        }

        /* Load drop-in directory data. If u is an alias, we might be reloading the
         * target unit needlessly. But we cannot be sure which drops-ins have already
         * been loaded and which not, at least without doing complicated book-keeping,
         * so let's always reread all drop-ins. */
        r = unit_load_dropin(unit_follow_merge(u));
        if (r < 0)
                return r;

        if (u->source_path) {
                struct stat st;

                if (stat(u->source_path, &st) >= 0)
                        u->source_mtime = timespec_load(&st.st_mtim);
                else
                        u->source_mtime = 0;
        }

        return 0;
}

void unit_add_to_target_deps_queue(Unit *u) {
        Manager *m = ASSERT_PTR(ASSERT_PTR(u)->manager);

        if (u->in_target_deps_queue)
                return;

        LIST_PREPEND(target_deps_queue, m->target_deps_queue, u);
        u->in_target_deps_queue = true;
}

int unit_add_default_target_dependency(Unit *u, Unit *target) {
        assert(u);
        assert(target);

        if (target->type != UNIT_TARGET)
                return 0;

        /* Only add the dependency if both units are loaded, so that
         * that loop check below is reliable */
        if (u->load_state != UNIT_LOADED ||
            target->load_state != UNIT_LOADED)
                return 0;

        /* If either side wants no automatic dependencies, then let's
         * skip this */
        if (!u->default_dependencies ||
            !target->default_dependencies)
                return 0;

        /* Don't create loops */
        if (unit_has_dependency(target, UNIT_ATOM_BEFORE, u))
                return 0;

        return unit_add_dependency(target, UNIT_AFTER, u, true, UNIT_DEPENDENCY_DEFAULT);
}

static int unit_add_slice_dependencies(Unit *u) {
        Unit *slice;
        assert(u);

        if (!UNIT_HAS_CGROUP_CONTEXT(u))
                return 0;

        /* Slice units are implicitly ordered against their parent slices (as this relationship is encoded in the
           name), while all other units are ordered based on configuration (as in their case Slice= configures the
           relationship). */
        UnitDependencyMask mask = u->type == UNIT_SLICE ? UNIT_DEPENDENCY_IMPLICIT : UNIT_DEPENDENCY_FILE;

        slice = UNIT_GET_SLICE(u);
        if (slice)
                return unit_add_two_dependencies(u, UNIT_AFTER, UNIT_REQUIRES, slice, true, mask);

        if (unit_has_name(u, SPECIAL_ROOT_SLICE))
                return 0;

        return unit_add_two_dependencies_by_name(u, UNIT_AFTER, UNIT_REQUIRES, SPECIAL_ROOT_SLICE, true, mask);
}

static int unit_add_mount_dependencies(Unit *u) {
        UnitDependencyInfo di;
        const char *path;
        bool changed = false;
        int r;

        assert(u);

        HASHMAP_FOREACH_KEY(di.data, path, u->requires_mounts_for) {
                char prefix[strlen(path) + 1];

                PATH_FOREACH_PREFIX_MORE(prefix, path) {
                        _cleanup_free_ char *p = NULL;
                        Unit *m;

                        r = unit_name_from_path(prefix, ".mount", &p);
                        if (r == -EINVAL)
                                continue; /* If the path cannot be converted to a mount unit name, then it's
                                           * not manageable as a unit by systemd, and hence we don't need a
                                           * dependency on it. Let's thus silently ignore the issue. */
                        if (r < 0)
                                return r;

                        m = manager_get_unit(u->manager, p);
                        if (!m) {
                                /* Make sure to load the mount unit if it exists. If so the dependencies on
                                 * this unit will be added later during the loading of the mount unit. */
                                (void) manager_load_unit_prepare(u->manager, p, NULL, NULL, &m);
                                continue;
                        }
                        if (m == u)
                                continue;

                        if (m->load_state != UNIT_LOADED)
                                continue;

                        r = unit_add_dependency(u, UNIT_AFTER, m, true, di.origin_mask);
                        if (r < 0)
                                return r;
                        changed = changed || r > 0;

                        if (m->fragment_path) {
                                r = unit_add_dependency(u, UNIT_REQUIRES, m, true, di.origin_mask);
                                if (r < 0)
                                        return r;
                                changed = changed || r > 0;
                        }
                }
        }

        return changed;
}

static int unit_add_oomd_dependencies(Unit *u) {
        CGroupContext *c;
        CGroupMask mask;
        int r;

        assert(u);

        if (!u->default_dependencies)
                return 0;

        c = unit_get_cgroup_context(u);
        if (!c)
                return 0;

        bool wants_oomd = c->moom_swap == MANAGED_OOM_KILL || c->moom_mem_pressure == MANAGED_OOM_KILL;
        if (!wants_oomd)
                return 0;

        if (!cg_all_unified())
                return 0;

        r = cg_mask_supported(&mask);
        if (r < 0)
                return log_debug_errno(r, "Failed to determine supported controllers: %m");

        if (!FLAGS_SET(mask, CGROUP_MASK_MEMORY))
                return 0;

        return unit_add_two_dependencies_by_name(u, UNIT_AFTER, UNIT_WANTS, "systemd-oomd.service", true, UNIT_DEPENDENCY_FILE);
}

static int unit_add_startup_units(Unit *u) {
        if (!unit_has_startup_cgroup_constraints(u))
                return 0;

        return set_ensure_put(&u->manager->startup_units, NULL, u);
}

static int unit_validate_on_failure_job_mode(
                Unit *u,
                const char *job_mode_setting,
                JobMode job_mode,
                const char *dependency_name,
                UnitDependencyAtom atom) {

        Unit *other, *found = NULL;

        if (job_mode != JOB_ISOLATE)
                return 0;

        UNIT_FOREACH_DEPENDENCY(other, u, atom) {
                if (!found)
                        found = other;
                else if (found != other)
                        return log_unit_error_errno(
                                        u, SYNTHETIC_ERRNO(ENOEXEC),
                                        "More than one %s dependencies specified but %sisolate set. Refusing.",
                                        dependency_name, job_mode_setting);
        }

        return 0;
}

int unit_load(Unit *u) {
        int r;

        assert(u);

        if (u->in_load_queue) {
                LIST_REMOVE(load_queue, u->manager->load_queue, u);
                u->in_load_queue = false;
        }

        if (u->type == _UNIT_TYPE_INVALID)
                return -EINVAL;

        if (u->load_state != UNIT_STUB)
                return 0;

        if (u->transient_file) {
                /* Finalize transient file: if this is a transient unit file, as soon as we reach unit_load() the setup
                 * is complete, hence let's synchronize the unit file we just wrote to disk. */

                r = fflush_and_check(u->transient_file);
                if (r < 0)
                        goto fail;

                u->transient_file = safe_fclose(u->transient_file);
                u->fragment_mtime = now(CLOCK_REALTIME);
        }

        r = UNIT_VTABLE(u)->load(u);
        if (r < 0)
                goto fail;

        assert(u->load_state != UNIT_STUB);

        if (u->load_state == UNIT_LOADED) {
                unit_add_to_target_deps_queue(u);

                r = unit_add_slice_dependencies(u);
                if (r < 0)
                        goto fail;

                r = unit_add_mount_dependencies(u);
                if (r < 0)
                        goto fail;

                r = unit_add_oomd_dependencies(u);
                if (r < 0)
                        goto fail;

                r = unit_add_startup_units(u);
                if (r < 0)
                        goto fail;

                r = unit_validate_on_failure_job_mode(u, "OnSuccessJobMode=", u->on_success_job_mode, "OnSuccess=", UNIT_ATOM_ON_SUCCESS);
                if (r < 0)
                        goto fail;

                r = unit_validate_on_failure_job_mode(u, "OnFailureJobMode=", u->on_failure_job_mode, "OnFailure=", UNIT_ATOM_ON_FAILURE);
                if (r < 0)
                        goto fail;

                if (u->job_running_timeout != USEC_INFINITY && u->job_running_timeout > u->job_timeout)
                        log_unit_warning(u, "JobRunningTimeoutSec= is greater than JobTimeoutSec=, it has no effect.");

                /* We finished loading, let's ensure our parents recalculate the members mask */
                unit_invalidate_cgroup_members_masks(u);
        }

        assert((u->load_state != UNIT_MERGED) == !u->merged_into);

        unit_add_to_dbus_queue(unit_follow_merge(u));
        unit_add_to_gc_queue(u);
        (void) manager_varlink_send_managed_oom_update(u);

        return 0;

fail:
        /* We convert ENOEXEC errors to the UNIT_BAD_SETTING load state here. Configuration parsing code
         * should hence return ENOEXEC to ensure units are placed in this state after loading. */

        u->load_state = u->load_state == UNIT_STUB ? UNIT_NOT_FOUND :
                                     r == -ENOEXEC ? UNIT_BAD_SETTING :
                                                     UNIT_ERROR;
        u->load_error = r;

        /* Record the timestamp on the cache, so that if the cache gets updated between now and the next time
         * an attempt is made to load this unit, we know we need to check again. */
        if (u->load_state == UNIT_NOT_FOUND)
                u->fragment_not_found_timestamp_hash = u->manager->unit_cache_timestamp_hash;

        unit_add_to_dbus_queue(u);
        unit_add_to_gc_queue(u);

        return log_unit_debug_errno(u, r, "Failed to load configuration: %m");
}

_printf_(7, 8)
static int log_unit_internal(void *userdata, int level, int error, const char *file, int line, const char *func, const char *format, ...) {
        Unit *u = userdata;
        va_list ap;
        int r;

        if (u && !unit_log_level_test(u, level))
                return -ERRNO_VALUE(error);

        va_start(ap, format);
        if (u)
                r = log_object_internalv(level, error, file, line, func,
                                         u->manager->unit_log_field,
                                         u->id,
                                         u->manager->invocation_log_field,
                                         u->invocation_id_string,
                                         format, ap);
        else
                r = log_internalv(level, error,  file, line, func, format, ap);
        va_end(ap);

        return r;
}

static bool unit_test_condition(Unit *u) {
        _cleanup_strv_free_ char **env = NULL;
        int r;

        assert(u);

        dual_timestamp_get(&u->condition_timestamp);

        r = manager_get_effective_environment(u->manager, &env);
        if (r < 0) {
                log_unit_error_errno(u, r, "Failed to determine effective environment: %m");
                u->condition_result = true;
        } else
                u->condition_result = condition_test_list(
                                u->conditions,
                                env,
                                condition_type_to_string,
                                log_unit_internal,
                                u);

        unit_add_to_dbus_queue(u);
        return u->condition_result;
}

static bool unit_test_assert(Unit *u) {
        _cleanup_strv_free_ char **env = NULL;
        int r;

        assert(u);

        dual_timestamp_get(&u->assert_timestamp);

        r = manager_get_effective_environment(u->manager, &env);
        if (r < 0) {
                log_unit_error_errno(u, r, "Failed to determine effective environment: %m");
                u->assert_result = CONDITION_ERROR;
        } else
                u->assert_result = condition_test_list(
                                u->asserts,
                                env,
                                assert_type_to_string,
                                log_unit_internal,
                                u);

        unit_add_to_dbus_queue(u);
        return u->assert_result;
}

void unit_status_printf(Unit *u, StatusType status_type, const char *status, const char *format, const char *ident) {
        if (log_get_show_color()) {
                if (u->manager->status_unit_format == STATUS_UNIT_FORMAT_COMBINED && strchr(ident, ' '))
                        ident = strjoina(ANSI_HIGHLIGHT, u->id, ANSI_NORMAL, " - ", u->description);
                else
                        ident = strjoina(ANSI_HIGHLIGHT, ident, ANSI_NORMAL);
        }

        DISABLE_WARNING_FORMAT_NONLITERAL;
        manager_status_printf(u->manager, status_type, status, format, ident);
        REENABLE_WARNING;
}

int unit_test_start_limit(Unit *u) {
        const char *reason;

        assert(u);

        if (ratelimit_below(&u->start_ratelimit)) {
                u->start_limit_hit = false;
                return 0;
        }

        log_unit_warning(u, "Start request repeated too quickly.");
        u->start_limit_hit = true;

        reason = strjoina("unit ", u->id, " failed");

        emergency_action(u->manager, u->start_limit_action,
                         EMERGENCY_ACTION_IS_WATCHDOG|EMERGENCY_ACTION_WARN,
                         u->reboot_arg, -1, reason);

        return -ECANCELED;
}

bool unit_shall_confirm_spawn(Unit *u) {
        assert(u);

        if (manager_is_confirm_spawn_disabled(u->manager))
                return false;

        /* For some reasons units remaining in the same process group
         * as PID 1 fail to acquire the console even if it's not used
         * by any process. So skip the confirmation question for them. */
        return !unit_get_exec_context(u)->same_pgrp;
}

static bool unit_verify_deps(Unit *u) {
        Unit *other;

        assert(u);

        /* Checks whether all BindsTo= dependencies of this unit are fulfilled — if they are also combined
         * with After=. We do not check Requires= or Requisite= here as they only should have an effect on
         * the job processing, but do not have any effect afterwards. We don't check BindsTo= dependencies
         * that are not used in conjunction with After= as for them any such check would make things entirely
         * racy. */

        UNIT_FOREACH_DEPENDENCY(other, u, UNIT_ATOM_CANNOT_BE_ACTIVE_WITHOUT) {

                if (!unit_has_dependency(u, UNIT_ATOM_AFTER, other))
                        continue;

                if (!UNIT_IS_ACTIVE_OR_RELOADING(unit_active_state(other))) {
                        log_unit_notice(u, "Bound to unit %s, but unit isn't active.", other->id);
                        return false;
                }
        }

        return true;
}

/* Errors that aren't really errors:
 *         -EALREADY:   Unit is already started.
 *         -ECOMM:      Condition failed
 *         -EAGAIN:     An operation is already in progress. Retry later.
 *
 * Errors that are real errors:
 *         -EBADR:      This unit type does not support starting.
 *         -ECANCELED:  Start limit hit, too many requests for now
 *         -EPROTO:     Assert failed
 *         -EINVAL:     Unit not loaded
 *         -EOPNOTSUPP: Unit type not supported
 *         -ENOLINK:    The necessary dependencies are not fulfilled.
 *         -ESTALE:     This unit has been started before and can't be started a second time
 *         -ENOENT:     This is a triggering unit and unit to trigger is not loaded
 */
int unit_start(Unit *u, ActivationDetails *details) {
        UnitActiveState state;
        Unit *following;
        int r;

        assert(u);

        /* Let's hold off running start jobs for mount units when /proc/self/mountinfo monitor is rate limited. */
        if (u->type == UNIT_MOUNT && sd_event_source_is_ratelimited(u->manager->mount_event_source))
                return -EAGAIN;

        /* If this is already started, then this will succeed. Note that this will even succeed if this unit
         * is not startable by the user. This is relied on to detect when we need to wait for units and when
         * waiting is finished. */
        state = unit_active_state(u);
        if (UNIT_IS_ACTIVE_OR_RELOADING(state))
                return -EALREADY;
        if (state == UNIT_MAINTENANCE)
                return -EAGAIN;

        /* Units that aren't loaded cannot be started */
        if (u->load_state != UNIT_LOADED)
                return -EINVAL;

        /* Refuse starting scope units more than once */
        if (UNIT_VTABLE(u)->once_only && dual_timestamp_is_set(&u->inactive_enter_timestamp))
                return -ESTALE;

        /* If the conditions failed, don't do anything at all. If we already are activating this call might
         * still be useful to speed up activation in case there is some hold-off time, but we don't want to
         * recheck the condition in that case. */
        if (state != UNIT_ACTIVATING &&
            !unit_test_condition(u))
                return log_unit_debug_errno(u, SYNTHETIC_ERRNO(ECOMM), "Starting requested but condition failed. Not starting unit.");

        /* If the asserts failed, fail the entire job */
        if (state != UNIT_ACTIVATING &&
            !unit_test_assert(u))
                return log_unit_notice_errno(u, SYNTHETIC_ERRNO(EPROTO), "Starting requested but asserts failed.");

        /* Units of types that aren't supported cannot be started. Note that we do this test only after the
         * condition checks, so that we rather return condition check errors (which are usually not
         * considered a true failure) than "not supported" errors (which are considered a failure).
         */
        if (!unit_type_supported(u->type))
                return -EOPNOTSUPP;

        /* Let's make sure that the deps really are in order before we start this. Normally the job engine
         * should have taken care of this already, but let's check this here again. After all, our
         * dependencies might not be in effect anymore, due to a reload or due to an unmet condition. */
        if (!unit_verify_deps(u))
                return -ENOLINK;

        /* Forward to the main object, if we aren't it. */
        following = unit_following(u);
        if (following) {
                log_unit_debug(u, "Redirecting start request from %s to %s.", u->id, following->id);
                return unit_start(following, details);
        }

        /* Check our ability to start early so that failure conditions don't cause us to enter a busy loop. */
        if (UNIT_VTABLE(u)->can_start) {
                r = UNIT_VTABLE(u)->can_start(u);
                if (r < 0)
                        return r;
        }

        /* If it is stopped, but we cannot start it, then fail */
        if (!UNIT_VTABLE(u)->start)
                return -EBADR;

        /* We don't suppress calls to ->start() here when we are already starting, to allow this request to
         * be used as a "hurry up" call, for example when the unit is in some "auto restart" state where it
         * waits for a holdoff timer to elapse before it will start again. */

        unit_add_to_dbus_queue(u);
        unit_cgroup_freezer_action(u, FREEZER_THAW);

        if (!u->activation_details) /* Older details object wins */
                u->activation_details = activation_details_ref(details);

        return UNIT_VTABLE(u)->start(u);
}

bool unit_can_start(Unit *u) {
        assert(u);

        if (u->load_state != UNIT_LOADED)
                return false;

        if (!unit_type_supported(u->type))
                return false;

        /* Scope units may be started only once */
        if (UNIT_VTABLE(u)->once_only && dual_timestamp_is_set(&u->inactive_exit_timestamp))
                return false;

        return !!UNIT_VTABLE(u)->start;
}

bool unit_can_isolate(Unit *u) {
        assert(u);

        return unit_can_start(u) &&
                u->allow_isolate;
}

/* Errors:
 *         -EBADR:    This unit type does not support stopping.
 *         -EALREADY: Unit is already stopped.
 *         -EAGAIN:   An operation is already in progress. Retry later.
 */
int unit_stop(Unit *u) {
        UnitActiveState state;
        Unit *following;

        assert(u);

        state = unit_active_state(u);
        if (UNIT_IS_INACTIVE_OR_FAILED(state))
                return -EALREADY;

        following = unit_following(u);
        if (following) {
                log_unit_debug(u, "Redirecting stop request from %s to %s.", u->id, following->id);
                return unit_stop(following);
        }

        if (!UNIT_VTABLE(u)->stop)
                return -EBADR;

        unit_add_to_dbus_queue(u);
        unit_cgroup_freezer_action(u, FREEZER_THAW);

        return UNIT_VTABLE(u)->stop(u);
}

bool unit_can_stop(Unit *u) {
        assert(u);

        /* Note: if we return true here, it does not mean that the unit may be successfully stopped.
         * Extrinsic units follow external state and they may stop following external state changes
         * (hence we return true here), but an attempt to do this through the manager will fail. */

        if (!unit_type_supported(u->type))
                return false;

        if (u->perpetual)
                return false;

        return !!UNIT_VTABLE(u)->stop;
}

/* Errors:
 *         -EBADR:    This unit type does not support reloading.
 *         -ENOEXEC:  Unit is not started.
 *         -EAGAIN:   An operation is already in progress. Retry later.
 */
int unit_reload(Unit *u) {
        UnitActiveState state;
        Unit *following;

        assert(u);

        if (u->load_state != UNIT_LOADED)
                return -EINVAL;

        if (!unit_can_reload(u))
                return -EBADR;

        state = unit_active_state(u);
        if (state == UNIT_RELOADING)
                return -EAGAIN;

        if (state != UNIT_ACTIVE)
                return log_unit_warning_errno(u, SYNTHETIC_ERRNO(ENOEXEC), "Unit cannot be reloaded because it is inactive.");

        following = unit_following(u);
        if (following) {
                log_unit_debug(u, "Redirecting reload request from %s to %s.", u->id, following->id);
                return unit_reload(following);
        }

        unit_add_to_dbus_queue(u);

        if (!UNIT_VTABLE(u)->reload) {
                /* Unit doesn't have a reload function, but we need to propagate the reload anyway */
                unit_notify(u, unit_active_state(u), unit_active_state(u), 0);
                return 0;
        }

        unit_cgroup_freezer_action(u, FREEZER_THAW);

        return UNIT_VTABLE(u)->reload(u);
}

bool unit_can_reload(Unit *u) {
        assert(u);

        if (UNIT_VTABLE(u)->can_reload)
                return UNIT_VTABLE(u)->can_reload(u);

        if (unit_has_dependency(u, UNIT_ATOM_PROPAGATES_RELOAD_TO, NULL))
                return true;

        return UNIT_VTABLE(u)->reload;
}

bool unit_is_unneeded(Unit *u) {
        Unit *other;
        assert(u);

        if (!u->stop_when_unneeded)
                return false;

        /* Don't clean up while the unit is transitioning or is even inactive. */
        if (unit_active_state(u) != UNIT_ACTIVE)
                return false;
        if (u->job)
                return false;

        UNIT_FOREACH_DEPENDENCY(other, u, UNIT_ATOM_PINS_STOP_WHEN_UNNEEDED) {
                /* If a dependent unit has a job queued, is active or transitioning, or is marked for
                 * restart, then don't clean this one up. */

                if (other->job)
                        return false;

                if (!UNIT_IS_INACTIVE_OR_FAILED(unit_active_state(other)))
                        return false;

                if (unit_will_restart(other))
                        return false;
        }

        return true;
}

bool unit_is_upheld_by_active(Unit *u, Unit **ret_culprit) {
        Unit *other;

        assert(u);

        /* Checks if the unit needs to be started because it currently is not running, but some other unit
         * that is active declared an Uphold= dependencies on it */

        if (!UNIT_IS_INACTIVE_OR_FAILED(unit_active_state(u)) || u->job) {
                if (ret_culprit)
                        *ret_culprit = NULL;
                return false;
        }

        UNIT_FOREACH_DEPENDENCY(other, u, UNIT_ATOM_START_STEADILY) {
                if (other->job)
                        continue;

                if (UNIT_IS_ACTIVE_OR_RELOADING(unit_active_state(other))) {
                        if (ret_culprit)
                                *ret_culprit = other;
                        return true;
                }
        }

        if (ret_culprit)
                *ret_culprit = NULL;
        return false;
}

bool unit_is_bound_by_inactive(Unit *u, Unit **ret_culprit) {
        Unit *other;

        assert(u);

        /* Checks whether this unit is bound to another unit that is inactive, i.e. whether we should stop
         * because the other unit is down. */

        if (unit_active_state(u) != UNIT_ACTIVE || u->job) {
                /* Don't clean up while the unit is transitioning or is even inactive. */
                if (ret_culprit)
                        *ret_culprit = NULL;
                return false;
        }

        UNIT_FOREACH_DEPENDENCY(other, u, UNIT_ATOM_CANNOT_BE_ACTIVE_WITHOUT) {
                if (other->job)
                        continue;

                if (UNIT_IS_INACTIVE_OR_FAILED(unit_active_state(other))) {
                        if (ret_culprit)
                                *ret_culprit = other;

                        return true;
                }
        }

        if (ret_culprit)
                *ret_culprit = NULL;
        return false;
}

static void check_unneeded_dependencies(Unit *u) {
        Unit *other;
        assert(u);

        /* Add all units this unit depends on to the queue that processes StopWhenUnneeded= behaviour. */

        UNIT_FOREACH_DEPENDENCY(other, u, UNIT_ATOM_ADD_STOP_WHEN_UNNEEDED_QUEUE)
                unit_submit_to_stop_when_unneeded_queue(other);
}

static void check_uphold_dependencies(Unit *u) {
        Unit *other;
        assert(u);

        /* Add all units this unit depends on to the queue that processes Uphold= behaviour. */

        UNIT_FOREACH_DEPENDENCY(other, u, UNIT_ATOM_ADD_START_WHEN_UPHELD_QUEUE)
                unit_submit_to_start_when_upheld_queue(other);
}

static void check_bound_by_dependencies(Unit *u) {
        Unit *other;
        assert(u);

        /* Add all units this unit depends on to the queue that processes BindsTo= stop behaviour. */

        UNIT_FOREACH_DEPENDENCY(other, u, UNIT_ATOM_ADD_CANNOT_BE_ACTIVE_WITHOUT_QUEUE)
                unit_submit_to_stop_when_bound_queue(other);
}

static void retroactively_start_dependencies(Unit *u) {
        Unit *other;

        assert(u);
        assert(UNIT_IS_ACTIVE_OR_ACTIVATING(unit_active_state(u)));

        UNIT_FOREACH_DEPENDENCY(other, u, UNIT_ATOM_RETROACTIVE_START_REPLACE) /* Requires= + BindsTo= */
                if (!unit_has_dependency(u, UNIT_ATOM_AFTER, other) &&
                    !UNIT_IS_ACTIVE_OR_ACTIVATING(unit_active_state(other)))
                        manager_add_job(u->manager, JOB_START, other, JOB_REPLACE, NULL, NULL, NULL);

        UNIT_FOREACH_DEPENDENCY(other, u, UNIT_ATOM_RETROACTIVE_START_FAIL) /* Wants= */
                if (!unit_has_dependency(u, UNIT_ATOM_AFTER, other) &&
                    !UNIT_IS_ACTIVE_OR_ACTIVATING(unit_active_state(other)))
                        manager_add_job(u->manager, JOB_START, other, JOB_FAIL, NULL, NULL, NULL);

        UNIT_FOREACH_DEPENDENCY(other, u, UNIT_ATOM_RETROACTIVE_STOP_ON_START) /* Conflicts= (and inverse) */
                if (!UNIT_IS_INACTIVE_OR_DEACTIVATING(unit_active_state(other)))
                        manager_add_job(u->manager, JOB_STOP, other, JOB_REPLACE, NULL, NULL, NULL);
}

static void retroactively_stop_dependencies(Unit *u) {
        Unit *other;

        assert(u);
        assert(UNIT_IS_INACTIVE_OR_DEACTIVATING(unit_active_state(u)));

        /* Pull down units which are bound to us recursively if enabled */
        UNIT_FOREACH_DEPENDENCY(other, u, UNIT_ATOM_RETROACTIVE_STOP_ON_STOP) /* BoundBy= */
                if (!UNIT_IS_INACTIVE_OR_DEACTIVATING(unit_active_state(other)))
                        manager_add_job(u->manager, JOB_STOP, other, JOB_REPLACE, NULL, NULL, NULL);
}

void unit_start_on_failure(
                Unit *u,
                const char *dependency_name,
                UnitDependencyAtom atom,
                JobMode job_mode) {

        int n_jobs = -1;
        Unit *other;
        int r;

        assert(u);
        assert(dependency_name);
        assert(IN_SET(atom, UNIT_ATOM_ON_SUCCESS, UNIT_ATOM_ON_FAILURE));

        /* Act on OnFailure= and OnSuccess= dependencies */

        UNIT_FOREACH_DEPENDENCY(other, u, atom) {
                _cleanup_(sd_bus_error_free) sd_bus_error error = SD_BUS_ERROR_NULL;

                if (n_jobs < 0) {
                        log_unit_info(u, "Triggering %s dependencies.", dependency_name);
                        n_jobs = 0;
                }

                r = manager_add_job(u->manager, JOB_START, other, job_mode, NULL, &error, NULL);
                if (r < 0)
                        log_unit_warning_errno(
                                        u, r, "Failed to enqueue %s job, ignoring: %s",
                                        dependency_name, bus_error_message(&error, r));
                n_jobs ++;
        }

        if (n_jobs >= 0)
                log_unit_debug(u, "Triggering %s dependencies done (%i %s).",
                               dependency_name, n_jobs, n_jobs == 1 ? "job" : "jobs");
}

void unit_trigger_notify(Unit *u) {
        Unit *other;

        assert(u);

        UNIT_FOREACH_DEPENDENCY(other, u, UNIT_ATOM_TRIGGERED_BY)
                if (UNIT_VTABLE(other)->trigger_notify)
                        UNIT_VTABLE(other)->trigger_notify(other, u);
}

static int raise_level(int log_level, bool condition_info, bool condition_notice) {
        if (condition_notice && log_level > LOG_NOTICE)
                return LOG_NOTICE;
        if (condition_info && log_level > LOG_INFO)
                return LOG_INFO;
        return log_level;
}

static int unit_log_resources(Unit *u) {
        struct iovec iovec[1 + _CGROUP_IP_ACCOUNTING_METRIC_MAX + _CGROUP_IO_ACCOUNTING_METRIC_MAX + 4];
        bool any_traffic = false, have_ip_accounting = false, any_io = false, have_io_accounting = false;
        _cleanup_free_ char *igress = NULL, *egress = NULL, *rr = NULL, *wr = NULL;
        int log_level = LOG_DEBUG; /* May be raised if resources consumed over a threshold */
        size_t n_message_parts = 0, n_iovec = 0;
        char* message_parts[1 + 2 + 2 + 1], *t;
        nsec_t nsec = NSEC_INFINITY;
        int r;
        const char* const ip_fields[_CGROUP_IP_ACCOUNTING_METRIC_MAX] = {
                [CGROUP_IP_INGRESS_BYTES]   = "IP_METRIC_INGRESS_BYTES",
                [CGROUP_IP_INGRESS_PACKETS] = "IP_METRIC_INGRESS_PACKETS",
                [CGROUP_IP_EGRESS_BYTES]    = "IP_METRIC_EGRESS_BYTES",
                [CGROUP_IP_EGRESS_PACKETS]  = "IP_METRIC_EGRESS_PACKETS",
        };
        const char* const io_fields[_CGROUP_IO_ACCOUNTING_METRIC_MAX] = {
                [CGROUP_IO_READ_BYTES]       = "IO_METRIC_READ_BYTES",
                [CGROUP_IO_WRITE_BYTES]      = "IO_METRIC_WRITE_BYTES",
                [CGROUP_IO_READ_OPERATIONS]  = "IO_METRIC_READ_OPERATIONS",
                [CGROUP_IO_WRITE_OPERATIONS] = "IO_METRIC_WRITE_OPERATIONS",
        };

        assert(u);

        /* Invoked whenever a unit enters failed or dead state. Logs information about consumed resources if resource
         * accounting was enabled for a unit. It does this in two ways: a friendly human readable string with reduced
         * information and the complete data in structured fields. */

        (void) unit_get_cpu_usage(u, &nsec);
        if (nsec != NSEC_INFINITY) {
                /* Format the CPU time for inclusion in the structured log message */
                if (asprintf(&t, "CPU_USAGE_NSEC=%" PRIu64, nsec) < 0) {
                        r = log_oom();
                        goto finish;
                }
                iovec[n_iovec++] = IOVEC_MAKE_STRING(t);

                /* Format the CPU time for inclusion in the human language message string */
                t = strjoin("consumed ", FORMAT_TIMESPAN(nsec / NSEC_PER_USEC, USEC_PER_MSEC), " CPU time");
                if (!t) {
                        r = log_oom();
                        goto finish;
                }

                message_parts[n_message_parts++] = t;

                log_level = raise_level(log_level,
                                        nsec > MENTIONWORTHY_CPU_NSEC,
                                        nsec > NOTICEWORTHY_CPU_NSEC);
        }

        for (CGroupIOAccountingMetric k = 0; k < _CGROUP_IO_ACCOUNTING_METRIC_MAX; k++) {
                uint64_t value = UINT64_MAX;

                assert(io_fields[k]);

                (void) unit_get_io_accounting(u, k, k > 0, &value);
                if (value == UINT64_MAX)
                        continue;

                have_io_accounting = true;
                if (value > 0)
                        any_io = true;

                /* Format IO accounting data for inclusion in the structured log message */
                if (asprintf(&t, "%s=%" PRIu64, io_fields[k], value) < 0) {
                        r = log_oom();
                        goto finish;
                }
                iovec[n_iovec++] = IOVEC_MAKE_STRING(t);

                /* Format the IO accounting data for inclusion in the human language message string, but only
                 * for the bytes counters (and not for the operations counters) */
                if (k == CGROUP_IO_READ_BYTES) {
                        assert(!rr);
                        rr = strjoin("read ", strna(FORMAT_BYTES(value)), " from disk");
                        if (!rr) {
                                r = log_oom();
                                goto finish;
                        }
                } else if (k == CGROUP_IO_WRITE_BYTES) {
                        assert(!wr);
                        wr = strjoin("written ", strna(FORMAT_BYTES(value)), " to disk");
                        if (!wr) {
                                r = log_oom();
                                goto finish;
                        }
                }

                if (IN_SET(k, CGROUP_IO_READ_BYTES, CGROUP_IO_WRITE_BYTES))
                        log_level = raise_level(log_level,
                                                value > MENTIONWORTHY_IO_BYTES,
                                                value > NOTICEWORTHY_IO_BYTES);
        }

        if (have_io_accounting) {
                if (any_io) {
                        if (rr)
                                message_parts[n_message_parts++] = TAKE_PTR(rr);
                        if (wr)
                                message_parts[n_message_parts++] = TAKE_PTR(wr);

                } else {
                        char *k;

                        k = strdup("no IO");
                        if (!k) {
                                r = log_oom();
                                goto finish;
                        }

                        message_parts[n_message_parts++] = k;
                }
        }

        for (CGroupIPAccountingMetric m = 0; m < _CGROUP_IP_ACCOUNTING_METRIC_MAX; m++) {
                uint64_t value = UINT64_MAX;

                assert(ip_fields[m]);

                (void) unit_get_ip_accounting(u, m, &value);
                if (value == UINT64_MAX)
                        continue;

                have_ip_accounting = true;
                if (value > 0)
                        any_traffic = true;

                /* Format IP accounting data for inclusion in the structured log message */
                if (asprintf(&t, "%s=%" PRIu64, ip_fields[m], value) < 0) {
                        r = log_oom();
                        goto finish;
                }
                iovec[n_iovec++] = IOVEC_MAKE_STRING(t);

                /* Format the IP accounting data for inclusion in the human language message string, but only for the
                 * bytes counters (and not for the packets counters) */
                if (m == CGROUP_IP_INGRESS_BYTES) {
                        assert(!igress);
                        igress = strjoin("received ", strna(FORMAT_BYTES(value)), " IP traffic");
                        if (!igress) {
                                r = log_oom();
                                goto finish;
                        }
                } else if (m == CGROUP_IP_EGRESS_BYTES) {
                        assert(!egress);
                        egress = strjoin("sent ", strna(FORMAT_BYTES(value)), " IP traffic");
                        if (!egress) {
                                r = log_oom();
                                goto finish;
                        }
                }

                if (IN_SET(m, CGROUP_IP_INGRESS_BYTES, CGROUP_IP_EGRESS_BYTES))
                        log_level = raise_level(log_level,
                                                value > MENTIONWORTHY_IP_BYTES,
                                                value > NOTICEWORTHY_IP_BYTES);
        }

        /* This check is here because it is the earliest point following all possible log_level assignments. If
         * log_level is assigned anywhere after this point, move this check. */
        if (!unit_log_level_test(u, log_level)) {
                r = 0;
                goto finish;
        }

        if (have_ip_accounting) {
                if (any_traffic) {
                        if (igress)
                                message_parts[n_message_parts++] = TAKE_PTR(igress);
                        if (egress)
                                message_parts[n_message_parts++] = TAKE_PTR(egress);

                } else {
                        char *k;

                        k = strdup("no IP traffic");
                        if (!k) {
                                r = log_oom();
                                goto finish;
                        }

                        message_parts[n_message_parts++] = k;
                }
        }

        /* Is there any accounting data available at all? */
        if (n_iovec == 0) {
                r = 0;
                goto finish;
        }

        if (n_message_parts == 0)
                t = strjoina("MESSAGE=", u->id, ": Completed.");
        else {
                _cleanup_free_ char *joined = NULL;

                message_parts[n_message_parts] = NULL;

                joined = strv_join(message_parts, ", ");
                if (!joined) {
                        r = log_oom();
                        goto finish;
                }

                joined[0] = ascii_toupper(joined[0]);
                t = strjoina("MESSAGE=", u->id, ": ", joined, ".");
        }

        /* The following four fields we allocate on the stack or are static strings, we hence don't want to free them,
         * and hence don't increase n_iovec for them */
        iovec[n_iovec] = IOVEC_MAKE_STRING(t);
        iovec[n_iovec + 1] = IOVEC_MAKE_STRING("MESSAGE_ID=" SD_MESSAGE_UNIT_RESOURCES_STR);

        t = strjoina(u->manager->unit_log_field, u->id);
        iovec[n_iovec + 2] = IOVEC_MAKE_STRING(t);

        t = strjoina(u->manager->invocation_log_field, u->invocation_id_string);
        iovec[n_iovec + 3] = IOVEC_MAKE_STRING(t);

        log_unit_struct_iovec(u, log_level, iovec, n_iovec + 4);
        r = 0;

finish:
        for (size_t i = 0; i < n_message_parts; i++)
                free(message_parts[i]);

        for (size_t i = 0; i < n_iovec; i++)
                free(iovec[i].iov_base);

        return r;

}

static void unit_update_on_console(Unit *u) {
        bool b;

        assert(u);

        b = unit_needs_console(u);
        if (u->on_console == b)
                return;

        u->on_console = b;
        if (b)
                manager_ref_console(u->manager);
        else
                manager_unref_console(u->manager);
}

static void unit_emit_audit_start(Unit *u) {
        assert(u);

        if (u->type != UNIT_SERVICE)
                return;

        /* Write audit record if we have just finished starting up */
        manager_send_unit_audit(u->manager, u, AUDIT_SERVICE_START, true);
        u->in_audit = true;
}

static void unit_emit_audit_stop(Unit *u, UnitActiveState state) {
        assert(u);

        if (u->type != UNIT_SERVICE)
                return;

        if (u->in_audit) {
                /* Write audit record if we have just finished shutting down */
                manager_send_unit_audit(u->manager, u, AUDIT_SERVICE_STOP, state == UNIT_INACTIVE);
                u->in_audit = false;
        } else {
                /* Hmm, if there was no start record written write it now, so that we always have a nice pair */
                manager_send_unit_audit(u->manager, u, AUDIT_SERVICE_START, state == UNIT_INACTIVE);

                if (state == UNIT_INACTIVE)
                        manager_send_unit_audit(u->manager, u, AUDIT_SERVICE_STOP, true);
        }
}

static bool unit_process_job(Job *j, UnitActiveState ns, UnitNotifyFlags flags) {
        bool unexpected = false;
        JobResult result;

        assert(j);

        if (j->state == JOB_WAITING)

                /* So we reached a different state for this job. Let's see if we can run it now if it failed previously
                 * due to EAGAIN. */
                job_add_to_run_queue(j);

        /* Let's check whether the unit's new state constitutes a finished job, or maybe contradicts a running job and
         * hence needs to invalidate jobs. */

        switch (j->type) {

        case JOB_START:
        case JOB_VERIFY_ACTIVE:

                if (UNIT_IS_ACTIVE_OR_RELOADING(ns))
                        job_finish_and_invalidate(j, JOB_DONE, true, false);
                else if (j->state == JOB_RUNNING && ns != UNIT_ACTIVATING) {
                        unexpected = true;

                        if (UNIT_IS_INACTIVE_OR_FAILED(ns)) {
                                if (ns == UNIT_FAILED)
                                        result = JOB_FAILED;
                                else
                                        result = JOB_DONE;

                                job_finish_and_invalidate(j, result, true, false);
                        }
                }

                break;

        case JOB_RELOAD:
        case JOB_RELOAD_OR_START:
        case JOB_TRY_RELOAD:

                if (j->state == JOB_RUNNING) {
                        if (ns == UNIT_ACTIVE)
                                job_finish_and_invalidate(j, (flags & UNIT_NOTIFY_RELOAD_FAILURE) ? JOB_FAILED : JOB_DONE, true, false);
                        else if (!IN_SET(ns, UNIT_ACTIVATING, UNIT_RELOADING)) {
                                unexpected = true;

                                if (UNIT_IS_INACTIVE_OR_FAILED(ns))
                                        job_finish_and_invalidate(j, ns == UNIT_FAILED ? JOB_FAILED : JOB_DONE, true, false);
                        }
                }

                break;

        case JOB_STOP:
        case JOB_RESTART:
        case JOB_TRY_RESTART:

                if (UNIT_IS_INACTIVE_OR_FAILED(ns))
                        job_finish_and_invalidate(j, JOB_DONE, true, false);
                else if (j->state == JOB_RUNNING && ns != UNIT_DEACTIVATING) {
                        unexpected = true;
                        job_finish_and_invalidate(j, JOB_FAILED, true, false);
                }

                break;

        default:
                assert_not_reached();
        }

        return unexpected;
}

void unit_notify(Unit *u, UnitActiveState os, UnitActiveState ns, UnitNotifyFlags flags) {
        const char *reason;
        Manager *m;

        assert(u);
        assert(os < _UNIT_ACTIVE_STATE_MAX);
        assert(ns < _UNIT_ACTIVE_STATE_MAX);

        /* Note that this is called for all low-level state changes, even if they might map to the same high-level
         * UnitActiveState! That means that ns == os is an expected behavior here. For example: if a mount point is
         * remounted this function will be called too! */

        m = u->manager;

        /* Let's enqueue the change signal early. In case this unit has a job associated we want that this unit is in
         * the bus queue, so that any job change signal queued will force out the unit change signal first. */
        unit_add_to_dbus_queue(u);

        /* Update systemd-oomd on the property/state change */
        if (os != ns) {
                /* Always send an update if the unit is going into an inactive state so systemd-oomd knows to stop
                 * monitoring.
                 * Also send an update whenever the unit goes active; this is to handle a case where an override file
                 * sets one of the ManagedOOM*= properties to "kill", then later removes it. systemd-oomd needs to
                 * know to stop monitoring when the unit changes from "kill" -> "auto" on daemon-reload, but we don't
                 * have the information on the property. Thus, indiscriminately send an update. */
                if (UNIT_IS_INACTIVE_OR_FAILED(ns) || UNIT_IS_ACTIVE_OR_RELOADING(ns))
                        (void) manager_varlink_send_managed_oom_update(u);
        }

        /* Update timestamps for state changes */
        if (!MANAGER_IS_RELOADING(m)) {
                dual_timestamp_get(&u->state_change_timestamp);

                if (UNIT_IS_INACTIVE_OR_FAILED(os) && !UNIT_IS_INACTIVE_OR_FAILED(ns))
                        u->inactive_exit_timestamp = u->state_change_timestamp;
                else if (!UNIT_IS_INACTIVE_OR_FAILED(os) && UNIT_IS_INACTIVE_OR_FAILED(ns))
                        u->inactive_enter_timestamp = u->state_change_timestamp;

                if (!UNIT_IS_ACTIVE_OR_RELOADING(os) && UNIT_IS_ACTIVE_OR_RELOADING(ns))
                        u->active_enter_timestamp = u->state_change_timestamp;
                else if (UNIT_IS_ACTIVE_OR_RELOADING(os) && !UNIT_IS_ACTIVE_OR_RELOADING(ns))
                        u->active_exit_timestamp = u->state_change_timestamp;
        }

        /* Keep track of failed units */
        (void) manager_update_failed_units(m, u, ns == UNIT_FAILED);

        /* Make sure the cgroup and state files are always removed when we become inactive */
        if (UNIT_IS_INACTIVE_OR_FAILED(ns)) {
                SET_FLAG(u->markers,
                         (1u << UNIT_MARKER_NEEDS_RELOAD)|(1u << UNIT_MARKER_NEEDS_RESTART),
                         false);
                unit_prune_cgroup(u);
                unit_unlink_state_files(u);
        } else if (ns != os && ns == UNIT_RELOADING)
                SET_FLAG(u->markers, 1u << UNIT_MARKER_NEEDS_RELOAD, false);

        unit_update_on_console(u);

        if (!MANAGER_IS_RELOADING(m)) {
                bool unexpected;

                /* Let's propagate state changes to the job */
                if (u->job)
                        unexpected = unit_process_job(u->job, ns, flags);
                else
                        unexpected = true;

                /* If this state change happened without being requested by a job, then let's retroactively start or
                 * stop dependencies. We skip that step when deserializing, since we don't want to create any
                 * additional jobs just because something is already activated. */

                if (unexpected) {
                        if (UNIT_IS_INACTIVE_OR_FAILED(os) && UNIT_IS_ACTIVE_OR_ACTIVATING(ns))
                                retroactively_start_dependencies(u);
                        else if (UNIT_IS_ACTIVE_OR_ACTIVATING(os) && UNIT_IS_INACTIVE_OR_DEACTIVATING(ns))
                                retroactively_stop_dependencies(u);
                }

                if (ns != os && ns == UNIT_FAILED) {
                        log_unit_debug(u, "Unit entered failed state.");

                        if (!(flags & UNIT_NOTIFY_WILL_AUTO_RESTART))
                                unit_start_on_failure(u, "OnFailure=", UNIT_ATOM_ON_FAILURE, u->on_failure_job_mode);
                }

                if (UNIT_IS_ACTIVE_OR_RELOADING(ns) && !UNIT_IS_ACTIVE_OR_RELOADING(os)) {
                        /* This unit just finished starting up */

                        unit_emit_audit_start(u);
                        manager_send_unit_plymouth(m, u);
                }

                if (UNIT_IS_INACTIVE_OR_FAILED(ns) && !UNIT_IS_INACTIVE_OR_FAILED(os)) {
                        /* This unit just stopped/failed. */

                        unit_emit_audit_stop(u, ns);
                        unit_log_resources(u);
                }

                if (ns == UNIT_INACTIVE && !IN_SET(os, UNIT_FAILED, UNIT_INACTIVE, UNIT_MAINTENANCE) &&
                    !(flags & UNIT_NOTIFY_WILL_AUTO_RESTART))
                        unit_start_on_failure(u, "OnSuccess=", UNIT_ATOM_ON_SUCCESS, u->on_success_job_mode);
        }

        manager_recheck_journal(m);
        manager_recheck_dbus(m);

        unit_trigger_notify(u);

        if (!MANAGER_IS_RELOADING(m)) {
                if (os != UNIT_FAILED && ns == UNIT_FAILED) {
                        reason = strjoina("unit ", u->id, " failed");
                        emergency_action(m, u->failure_action, 0, u->reboot_arg, unit_failure_action_exit_status(u), reason);
                } else if (!UNIT_IS_INACTIVE_OR_FAILED(os) && ns == UNIT_INACTIVE) {
                        reason = strjoina("unit ", u->id, " succeeded");
                        emergency_action(m, u->success_action, 0, u->reboot_arg, unit_success_action_exit_status(u), reason);
                }
        }

        /* And now, add the unit or depending units to various queues that will act on the new situation if
         * needed. These queues generally check for continuous state changes rather than events (like most of
         * the state propagation above), and do work deferred instead of instantly, since they typically
         * don't want to run during reloading, and usually involve checking combined state of multiple units
         * at once. */

        if (UNIT_IS_INACTIVE_OR_FAILED(ns)) {
                /* Stop unneeded units and bound-by units regardless if going down was expected or not */
                check_unneeded_dependencies(u);
                check_bound_by_dependencies(u);

                /* Maybe someone wants us to remain up? */
                unit_submit_to_start_when_upheld_queue(u);

                /* Maybe the unit should be GC'ed now? */
                unit_add_to_gc_queue(u);
        }

        if (UNIT_IS_ACTIVE_OR_RELOADING(ns)) {
                /* Start uphold units regardless if going up was expected or not */
                check_uphold_dependencies(u);

                /* Maybe we finished startup and are now ready for being stopped because unneeded? */
                unit_submit_to_stop_when_unneeded_queue(u);

                /* Maybe we finished startup, but something we needed has vanished? Let's die then. (This happens
                 * when something BindsTo= to a Type=oneshot unit, as these units go directly from starting to
                 * inactive, without ever entering started.) */
                unit_submit_to_stop_when_bound_queue(u);
        }
}

int unit_watch_pid(Unit *u, pid_t pid, bool exclusive) {
        int r;

        assert(u);
        assert(pid_is_valid(pid));

        /* Watch a specific PID */

        /* Caller might be sure that this PID belongs to this unit only. Let's take this
         * opportunity to remove any stalled references to this PID as they can be created
         * easily (when watching a process which is not our direct child). */
        if (exclusive)
                manager_unwatch_pid(u->manager, pid);

        r = set_ensure_allocated(&u->pids, NULL);
        if (r < 0)
                return r;

        r = hashmap_ensure_allocated(&u->manager->watch_pids, NULL);
        if (r < 0)
                return r;

        /* First try, let's add the unit keyed by "pid". */
        r = hashmap_put(u->manager->watch_pids, PID_TO_PTR(pid), u);
        if (r == -EEXIST)  {
                Unit **array;
                bool found = false;
                size_t n = 0;

                /* OK, the "pid" key is already assigned to a different unit. Let's see if the "-pid" key (which points
                 * to an array of Units rather than just a Unit), lists us already. */

                array = hashmap_get(u->manager->watch_pids, PID_TO_PTR(-pid));
                if (array)
                        for (; array[n]; n++)
                                if (array[n] == u)
                                        found = true;

                if (found) /* Found it already? if so, do nothing */
                        r = 0;
                else {
                        Unit **new_array;

                        /* Allocate a new array */
                        new_array = new(Unit*, n + 2);
                        if (!new_array)
                                return -ENOMEM;

                        memcpy_safe(new_array, array, sizeof(Unit*) * n);
                        new_array[n] = u;
                        new_array[n+1] = NULL;

                        /* Add or replace the old array */
                        r = hashmap_replace(u->manager->watch_pids, PID_TO_PTR(-pid), new_array);
                        if (r < 0) {
                                free(new_array);
                                return r;
                        }

                        free(array);
                }
        } else if (r < 0)
                return r;

        r = set_put(u->pids, PID_TO_PTR(pid));
        if (r < 0)
                return r;

        return 0;
}

void unit_unwatch_pid(Unit *u, pid_t pid) {
        Unit **array;

        assert(u);
        assert(pid_is_valid(pid));

        /* First let's drop the unit in case it's keyed as "pid". */
        (void) hashmap_remove_value(u->manager->watch_pids, PID_TO_PTR(pid), u);

        /* Then, let's also drop the unit, in case it's in the array keyed by -pid */
        array = hashmap_get(u->manager->watch_pids, PID_TO_PTR(-pid));
        if (array) {
                /* Let's iterate through the array, dropping our own entry */

                size_t m = 0;
                for (size_t n = 0; array[n]; n++)
                        if (array[n] != u)
                                array[m++] = array[n];
                array[m] = NULL;

                if (m == 0) {
                        /* The array is now empty, remove the entire entry */
                        assert_se(hashmap_remove(u->manager->watch_pids, PID_TO_PTR(-pid)) == array);
                        free(array);
                }
        }

        (void) set_remove(u->pids, PID_TO_PTR(pid));
}

void unit_unwatch_all_pids(Unit *u) {
        assert(u);

        while (!set_isempty(u->pids))
                unit_unwatch_pid(u, PTR_TO_PID(set_first(u->pids)));

        u->pids = set_free(u->pids);
}

static void unit_tidy_watch_pids(Unit *u) {
        pid_t except1, except2;
        void *e;

        assert(u);

        /* Cleans dead PIDs from our list */

        except1 = unit_main_pid(u);
        except2 = unit_control_pid(u);

        SET_FOREACH(e, u->pids) {
                pid_t pid = PTR_TO_PID(e);

                if (pid == except1 || pid == except2)
                        continue;

                if (!pid_is_unwaited(pid))
                        unit_unwatch_pid(u, pid);
        }
}

static int on_rewatch_pids_event(sd_event_source *s, void *userdata) {
        Unit *u = ASSERT_PTR(userdata);

        assert(s);

        unit_tidy_watch_pids(u);
        unit_watch_all_pids(u);

        /* If the PID set is empty now, then let's finish this off. */
        unit_synthesize_cgroup_empty_event(u);

        return 0;
}

int unit_enqueue_rewatch_pids(Unit *u) {
        int r;

        assert(u);

        if (!u->cgroup_path)
                return -ENOENT;

        r = cg_unified_controller(SYSTEMD_CGROUP_CONTROLLER);
        if (r < 0)
                return r;
        if (r > 0) /* On unified we can use proper notifications */
                return 0;

        /* Enqueues a low-priority job that will clean up dead PIDs from our list of PIDs to watch and subscribe to new
         * PIDs that might have appeared. We do this in a delayed job because the work might be quite slow, as it
         * involves issuing kill(pid, 0) on all processes we watch. */

        if (!u->rewatch_pids_event_source) {
                _cleanup_(sd_event_source_unrefp) sd_event_source *s = NULL;

                r = sd_event_add_defer(u->manager->event, &s, on_rewatch_pids_event, u);
                if (r < 0)
                        return log_error_errno(r, "Failed to allocate event source for tidying watched PIDs: %m");

                r = sd_event_source_set_priority(s, SD_EVENT_PRIORITY_IDLE);
                if (r < 0)
                        return log_error_errno(r, "Failed to adjust priority of event source for tidying watched PIDs: %m");

                (void) sd_event_source_set_description(s, "tidy-watch-pids");

                u->rewatch_pids_event_source = TAKE_PTR(s);
        }

        r = sd_event_source_set_enabled(u->rewatch_pids_event_source, SD_EVENT_ONESHOT);
        if (r < 0)
                return log_error_errno(r, "Failed to enable event source for tidying watched PIDs: %m");

        return 0;
}

void unit_dequeue_rewatch_pids(Unit *u) {
        int r;
        assert(u);

        if (!u->rewatch_pids_event_source)
                return;

        r = sd_event_source_set_enabled(u->rewatch_pids_event_source, SD_EVENT_OFF);
        if (r < 0)
                log_warning_errno(r, "Failed to disable event source for tidying watched PIDs, ignoring: %m");

        u->rewatch_pids_event_source = sd_event_source_disable_unref(u->rewatch_pids_event_source);
}

bool unit_job_is_applicable(Unit *u, JobType j) {
        assert(u);
        assert(j >= 0 && j < _JOB_TYPE_MAX);

        switch (j) {

        case JOB_VERIFY_ACTIVE:
        case JOB_START:
        case JOB_NOP:
                /* Note that we don't check unit_can_start() here. That's because .device units and suchlike are not
                 * startable by us but may appear due to external events, and it thus makes sense to permit enqueuing
                 * jobs for it. */
                return true;

        case JOB_STOP:
                /* Similar as above. However, perpetual units can never be stopped (neither explicitly nor due to
                 * external events), hence it makes no sense to permit enqueuing such a request either. */
                return !u->perpetual;

        case JOB_RESTART:
        case JOB_TRY_RESTART:
                return unit_can_stop(u) && unit_can_start(u);

        case JOB_RELOAD:
        case JOB_TRY_RELOAD:
                return unit_can_reload(u);

        case JOB_RELOAD_OR_START:
                return unit_can_reload(u) && unit_can_start(u);

        default:
                assert_not_reached();
        }
}

int unit_add_dependency(
                Unit *u,
                UnitDependency d,
                Unit *other,
                bool add_reference,
                UnitDependencyMask mask) {

        static const UnitDependency inverse_table[_UNIT_DEPENDENCY_MAX] = {
                [UNIT_REQUIRES]               = UNIT_REQUIRED_BY,
                [UNIT_REQUISITE]              = UNIT_REQUISITE_OF,
                [UNIT_WANTS]                  = UNIT_WANTED_BY,
                [UNIT_BINDS_TO]               = UNIT_BOUND_BY,
                [UNIT_PART_OF]                = UNIT_CONSISTS_OF,
                [UNIT_UPHOLDS]                = UNIT_UPHELD_BY,
                [UNIT_REQUIRED_BY]            = UNIT_REQUIRES,
                [UNIT_REQUISITE_OF]           = UNIT_REQUISITE,
                [UNIT_WANTED_BY]              = UNIT_WANTS,
                [UNIT_BOUND_BY]               = UNIT_BINDS_TO,
                [UNIT_CONSISTS_OF]            = UNIT_PART_OF,
                [UNIT_UPHELD_BY]              = UNIT_UPHOLDS,
                [UNIT_CONFLICTS]              = UNIT_CONFLICTED_BY,
                [UNIT_CONFLICTED_BY]          = UNIT_CONFLICTS,
                [UNIT_BEFORE]                 = UNIT_AFTER,
                [UNIT_AFTER]                  = UNIT_BEFORE,
                [UNIT_ON_SUCCESS]             = UNIT_ON_SUCCESS_OF,
                [UNIT_ON_SUCCESS_OF]          = UNIT_ON_SUCCESS,
                [UNIT_ON_FAILURE]             = UNIT_ON_FAILURE_OF,
                [UNIT_ON_FAILURE_OF]          = UNIT_ON_FAILURE,
                [UNIT_TRIGGERS]               = UNIT_TRIGGERED_BY,
                [UNIT_TRIGGERED_BY]           = UNIT_TRIGGERS,
                [UNIT_PROPAGATES_RELOAD_TO]   = UNIT_RELOAD_PROPAGATED_FROM,
                [UNIT_RELOAD_PROPAGATED_FROM] = UNIT_PROPAGATES_RELOAD_TO,
                [UNIT_PROPAGATES_STOP_TO]     = UNIT_STOP_PROPAGATED_FROM,
                [UNIT_STOP_PROPAGATED_FROM]   = UNIT_PROPAGATES_STOP_TO,
                [UNIT_JOINS_NAMESPACE_OF]     = UNIT_JOINS_NAMESPACE_OF, /* symmetric! 👓 */
                [UNIT_REFERENCES]             = UNIT_REFERENCED_BY,
                [UNIT_REFERENCED_BY]          = UNIT_REFERENCES,
                [UNIT_IN_SLICE]               = UNIT_SLICE_OF,
                [UNIT_SLICE_OF]               = UNIT_IN_SLICE,
        };
        UnitDependencyAtom a;
        int r;

        /* Helper to know whether sending a notification is necessary or not: if the dependency is already
         * there, no need to notify! */
        bool notify, notify_other = false;

        assert(u);
        assert(d >= 0 && d < _UNIT_DEPENDENCY_MAX);
        assert(other);

        u = unit_follow_merge(u);
        other = unit_follow_merge(other);
        a = unit_dependency_to_atom(d);
        assert(a >= 0);

        /* We won't allow dependencies on ourselves. We will not consider them an error however. */
        if (u == other) {
                if (unit_should_warn_about_dependency(d))
                        log_unit_warning(u, "Dependency %s=%s is dropped.",
                                         unit_dependency_to_string(d), u->id);
                return 0;
        }

        if (u->manager && FLAGS_SET(u->manager->test_run_flags, MANAGER_TEST_RUN_IGNORE_DEPENDENCIES))
                return 0;

        /* Note that ordering a device unit after a unit is permitted since it allows to start its job
         * running timeout at a specific time. */
        if (FLAGS_SET(a, UNIT_ATOM_BEFORE) && other->type == UNIT_DEVICE) {
                log_unit_warning(u, "Dependency Before=%s ignored (.device units cannot be delayed)", other->id);
                return 0;
        }

        if (FLAGS_SET(a, UNIT_ATOM_ON_FAILURE) && !UNIT_VTABLE(u)->can_fail) {
                log_unit_warning(u, "Requested dependency OnFailure=%s ignored (%s units cannot fail).", other->id, unit_type_to_string(u->type));
                return 0;
        }

        if (FLAGS_SET(a, UNIT_ATOM_TRIGGERS) && !UNIT_VTABLE(u)->can_trigger)
                return log_unit_error_errno(u, SYNTHETIC_ERRNO(EINVAL),
                                            "Requested dependency Triggers=%s refused (%s units cannot trigger other units).", other->id, unit_type_to_string(u->type));
        if (FLAGS_SET(a, UNIT_ATOM_TRIGGERED_BY) && !UNIT_VTABLE(other)->can_trigger)
                return log_unit_error_errno(u, SYNTHETIC_ERRNO(EINVAL),
                                            "Requested dependency TriggeredBy=%s refused (%s units cannot trigger other units).", other->id, unit_type_to_string(other->type));

        if (FLAGS_SET(a, UNIT_ATOM_IN_SLICE) && other->type != UNIT_SLICE)
                return log_unit_error_errno(u, SYNTHETIC_ERRNO(EINVAL),
                                            "Requested dependency Slice=%s refused (%s is not a slice unit).", other->id, other->id);
        if (FLAGS_SET(a, UNIT_ATOM_SLICE_OF) && u->type != UNIT_SLICE)
                return log_unit_error_errno(u, SYNTHETIC_ERRNO(EINVAL),
                                            "Requested dependency SliceOf=%s refused (%s is not a slice unit).", other->id, u->id);

        if (FLAGS_SET(a, UNIT_ATOM_IN_SLICE) && !UNIT_HAS_CGROUP_CONTEXT(u))
                return log_unit_error_errno(u, SYNTHETIC_ERRNO(EINVAL),
                                            "Requested dependency Slice=%s refused (%s is not a cgroup unit).", other->id, u->id);

        if (FLAGS_SET(a, UNIT_ATOM_SLICE_OF) && !UNIT_HAS_CGROUP_CONTEXT(other))
                return log_unit_error_errno(u, SYNTHETIC_ERRNO(EINVAL),
                                            "Requested dependency SliceOf=%s refused (%s is not a cgroup unit).", other->id, other->id);

        r = unit_add_dependency_hashmap(&u->dependencies, d, other, mask, 0);
        if (r < 0)
                return r;
        notify = r > 0;

        if (inverse_table[d] != _UNIT_DEPENDENCY_INVALID && inverse_table[d] != d) {
                r = unit_add_dependency_hashmap(&other->dependencies, inverse_table[d], u, 0, mask);
                if (r < 0)
                        return r;
                notify_other = r > 0;
        }

        if (add_reference) {
                r = unit_add_dependency_hashmap(&u->dependencies, UNIT_REFERENCES, other, mask, 0);
                if (r < 0)
                        return r;
                notify = notify || r > 0;

                r = unit_add_dependency_hashmap(&other->dependencies, UNIT_REFERENCED_BY, u, 0, mask);
                if (r < 0)
                        return r;
                notify_other = notify_other || r > 0;
        }

        if (notify)
                unit_add_to_dbus_queue(u);
        if (notify_other)
                unit_add_to_dbus_queue(other);

        return notify || notify_other;
}

int unit_add_two_dependencies(Unit *u, UnitDependency d, UnitDependency e, Unit *other, bool add_reference, UnitDependencyMask mask) {
        int r, s;

        assert(u);

        r = unit_add_dependency(u, d, other, add_reference, mask);
        if (r < 0)
                return r;

        s = unit_add_dependency(u, e, other, add_reference, mask);
        if (s < 0)
                return s;

        return r > 0 || s > 0;
}

static int resolve_template(Unit *u, const char *name, char **buf, const char **ret) {
        int r;

        assert(u);
        assert(name);
        assert(buf);
        assert(ret);

        if (!unit_name_is_valid(name, UNIT_NAME_TEMPLATE)) {
                *buf = NULL;
                *ret = name;
                return 0;
        }

        if (u->instance)
                r = unit_name_replace_instance(name, u->instance, buf);
        else {
                _cleanup_free_ char *i = NULL;

                r = unit_name_to_prefix(u->id, &i);
                if (r < 0)
                        return r;

                r = unit_name_replace_instance(name, i, buf);
        }
        if (r < 0)
                return r;

        *ret = *buf;
        return 0;
}

int unit_add_dependency_by_name(Unit *u, UnitDependency d, const char *name, bool add_reference, UnitDependencyMask mask) {
        _cleanup_free_ char *buf = NULL;
        Unit *other;
        int r;

        assert(u);
        assert(name);

        r = resolve_template(u, name, &buf, &name);
        if (r < 0)
                return r;

        if (u->manager && FLAGS_SET(u->manager->test_run_flags, MANAGER_TEST_RUN_IGNORE_DEPENDENCIES))
                return 0;

        r = manager_load_unit(u->manager, name, NULL, NULL, &other);
        if (r < 0)
                return r;

        return unit_add_dependency(u, d, other, add_reference, mask);
}

int unit_add_two_dependencies_by_name(Unit *u, UnitDependency d, UnitDependency e, const char *name, bool add_reference, UnitDependencyMask mask) {
        _cleanup_free_ char *buf = NULL;
        Unit *other;
        int r;

        assert(u);
        assert(name);

        r = resolve_template(u, name, &buf, &name);
        if (r < 0)
                return r;

        if (u->manager && FLAGS_SET(u->manager->test_run_flags, MANAGER_TEST_RUN_IGNORE_DEPENDENCIES))
                return 0;

        r = manager_load_unit(u->manager, name, NULL, NULL, &other);
        if (r < 0)
                return r;

        return unit_add_two_dependencies(u, d, e, other, add_reference, mask);
}

int set_unit_path(const char *p) {
        /* This is mostly for debug purposes */
        return RET_NERRNO(setenv("SYSTEMD_UNIT_PATH", p, 1));
}

char *unit_dbus_path(Unit *u) {
        assert(u);

        if (!u->id)
                return NULL;

        return unit_dbus_path_from_name(u->id);
}

char *unit_dbus_path_invocation_id(Unit *u) {
        assert(u);

        if (sd_id128_is_null(u->invocation_id))
                return NULL;

        return unit_dbus_path_from_name(u->invocation_id_string);
}

int unit_set_invocation_id(Unit *u, sd_id128_t id) {
        int r;

        assert(u);

        /* Set the invocation ID for this unit. If we cannot, this will not roll back, but reset the whole thing. */

        if (sd_id128_equal(u->invocation_id, id))
                return 0;

        if (!sd_id128_is_null(u->invocation_id))
                (void) hashmap_remove_value(u->manager->units_by_invocation_id, &u->invocation_id, u);

        if (sd_id128_is_null(id)) {
                r = 0;
                goto reset;
        }

        r = hashmap_ensure_allocated(&u->manager->units_by_invocation_id, &id128_hash_ops);
        if (r < 0)
                goto reset;

        u->invocation_id = id;
        sd_id128_to_string(id, u->invocation_id_string);

        r = hashmap_put(u->manager->units_by_invocation_id, &u->invocation_id, u);
        if (r < 0)
                goto reset;

        return 0;

reset:
        u->invocation_id = SD_ID128_NULL;
        u->invocation_id_string[0] = 0;
        return r;
}

int unit_set_slice(Unit *u, Unit *slice) {
        int r;

        assert(u);
        assert(slice);

        /* Sets the unit slice if it has not been set before. Is extra careful, to only allow this for units
         * that actually have a cgroup context. Also, we don't allow to set this for slices (since the parent
         * slice is derived from the name). Make sure the unit we set is actually a slice. */

        if (!UNIT_HAS_CGROUP_CONTEXT(u))
                return -EOPNOTSUPP;

        if (u->type == UNIT_SLICE)
                return -EINVAL;

        if (unit_active_state(u) != UNIT_INACTIVE)
                return -EBUSY;

        if (slice->type != UNIT_SLICE)
                return -EINVAL;

        if (unit_has_name(u, SPECIAL_INIT_SCOPE) &&
            !unit_has_name(slice, SPECIAL_ROOT_SLICE))
                return -EPERM;

        if (UNIT_GET_SLICE(u) == slice)
                return 0;

        /* Disallow slice changes if @u is already bound to cgroups */
        if (UNIT_GET_SLICE(u) && u->cgroup_realized)
                return -EBUSY;

        /* Remove any slices assigned prior; we should only have one UNIT_IN_SLICE dependency */
        if (UNIT_GET_SLICE(u))
                unit_remove_dependencies(u, UNIT_DEPENDENCY_SLICE_PROPERTY);

        r = unit_add_dependency(u, UNIT_IN_SLICE, slice, true, UNIT_DEPENDENCY_SLICE_PROPERTY);
        if (r < 0)
                return r;

        return 1;
}

int unit_set_default_slice(Unit *u) {
        const char *slice_name;
        Unit *slice;
        int r;

        assert(u);

        if (u->manager && FLAGS_SET(u->manager->test_run_flags, MANAGER_TEST_RUN_IGNORE_DEPENDENCIES))
                return 0;

        if (UNIT_GET_SLICE(u))
                return 0;

        if (u->instance) {
                _cleanup_free_ char *prefix = NULL, *escaped = NULL;

                /* Implicitly place all instantiated units in their
                 * own per-template slice */

                r = unit_name_to_prefix(u->id, &prefix);
                if (r < 0)
                        return r;

                /* The prefix is already escaped, but it might include
                 * "-" which has a special meaning for slice units,
                 * hence escape it here extra. */
                escaped = unit_name_escape(prefix);
                if (!escaped)
                        return -ENOMEM;

                if (MANAGER_IS_SYSTEM(u->manager))
                        slice_name = strjoina("system-", escaped, ".slice");
                else
                        slice_name = strjoina("app-", escaped, ".slice");

        } else if (unit_is_extrinsic(u))
                /* Keep all extrinsic units (e.g. perpetual units and swap and mount units in user mode) in
                 * the root slice. They don't really belong in one of the subslices. */
                slice_name = SPECIAL_ROOT_SLICE;

        else if (MANAGER_IS_SYSTEM(u->manager))
                slice_name = SPECIAL_SYSTEM_SLICE;
        else
                slice_name = SPECIAL_APP_SLICE;

        r = manager_load_unit(u->manager, slice_name, NULL, NULL, &slice);
        if (r < 0)
                return r;

        return unit_set_slice(u, slice);
}

const char *unit_slice_name(Unit *u) {
        Unit *slice;
        assert(u);

        slice = UNIT_GET_SLICE(u);
        if (!slice)
                return NULL;

        return slice->id;
}

int unit_load_related_unit(Unit *u, const char *type, Unit **_found) {
        _cleanup_free_ char *t = NULL;
        int r;

        assert(u);
        assert(type);
        assert(_found);

        r = unit_name_change_suffix(u->id, type, &t);
        if (r < 0)
                return r;
        if (unit_has_name(u, t))
                return -EINVAL;

        r = manager_load_unit(u->manager, t, NULL, NULL, _found);
        assert(r < 0 || *_found != u);
        return r;
}

static int signal_name_owner_changed(sd_bus_message *message, void *userdata, sd_bus_error *error) {
        const char *new_owner;
        Unit *u = ASSERT_PTR(userdata);
        int r;

        assert(message);

        r = sd_bus_message_read(message, "sss", NULL, NULL, &new_owner);
        if (r < 0) {
                bus_log_parse_error(r);
                return 0;
        }

        if (UNIT_VTABLE(u)->bus_name_owner_change)
                UNIT_VTABLE(u)->bus_name_owner_change(u, empty_to_null(new_owner));

        return 0;
}

static int get_name_owner_handler(sd_bus_message *message, void *userdata, sd_bus_error *error) {
        const sd_bus_error *e;
        const char *new_owner;
        Unit *u = ASSERT_PTR(userdata);
        int r;

        assert(message);

        u->get_name_owner_slot = sd_bus_slot_unref(u->get_name_owner_slot);

        e = sd_bus_message_get_error(message);
        if (e) {
                if (!sd_bus_error_has_name(e, "org.freedesktop.DBus.Error.NameHasNoOwner")) {
                        r = sd_bus_error_get_errno(e);
                        log_unit_error_errno(u, r,
                                             "Unexpected error response from GetNameOwner(): %s",
                                             bus_error_message(e, r));
                }

                new_owner = NULL;
        } else {
                r = sd_bus_message_read(message, "s", &new_owner);
                if (r < 0)
                        return bus_log_parse_error(r);

                assert(!isempty(new_owner));
        }

        if (UNIT_VTABLE(u)->bus_name_owner_change)
                UNIT_VTABLE(u)->bus_name_owner_change(u, new_owner);

        return 0;
}

int unit_install_bus_match(Unit *u, sd_bus *bus, const char *name) {
        const char *match;
        int r;

        assert(u);
        assert(bus);
        assert(name);

        if (u->match_bus_slot || u->get_name_owner_slot)
                return -EBUSY;

        match = strjoina("type='signal',"
                         "sender='org.freedesktop.DBus',"
                         "path='/org/freedesktop/DBus',"
                         "interface='org.freedesktop.DBus',"
                         "member='NameOwnerChanged',"
                         "arg0='", name, "'");

        r = sd_bus_add_match_async(bus, &u->match_bus_slot, match, signal_name_owner_changed, NULL, u);
        if (r < 0)
                return r;

        r = sd_bus_call_method_async(
                        bus,
                        &u->get_name_owner_slot,
                        "org.freedesktop.DBus",
                        "/org/freedesktop/DBus",
                        "org.freedesktop.DBus",
                        "GetNameOwner",
                        get_name_owner_handler,
                        u,
                        "s", name);
        if (r < 0) {
                u->match_bus_slot = sd_bus_slot_unref(u->match_bus_slot);
                return r;
        }

        log_unit_debug(u, "Watching D-Bus name '%s'.", name);
        return 0;
}

int unit_watch_bus_name(Unit *u, const char *name) {
        int r;

        assert(u);
        assert(name);

        /* Watch a specific name on the bus. We only support one unit
         * watching each name for now. */

        if (u->manager->api_bus) {
                /* If the bus is already available, install the match directly.
                 * Otherwise, just put the name in the list. bus_setup_api() will take care later. */
                r = unit_install_bus_match(u, u->manager->api_bus, name);
                if (r < 0)
                        return log_warning_errno(r, "Failed to subscribe to NameOwnerChanged signal for '%s': %m", name);
        }

        r = hashmap_put(u->manager->watch_bus, name, u);
        if (r < 0) {
                u->match_bus_slot = sd_bus_slot_unref(u->match_bus_slot);
                u->get_name_owner_slot = sd_bus_slot_unref(u->get_name_owner_slot);
                return log_warning_errno(r, "Failed to put bus name to hashmap: %m");
        }

        return 0;
}

void unit_unwatch_bus_name(Unit *u, const char *name) {
        assert(u);
        assert(name);

        (void) hashmap_remove_value(u->manager->watch_bus, name, u);
        u->match_bus_slot = sd_bus_slot_unref(u->match_bus_slot);
        u->get_name_owner_slot = sd_bus_slot_unref(u->get_name_owner_slot);
}

int unit_add_node_dependency(Unit *u, const char *what, UnitDependency dep, UnitDependencyMask mask) {
        _cleanup_free_ char *e = NULL;
        Unit *device;
        int r;

        assert(u);

        /* Adds in links to the device node that this unit is based on */
        if (isempty(what))
                return 0;

        if (!is_device_path(what))
                return 0;

        /* When device units aren't supported (such as in a container), don't create dependencies on them. */
        if (!unit_type_supported(UNIT_DEVICE))
                return 0;

        r = unit_name_from_path(what, ".device", &e);
        if (r < 0)
                return r;

        r = manager_load_unit(u->manager, e, NULL, NULL, &device);
        if (r < 0)
                return r;

        if (dep == UNIT_REQUIRES && device_shall_be_bound_by(device, u))
                dep = UNIT_BINDS_TO;

        return unit_add_two_dependencies(u, UNIT_AFTER,
                                         MANAGER_IS_SYSTEM(u->manager) ? dep : UNIT_WANTS,
                                         device, true, mask);
}

int unit_add_blockdev_dependency(Unit *u, const char *what, UnitDependencyMask mask) {
        _cleanup_free_ char *escaped = NULL, *target = NULL;
        int r;

        assert(u);

        if (isempty(what))
                return 0;

        if (!path_startswith(what, "/dev/"))
                return 0;

        /* If we don't support devices, then also don't bother with blockdev@.target */
        if (!unit_type_supported(UNIT_DEVICE))
                return 0;

        r = unit_name_path_escape(what, &escaped);
        if (r < 0)
                return r;

        r = unit_name_build("blockdev", escaped, ".target", &target);
        if (r < 0)
                return r;

        return unit_add_dependency_by_name(u, UNIT_AFTER, target, true, mask);
}

int unit_coldplug(Unit *u) {
        int r = 0, q;

        assert(u);

        /* Make sure we don't enter a loop, when coldplugging recursively. */
        if (u->coldplugged)
                return 0;

        u->coldplugged = true;

        STRV_FOREACH(i, u->deserialized_refs) {
                q = bus_unit_track_add_name(u, *i);
                if (q < 0 && r >= 0)
                        r = q;
        }
        u->deserialized_refs = strv_free(u->deserialized_refs);

        if (UNIT_VTABLE(u)->coldplug) {
                q = UNIT_VTABLE(u)->coldplug(u);
                if (q < 0 && r >= 0)
                        r = q;
        }

        if (u->job) {
                q = job_coldplug(u->job);
                if (q < 0 && r >= 0)
                        r = q;
        }
        if (u->nop_job) {
                q = job_coldplug(u->nop_job);
                if (q < 0 && r >= 0)
                        r = q;
        }

        return r;
}

void unit_catchup(Unit *u) {
        assert(u);

        if (UNIT_VTABLE(u)->catchup)
                UNIT_VTABLE(u)->catchup(u);

        unit_cgroup_catchup(u);
}

static bool fragment_mtime_newer(const char *path, usec_t mtime, bool path_masked) {
        struct stat st;

        if (!path)
                return false;

        /* If the source is some virtual kernel file system, then we assume we watch it anyway, and hence pretend we
         * are never out-of-date. */
        if (PATH_STARTSWITH_SET(path, "/proc", "/sys"))
                return false;

        if (stat(path, &st) < 0)
                /* What, cannot access this anymore? */
                return true;

        if (path_masked)
                /* For masked files check if they are still so */
                return !null_or_empty(&st);
        else
                /* For non-empty files check the mtime */
                return timespec_load(&st.st_mtim) > mtime;

        return false;
}

bool unit_need_daemon_reload(Unit *u) {
        _cleanup_strv_free_ char **t = NULL;

        assert(u);

        /* For unit files, we allow masking… */
        if (fragment_mtime_newer(u->fragment_path, u->fragment_mtime,
                                 u->load_state == UNIT_MASKED))
                return true;

        /* Source paths should not be masked… */
        if (fragment_mtime_newer(u->source_path, u->source_mtime, false))
                return true;

        if (u->load_state == UNIT_LOADED)
                (void) unit_find_dropin_paths(u, &t);
        if (!strv_equal(u->dropin_paths, t))
                return true;

        /* … any drop-ins that are masked are simply omitted from the list. */
        STRV_FOREACH(path, u->dropin_paths)
                if (fragment_mtime_newer(*path, u->dropin_mtime, false))
                        return true;

        return false;
}

void unit_reset_failed(Unit *u) {
        assert(u);

        if (UNIT_VTABLE(u)->reset_failed)
                UNIT_VTABLE(u)->reset_failed(u);

        ratelimit_reset(&u->start_ratelimit);
        u->start_limit_hit = false;
}

Unit *unit_following(Unit *u) {
        assert(u);

        if (UNIT_VTABLE(u)->following)
                return UNIT_VTABLE(u)->following(u);

        return NULL;
}

bool unit_stop_pending(Unit *u) {
        assert(u);

        /* This call does check the current state of the unit. It's
         * hence useful to be called from state change calls of the
         * unit itself, where the state isn't updated yet. This is
         * different from unit_inactive_or_pending() which checks both
         * the current state and for a queued job. */

        return unit_has_job_type(u, JOB_STOP);
}

bool unit_inactive_or_pending(Unit *u) {
        assert(u);

        /* Returns true if the unit is inactive or going down */

        if (UNIT_IS_INACTIVE_OR_DEACTIVATING(unit_active_state(u)))
                return true;

        if (unit_stop_pending(u))
                return true;

        return false;
}

bool unit_active_or_pending(Unit *u) {
        assert(u);

        /* Returns true if the unit is active or going up */

        if (UNIT_IS_ACTIVE_OR_ACTIVATING(unit_active_state(u)))
                return true;

        if (u->job &&
            IN_SET(u->job->type, JOB_START, JOB_RELOAD_OR_START, JOB_RESTART))
                return true;

        return false;
}

bool unit_will_restart_default(Unit *u) {
        assert(u);

        return unit_has_job_type(u, JOB_START);
}

bool unit_will_restart(Unit *u) {
        assert(u);

        if (!UNIT_VTABLE(u)->will_restart)
                return false;

        return UNIT_VTABLE(u)->will_restart(u);
}

int unit_kill(Unit *u, KillWho w, int signo, sd_bus_error *error) {
        assert(u);
        assert(w >= 0 && w < _KILL_WHO_MAX);
        assert(SIGNAL_VALID(signo));

        if (!UNIT_VTABLE(u)->kill)
                return -EOPNOTSUPP;

        return UNIT_VTABLE(u)->kill(u, w, signo, error);
}

void unit_notify_cgroup_oom(Unit *u, bool managed_oom) {
        assert(u);

        if (UNIT_VTABLE(u)->notify_cgroup_oom)
                UNIT_VTABLE(u)->notify_cgroup_oom(u, managed_oom);
}

static Set *unit_pid_set(pid_t main_pid, pid_t control_pid) {
        _cleanup_set_free_ Set *pid_set = NULL;
        int r;

        pid_set = set_new(NULL);
        if (!pid_set)
                return NULL;

        /* Exclude the main/control pids from being killed via the cgroup */
        if (main_pid > 0) {
                r = set_put(pid_set, PID_TO_PTR(main_pid));
                if (r < 0)
                        return NULL;
        }

        if (control_pid > 0) {
                r = set_put(pid_set, PID_TO_PTR(control_pid));
                if (r < 0)
                        return NULL;
        }

        return TAKE_PTR(pid_set);
}

static int kill_common_log(pid_t pid, int signo, void *userdata) {
        _cleanup_free_ char *comm = NULL;
        Unit *u = ASSERT_PTR(userdata);

        (void) get_process_comm(pid, &comm);
        log_unit_info(u, "Sending signal SIG%s to process " PID_FMT " (%s) on client request.",
                      signal_to_string(signo), pid, strna(comm));

        return 1;
}

int unit_kill_common(
                Unit *u,
                KillWho who,
                int signo,
                pid_t main_pid,
                pid_t control_pid,
                sd_bus_error *error) {

        int r = 0;
        bool killed = false;

        /* This is the common implementation for explicit user-requested killing of unit processes, shared by
         * various unit types. Do not confuse with unit_kill_context(), which is what we use when we want to
         * stop a service ourselves. */

        if (IN_SET(who, KILL_MAIN, KILL_MAIN_FAIL)) {
                if (main_pid < 0)
                        return sd_bus_error_setf(error, BUS_ERROR_NO_SUCH_PROCESS, "%s units have no main processes", unit_type_to_string(u->type));
                if (main_pid == 0)
                        return sd_bus_error_set_const(error, BUS_ERROR_NO_SUCH_PROCESS, "No main process to kill");
        }

        if (IN_SET(who, KILL_CONTROL, KILL_CONTROL_FAIL)) {
                if (control_pid < 0)
                        return sd_bus_error_setf(error, BUS_ERROR_NO_SUCH_PROCESS, "%s units have no control processes", unit_type_to_string(u->type));
                if (control_pid == 0)
                        return sd_bus_error_set_const(error, BUS_ERROR_NO_SUCH_PROCESS, "No control process to kill");
        }

        if (IN_SET(who, KILL_CONTROL, KILL_CONTROL_FAIL, KILL_ALL, KILL_ALL_FAIL))
                if (control_pid > 0) {
                        _cleanup_free_ char *comm = NULL;
                        (void) get_process_comm(control_pid, &comm);

                        if (kill(control_pid, signo) < 0) {
                                /* Report this failure both to the logs and to the client */
                                sd_bus_error_set_errnof(
                                                error, errno,
                                                "Failed to send signal SIG%s to control process " PID_FMT " (%s): %m",
                                                signal_to_string(signo), control_pid, strna(comm));
                                r = log_unit_warning_errno(
                                                u, errno,
                                                "Failed to send signal SIG%s to control process " PID_FMT " (%s) on client request: %m",
                                                signal_to_string(signo), control_pid, strna(comm));
                        } else {
                                log_unit_info(u, "Sent signal SIG%s to control process " PID_FMT " (%s) on client request.",
                                              signal_to_string(signo), control_pid, strna(comm));
                                killed = true;
                        }
                }

        if (IN_SET(who, KILL_MAIN, KILL_MAIN_FAIL, KILL_ALL, KILL_ALL_FAIL))
                if (main_pid > 0) {
                        _cleanup_free_ char *comm = NULL;
                        (void) get_process_comm(main_pid, &comm);

                        if (kill(main_pid, signo) < 0) {
                                if (r == 0)
                                        sd_bus_error_set_errnof(
                                                        error, errno,
                                                        "Failed to send signal SIG%s to main process " PID_FMT " (%s): %m",
                                                        signal_to_string(signo), main_pid, strna(comm));

                                r = log_unit_warning_errno(
                                                u, errno,
                                                "Failed to send signal SIG%s to main process " PID_FMT " (%s) on client request: %m",
                                                signal_to_string(signo), main_pid, strna(comm));
                        } else {
                                log_unit_info(u, "Sent signal SIG%s to main process " PID_FMT " (%s) on client request.",
                                              signal_to_string(signo), main_pid, strna(comm));
                                killed = true;
                        }
                }

        if (IN_SET(who, KILL_ALL, KILL_ALL_FAIL) && u->cgroup_path) {
                _cleanup_set_free_ Set *pid_set = NULL;
                int q;

                /* Exclude the main/control pids from being killed via the cgroup */
                pid_set = unit_pid_set(main_pid, control_pid);
                if (!pid_set)
                        return log_oom();

                q = cg_kill_recursive(SYSTEMD_CGROUP_CONTROLLER, u->cgroup_path, signo, 0, pid_set, kill_common_log, u);
                if (q < 0) {
                        if (!IN_SET(q, -ESRCH, -ENOENT)) {
                                if (r == 0)
                                        sd_bus_error_set_errnof(
                                                        error, q,
                                                        "Failed to send signal SIG%s to auxiliary processes: %m",
                                                        signal_to_string(signo));

                                r = log_unit_warning_errno(
                                                u, q,
                                                "Failed to send signal SIG%s to auxiliary processes on client request: %m",
                                                signal_to_string(signo));
                        }
                } else
                        killed = true;
        }

        /* If the "fail" versions of the operation are requested, then complain if the set of processes we killed is empty */
        if (r == 0 && !killed && IN_SET(who, KILL_ALL_FAIL, KILL_CONTROL_FAIL, KILL_MAIN_FAIL))
                return sd_bus_error_set_const(error, BUS_ERROR_NO_SUCH_PROCESS, "No matching processes to kill");

        return r;
}

int unit_following_set(Unit *u, Set **s) {
        assert(u);
        assert(s);

        if (UNIT_VTABLE(u)->following_set)
                return UNIT_VTABLE(u)->following_set(u, s);

        *s = NULL;
        return 0;
}

UnitFileState unit_get_unit_file_state(Unit *u) {
        int r;

        assert(u);

        if (u->unit_file_state < 0 && u->fragment_path) {
                r = unit_file_get_state(
                                u->manager->unit_file_scope,
                                NULL,
                                u->id,
                                &u->unit_file_state);
                if (r < 0)
                        u->unit_file_state = UNIT_FILE_BAD;
        }

        return u->unit_file_state;
}

int unit_get_unit_file_preset(Unit *u) {
        int r;

        assert(u);

        if (u->unit_file_preset < 0 && u->fragment_path) {
                _cleanup_free_ char *bn = NULL;

                r = path_extract_filename(u->fragment_path, &bn);
                if (r < 0)
                        return (u->unit_file_preset = r);

                if (r == O_DIRECTORY)
                        return (u->unit_file_preset = -EISDIR);

                u->unit_file_preset = unit_file_query_preset(
                                u->manager->unit_file_scope,
                                NULL,
                                bn,
                                NULL);
        }

        return u->unit_file_preset;
}

Unit* unit_ref_set(UnitRef *ref, Unit *source, Unit *target) {
        assert(ref);
        assert(source);
        assert(target);

        if (ref->target)
                unit_ref_unset(ref);

        ref->source = source;
        ref->target = target;
        LIST_PREPEND(refs_by_target, target->refs_by_target, ref);
        return target;
}

void unit_ref_unset(UnitRef *ref) {
        assert(ref);

        if (!ref->target)
                return;

        /* We are about to drop a reference to the unit, make sure the garbage collection has a look at it as it might
         * be unreferenced now. */
        unit_add_to_gc_queue(ref->target);

        LIST_REMOVE(refs_by_target, ref->target->refs_by_target, ref);
        ref->source = ref->target = NULL;
}

static int user_from_unit_name(Unit *u, char **ret) {

        static const uint8_t hash_key[] = {
                0x58, 0x1a, 0xaf, 0xe6, 0x28, 0x58, 0x4e, 0x96,
                0xb4, 0x4e, 0xf5, 0x3b, 0x8c, 0x92, 0x07, 0xec
        };

        _cleanup_free_ char *n = NULL;
        int r;

        r = unit_name_to_prefix(u->id, &n);
        if (r < 0)
                return r;

        if (valid_user_group_name(n, 0)) {
                *ret = TAKE_PTR(n);
                return 0;
        }

        /* If we can't use the unit name as a user name, then let's hash it and use that */
        if (asprintf(ret, "_du%016" PRIx64, siphash24(n, strlen(n), hash_key)) < 0)
                return -ENOMEM;

        return 0;
}

int unit_patch_contexts(Unit *u) {
        CGroupContext *cc;
        ExecContext *ec;
        int r;

        assert(u);

        /* Patch in the manager defaults into the exec and cgroup
         * contexts, _after_ the rest of the settings have been
         * initialized */

        ec = unit_get_exec_context(u);
        if (ec) {
                /* This only copies in the ones that need memory */
                for (unsigned i = 0; i < _RLIMIT_MAX; i++)
                        if (u->manager->rlimit[i] && !ec->rlimit[i]) {
                                ec->rlimit[i] = newdup(struct rlimit, u->manager->rlimit[i], 1);
                                if (!ec->rlimit[i])
                                        return -ENOMEM;
                        }

                if (MANAGER_IS_USER(u->manager) &&
                    !ec->working_directory) {

                        r = get_home_dir(&ec->working_directory);
                        if (r < 0)
                                return r;

                        /* Allow user services to run, even if the
                         * home directory is missing */
                        ec->working_directory_missing_ok = true;
                }

                if (ec->private_devices)
                        ec->capability_bounding_set &= ~((UINT64_C(1) << CAP_MKNOD) | (UINT64_C(1) << CAP_SYS_RAWIO));

                if (ec->protect_kernel_modules)
                        ec->capability_bounding_set &= ~(UINT64_C(1) << CAP_SYS_MODULE);

                if (ec->protect_kernel_logs)
                        ec->capability_bounding_set &= ~(UINT64_C(1) << CAP_SYSLOG);

                if (ec->protect_clock)
                        ec->capability_bounding_set &= ~((UINT64_C(1) << CAP_SYS_TIME) | (UINT64_C(1) << CAP_WAKE_ALARM));

                if (ec->dynamic_user) {
                        if (!ec->user) {
                                r = user_from_unit_name(u, &ec->user);
                                if (r < 0)
                                        return r;
                        }

                        if (!ec->group) {
                                ec->group = strdup(ec->user);
                                if (!ec->group)
                                        return -ENOMEM;
                        }

                        /* If the dynamic user option is on, let's make sure that the unit can't leave its
                         * UID/GID around in the file system or on IPC objects. Hence enforce a strict
                         * sandbox. */

                        ec->private_tmp = true;
                        ec->remove_ipc = true;
                        ec->protect_system = PROTECT_SYSTEM_STRICT;
                        if (ec->protect_home == PROTECT_HOME_NO)
                                ec->protect_home = PROTECT_HOME_READ_ONLY;

                        /* Make sure this service can neither benefit from SUID/SGID binaries nor create
                         * them. */
                        ec->no_new_privileges = true;
                        ec->restrict_suid_sgid = true;
                }

                for (ExecDirectoryType dt = 0; dt < _EXEC_DIRECTORY_TYPE_MAX; dt++)
                        exec_directory_sort(ec->directories + dt);
        }

        cc = unit_get_cgroup_context(u);
        if (cc && ec) {

                if (ec->private_devices &&
                    cc->device_policy == CGROUP_DEVICE_POLICY_AUTO)
                        cc->device_policy = CGROUP_DEVICE_POLICY_CLOSED;

                /* Only add these if needed, as they imply that everything else is blocked. */
                if (cc->device_policy != CGROUP_DEVICE_POLICY_AUTO || cc->device_allow) {
                        if (ec->root_image || ec->mount_images) {

                                /* When RootImage= or MountImages= is specified, the following devices are touched. */
                                FOREACH_STRING(p, "/dev/loop-control", "/dev/mapper/control") {
                                        r = cgroup_add_device_allow(cc, p, "rw");
                                        if (r < 0)
                                                return r;
                                }
                                FOREACH_STRING(p, "block-loop", "block-blkext", "block-device-mapper") {
                                        r = cgroup_add_device_allow(cc, p, "rwm");
                                        if (r < 0)
                                                return r;
                                }

                                /* Make sure "block-loop" can be resolved, i.e. make sure "loop" shows up in /proc/devices.
                                * Same for mapper and verity. */
                                FOREACH_STRING(p, "modprobe@loop.service", "modprobe@dm_mod.service", "modprobe@dm_verity.service") {
                                        r = unit_add_two_dependencies_by_name(u, UNIT_AFTER, UNIT_WANTS, p, true, UNIT_DEPENDENCY_FILE);
                                        if (r < 0)
                                                return r;
                                }
                        }

                        if (ec->protect_clock) {
                                r = cgroup_add_device_allow(cc, "char-rtc", "r");
                                if (r < 0)
                                        return r;
                        }

                        /* If there are encrypted credentials we might need to access the TPM. */
<<<<<<< HEAD
                        bool allow_tpm = false;
                        ExecLoadCredential *load_cred;
                        ExecSetCredential *set_cred;
                        HASHMAP_FOREACH(load_cred, ec->load_credentials)
                                if ((allow_tpm |= load_cred->encrypted))
                                        break;
                        HASHMAP_FOREACH(set_cred, ec->set_credentials)
                                if ((allow_tpm |= set_cred->encrypted))
                                        break;

                        if (allow_tpm) {
                                r = cgroup_add_device_allow(cc, "/dev/tpmrm0", "rw");
                                if (r < 0)
                                        return r;
                        }
=======
                        ExecLoadCredential *cred;
                        HASHMAP_FOREACH(cred, ec->load_credentials)
                                if (cred->encrypted) {
                                        r = cgroup_add_device_allow(cc, "/dev/tpmrm0", "rw");
                                        if (r < 0)
                                                return r;
                                        break;
                                }
>>>>>>> 72ee131f
                }
        }

        return 0;
}

ExecContext *unit_get_exec_context(const Unit *u) {
        size_t offset;
        assert(u);

        if (u->type < 0)
                return NULL;

        offset = UNIT_VTABLE(u)->exec_context_offset;
        if (offset <= 0)
                return NULL;

        return (ExecContext*) ((uint8_t*) u + offset);
}

KillContext *unit_get_kill_context(Unit *u) {
        size_t offset;
        assert(u);

        if (u->type < 0)
                return NULL;

        offset = UNIT_VTABLE(u)->kill_context_offset;
        if (offset <= 0)
                return NULL;

        return (KillContext*) ((uint8_t*) u + offset);
}

CGroupContext *unit_get_cgroup_context(Unit *u) {
        size_t offset;

        if (u->type < 0)
                return NULL;

        offset = UNIT_VTABLE(u)->cgroup_context_offset;
        if (offset <= 0)
                return NULL;

        return (CGroupContext*) ((uint8_t*) u + offset);
}

ExecRuntime *unit_get_exec_runtime(Unit *u) {
        size_t offset;

        if (u->type < 0)
                return NULL;

        offset = UNIT_VTABLE(u)->exec_runtime_offset;
        if (offset <= 0)
                return NULL;

        return *(ExecRuntime**) ((uint8_t*) u + offset);
}

static const char* unit_drop_in_dir(Unit *u, UnitWriteFlags flags) {
        assert(u);

        if (UNIT_WRITE_FLAGS_NOOP(flags))
                return NULL;

        if (u->transient) /* Redirect drop-ins for transient units always into the transient directory. */
                return u->manager->lookup_paths.transient;

        if (flags & UNIT_PERSISTENT)
                return u->manager->lookup_paths.persistent_control;

        if (flags & UNIT_RUNTIME)
                return u->manager->lookup_paths.runtime_control;

        return NULL;
}

char* unit_escape_setting(const char *s, UnitWriteFlags flags, char **buf) {
        assert(!FLAGS_SET(flags, UNIT_ESCAPE_EXEC_SYNTAX | UNIT_ESCAPE_C));

        _cleanup_free_ char *t = NULL;

        if (!s)
                return NULL;

        /* Escapes the input string as requested. Returns the escaped string. If 'buf' is specified then the
         * allocated return buffer pointer is also written to *buf, except if no escaping was necessary, in
         * which case *buf is set to NULL, and the input pointer is returned as-is. This means the return
         * value always contains a properly escaped version, but *buf when passed only contains a pointer if
         * an allocation was necessary. If *buf is not specified, then the return value always needs to be
         * freed. Callers can use this to optimize memory allocations. */

        if (flags & UNIT_ESCAPE_SPECIFIERS) {
                t = specifier_escape(s);
                if (!t)
                        return NULL;

                s = t;
        }

        /* We either do c-escaping or shell-escaping, to additionally escape characters that we parse for
         * ExecStart= and friend, i.e. '$' and ';' and quotes. */

        if (flags & UNIT_ESCAPE_EXEC_SYNTAX) {
                char *t2 = shell_escape(s, "$;'\"");
                if (!t2)
                        return NULL;
                free_and_replace(t, t2);

                s = t;

        } else if (flags & UNIT_ESCAPE_C) {
                char *t2 = cescape(s);
                if (!t2)
                        return NULL;
                free_and_replace(t, t2);

                s = t;
        }

        if (buf) {
                *buf = TAKE_PTR(t);
                return (char*) s;
        }

        return TAKE_PTR(t) ?: strdup(s);
}

char* unit_concat_strv(char **l, UnitWriteFlags flags) {
        _cleanup_free_ char *result = NULL;
        size_t n = 0;

        /* Takes a list of strings, escapes them, and concatenates them. This may be used to format command
         * lines in a way suitable for ExecStart= stanzas. */

        STRV_FOREACH(i, l) {
                _cleanup_free_ char *buf = NULL;
                const char *p;
                size_t a;
                char *q;

                p = unit_escape_setting(*i, flags, &buf);
                if (!p)
                        return NULL;

                a = (n > 0) + 1 + strlen(p) + 1; /* separating space + " + entry + " */
                if (!GREEDY_REALLOC(result, n + a + 1))
                        return NULL;

                q = result + n;
                if (n > 0)
                        *(q++) = ' ';

                *(q++) = '"';
                q = stpcpy(q, p);
                *(q++) = '"';

                n += a;
        }

        if (!GREEDY_REALLOC(result, n + 1))
                return NULL;

        result[n] = 0;

        return TAKE_PTR(result);
}

int unit_write_setting(Unit *u, UnitWriteFlags flags, const char *name, const char *data) {
        _cleanup_free_ char *p = NULL, *q = NULL, *escaped = NULL;
        const char *dir, *wrapped;
        int r;

        assert(u);
        assert(name);
        assert(data);

        if (UNIT_WRITE_FLAGS_NOOP(flags))
                return 0;

        data = unit_escape_setting(data, flags, &escaped);
        if (!data)
                return -ENOMEM;

        /* Prefix the section header. If we are writing this out as transient file, then let's suppress this if the
         * previous section header is the same */

        if (flags & UNIT_PRIVATE) {
                if (!UNIT_VTABLE(u)->private_section)
                        return -EINVAL;

                if (!u->transient_file || u->last_section_private < 0)
                        data = strjoina("[", UNIT_VTABLE(u)->private_section, "]\n", data);
                else if (u->last_section_private == 0)
                        data = strjoina("\n[", UNIT_VTABLE(u)->private_section, "]\n", data);
        } else {
                if (!u->transient_file || u->last_section_private < 0)
                        data = strjoina("[Unit]\n", data);
                else if (u->last_section_private > 0)
                        data = strjoina("\n[Unit]\n", data);
        }

        if (u->transient_file) {
                /* When this is a transient unit file in creation, then let's not create a new drop-in but instead
                 * write to the transient unit file. */
                fputs(data, u->transient_file);

                if (!endswith(data, "\n"))
                        fputc('\n', u->transient_file);

                /* Remember which section we wrote this entry to */
                u->last_section_private = !!(flags & UNIT_PRIVATE);
                return 0;
        }

        dir = unit_drop_in_dir(u, flags);
        if (!dir)
                return -EINVAL;

        wrapped = strjoina("# This is a drop-in unit file extension, created via \"systemctl set-property\"\n"
                           "# or an equivalent operation. Do not edit.\n",
                           data,
                           "\n");

        r = drop_in_file(dir, u->id, 50, name, &p, &q);
        if (r < 0)
                return r;

        (void) mkdir_p_label(p, 0755);

        /* Make sure the drop-in dir is registered in our path cache. This way we don't need to stupidly
         * recreate the cache after every drop-in we write. */
        if (u->manager->unit_path_cache) {
                r = set_put_strdup(&u->manager->unit_path_cache, p);
                if (r < 0)
                        return r;
        }

        r = write_string_file_atomic_label(q, wrapped);
        if (r < 0)
                return r;

        r = strv_push(&u->dropin_paths, q);
        if (r < 0)
                return r;
        q = NULL;

        strv_uniq(u->dropin_paths);

        u->dropin_mtime = now(CLOCK_REALTIME);

        return 0;
}

int unit_write_settingf(Unit *u, UnitWriteFlags flags, const char *name, const char *format, ...) {
        _cleanup_free_ char *p = NULL;
        va_list ap;
        int r;

        assert(u);
        assert(name);
        assert(format);

        if (UNIT_WRITE_FLAGS_NOOP(flags))
                return 0;

        va_start(ap, format);
        r = vasprintf(&p, format, ap);
        va_end(ap);

        if (r < 0)
                return -ENOMEM;

        return unit_write_setting(u, flags, name, p);
}

int unit_make_transient(Unit *u) {
        _cleanup_free_ char *path = NULL;
        FILE *f;

        assert(u);

        if (!UNIT_VTABLE(u)->can_transient)
                return -EOPNOTSUPP;

        (void) mkdir_p_label(u->manager->lookup_paths.transient, 0755);

        path = path_join(u->manager->lookup_paths.transient, u->id);
        if (!path)
                return -ENOMEM;

        /* Let's open the file we'll write the transient settings into. This file is kept open as long as we are
         * creating the transient, and is closed in unit_load(), as soon as we start loading the file. */

        WITH_UMASK(0022) {
                f = fopen(path, "we");
                if (!f)
                        return -errno;
        }

        safe_fclose(u->transient_file);
        u->transient_file = f;

        free_and_replace(u->fragment_path, path);

        u->source_path = mfree(u->source_path);
        u->dropin_paths = strv_free(u->dropin_paths);
        u->fragment_mtime = u->source_mtime = u->dropin_mtime = 0;

        u->load_state = UNIT_STUB;
        u->load_error = 0;
        u->transient = true;

        unit_add_to_dbus_queue(u);
        unit_add_to_gc_queue(u);

        fputs("# This is a transient unit file, created programmatically via the systemd API. Do not edit.\n",
              u->transient_file);

        return 0;
}

static int log_kill(pid_t pid, int sig, void *userdata) {
        _cleanup_free_ char *comm = NULL;

        (void) get_process_comm(pid, &comm);

        /* Don't log about processes marked with brackets, under the assumption that these are temporary processes
           only, like for example systemd's own PAM stub process. */
        if (comm && comm[0] == '(')
                /* Although we didn't log anything, as this callback is used in unit_kill_context we must return 1
                 * here to let the manager know that a process was killed. */
                return 1;

        log_unit_notice(userdata,
                        "Killing process " PID_FMT " (%s) with signal SIG%s.",
                        pid,
                        strna(comm),
                        signal_to_string(sig));

        return 1;
}

static int operation_to_signal(
                const KillContext *c,
                KillOperation k,
                bool *ret_noteworthy) {

        assert(c);

        switch (k) {

        case KILL_TERMINATE:
        case KILL_TERMINATE_AND_LOG:
                *ret_noteworthy = false;
                return c->kill_signal;

        case KILL_RESTART:
                *ret_noteworthy = false;
                return restart_kill_signal(c);

        case KILL_KILL:
                *ret_noteworthy = true;
                return c->final_kill_signal;

        case KILL_WATCHDOG:
                *ret_noteworthy = true;
                return c->watchdog_signal;

        default:
                assert_not_reached();
        }
}

int unit_kill_context(
                Unit *u,
                KillContext *c,
                KillOperation k,
                pid_t main_pid,
                pid_t control_pid,
                bool main_pid_alien) {

        bool wait_for_exit = false, send_sighup;
        cg_kill_log_func_t log_func = NULL;
        int sig, r;

        assert(u);
        assert(c);

        /* Kill the processes belonging to this unit, in preparation for shutting the unit down.  Returns > 0
         * if we killed something worth waiting for, 0 otherwise. Do not confuse with unit_kill_common()
         * which is used for user-requested killing of unit processes. */

        if (c->kill_mode == KILL_NONE)
                return 0;

        bool noteworthy;
        sig = operation_to_signal(c, k, &noteworthy);
        if (noteworthy)
                log_func = log_kill;

        send_sighup =
                c->send_sighup &&
                IN_SET(k, KILL_TERMINATE, KILL_TERMINATE_AND_LOG) &&
                sig != SIGHUP;

        if (main_pid > 0) {
                if (log_func)
                        log_func(main_pid, sig, u);

                r = kill_and_sigcont(main_pid, sig);
                if (r < 0 && r != -ESRCH) {
                        _cleanup_free_ char *comm = NULL;
                        (void) get_process_comm(main_pid, &comm);

                        log_unit_warning_errno(u, r, "Failed to kill main process " PID_FMT " (%s), ignoring: %m", main_pid, strna(comm));
                } else {
                        if (!main_pid_alien)
                                wait_for_exit = true;

                        if (r != -ESRCH && send_sighup)
                                (void) kill(main_pid, SIGHUP);
                }
        }

        if (control_pid > 0) {
                if (log_func)
                        log_func(control_pid, sig, u);

                r = kill_and_sigcont(control_pid, sig);
                if (r < 0 && r != -ESRCH) {
                        _cleanup_free_ char *comm = NULL;
                        (void) get_process_comm(control_pid, &comm);

                        log_unit_warning_errno(u, r, "Failed to kill control process " PID_FMT " (%s), ignoring: %m", control_pid, strna(comm));
                } else {
                        wait_for_exit = true;

                        if (r != -ESRCH && send_sighup)
                                (void) kill(control_pid, SIGHUP);
                }
        }

        if (u->cgroup_path &&
            (c->kill_mode == KILL_CONTROL_GROUP || (c->kill_mode == KILL_MIXED && k == KILL_KILL))) {
                _cleanup_set_free_ Set *pid_set = NULL;

                /* Exclude the main/control pids from being killed via the cgroup */
                pid_set = unit_pid_set(main_pid, control_pid);
                if (!pid_set)
                        return -ENOMEM;

                r = cg_kill_recursive(SYSTEMD_CGROUP_CONTROLLER, u->cgroup_path,
                                      sig,
                                      CGROUP_SIGCONT|CGROUP_IGNORE_SELF,
                                      pid_set,
                                      log_func, u);
                if (r < 0) {
                        if (!IN_SET(r, -EAGAIN, -ESRCH, -ENOENT))
                                log_unit_warning_errno(u, r, "Failed to kill control group %s, ignoring: %m", empty_to_root(u->cgroup_path));

                } else if (r > 0) {

                        /* FIXME: For now, on the legacy hierarchy, we will not wait for the cgroup members to die if
                         * we are running in a container or if this is a delegation unit, simply because cgroup
                         * notification is unreliable in these cases. It doesn't work at all in containers, and outside
                         * of containers it can be confused easily by left-over directories in the cgroup — which
                         * however should not exist in non-delegated units. On the unified hierarchy that's different,
                         * there we get proper events. Hence rely on them. */

                        if (cg_unified_controller(SYSTEMD_CGROUP_CONTROLLER) > 0 ||
                            (detect_container() == 0 && !unit_cgroup_delegate(u)))
                                wait_for_exit = true;

                        if (send_sighup) {
                                set_free(pid_set);

                                pid_set = unit_pid_set(main_pid, control_pid);
                                if (!pid_set)
                                        return -ENOMEM;

                                (void) cg_kill_recursive(SYSTEMD_CGROUP_CONTROLLER, u->cgroup_path,
                                                         SIGHUP,
                                                         CGROUP_IGNORE_SELF,
                                                         pid_set,
                                                         NULL, NULL);
                        }
                }
        }

        return wait_for_exit;
}

int unit_require_mounts_for(Unit *u, const char *path, UnitDependencyMask mask) {
        int r;

        assert(u);
        assert(path);

        /* Registers a unit for requiring a certain path and all its prefixes. We keep a hashtable of these
         * paths in the unit (from the path to the UnitDependencyInfo structure indicating how to the
         * dependency came to be). However, we build a prefix table for all possible prefixes so that new
         * appearing mount units can easily determine which units to make themselves a dependency of. */

        if (!path_is_absolute(path))
                return -EINVAL;

        if (hashmap_contains(u->requires_mounts_for, path)) /* Exit quickly if the path is already covered. */
                return 0;

        _cleanup_free_ char *p = strdup(path);
        if (!p)
                return -ENOMEM;

        /* Use the canonical form of the path as the stored key. We call path_is_normalized()
         * only after simplification, since path_is_normalized() rejects paths with '.'.
         * path_is_normalized() also verifies that the path fits in PATH_MAX. */
        path = path_simplify(p);

        if (!path_is_normalized(path))
                return -EPERM;

        UnitDependencyInfo di = {
                .origin_mask = mask
        };

        r = hashmap_ensure_put(&u->requires_mounts_for, &path_hash_ops, p, di.data);
        if (r < 0)
                return r;
        assert(r > 0);
        TAKE_PTR(p); /* path remains a valid pointer to the string stored in the hashmap */

        char prefix[strlen(path) + 1];
        PATH_FOREACH_PREFIX_MORE(prefix, path) {
                Set *x;

                x = hashmap_get(u->manager->units_requiring_mounts_for, prefix);
                if (!x) {
                        _cleanup_free_ char *q = NULL;

                        r = hashmap_ensure_allocated(&u->manager->units_requiring_mounts_for, &path_hash_ops);
                        if (r < 0)
                                return r;

                        q = strdup(prefix);
                        if (!q)
                                return -ENOMEM;

                        x = set_new(NULL);
                        if (!x)
                                return -ENOMEM;

                        r = hashmap_put(u->manager->units_requiring_mounts_for, q, x);
                        if (r < 0) {
                                set_free(x);
                                return r;
                        }
                        q = NULL;
                }

                r = set_put(x, u);
                if (r < 0)
                        return r;
        }

        return 0;
}

int unit_setup_exec_runtime(Unit *u) {
        ExecRuntime **rt;
        size_t offset;
        Unit *other;
        int r;

        offset = UNIT_VTABLE(u)->exec_runtime_offset;
        assert(offset > 0);

        /* Check if there already is an ExecRuntime for this unit? */
        rt = (ExecRuntime**) ((uint8_t*) u + offset);
        if (*rt)
                return 0;

        /* Try to get it from somebody else */
        UNIT_FOREACH_DEPENDENCY(other, u, UNIT_ATOM_JOINS_NAMESPACE_OF) {
                r = exec_runtime_acquire(u->manager, NULL, other->id, false, rt);
                if (r == 1)
                        return 1;
        }

        return exec_runtime_acquire(u->manager, unit_get_exec_context(u), u->id, true, rt);
}

int unit_setup_dynamic_creds(Unit *u) {
        ExecContext *ec;
        DynamicCreds *dcreds;
        size_t offset;

        assert(u);

        offset = UNIT_VTABLE(u)->dynamic_creds_offset;
        assert(offset > 0);
        dcreds = (DynamicCreds*) ((uint8_t*) u + offset);

        ec = unit_get_exec_context(u);
        assert(ec);

        if (!ec->dynamic_user)
                return 0;

        return dynamic_creds_acquire(dcreds, u->manager, ec->user, ec->group);
}

bool unit_type_supported(UnitType t) {
        static int8_t cache[_UNIT_TYPE_MAX] = {}; /* -1: disabled, 1: enabled: 0: don't know */
        int r;

        if (_unlikely_(t < 0))
                return false;
        if (_unlikely_(t >= _UNIT_TYPE_MAX))
                return false;

        if (cache[t] == 0) {
                char *e;

                e = strjoina("SYSTEMD_SUPPORT_", unit_type_to_string(t));

                r = getenv_bool(ascii_strupper(e));
                if (r < 0 && r != -ENXIO)
                        log_debug_errno(r, "Failed to parse $%s, ignoring: %m", e);

                cache[t] = r == 0 ? -1 : 1;
        }
        if (cache[t] < 0)
                return false;

        if (!unit_vtable[t]->supported)
                return true;

        return unit_vtable[t]->supported();
}

void unit_warn_if_dir_nonempty(Unit *u, const char* where) {
        int r;

        assert(u);
        assert(where);

        if (!unit_log_level_test(u, LOG_NOTICE))
                return;

        r = dir_is_empty(where, /* ignore_hidden_or_backup= */ false);
        if (r > 0 || r == -ENOTDIR)
                return;
        if (r < 0) {
                log_unit_warning_errno(u, r, "Failed to check directory %s: %m", where);
                return;
        }

        log_unit_struct(u, LOG_NOTICE,
                        "MESSAGE_ID=" SD_MESSAGE_OVERMOUNTING_STR,
                        LOG_UNIT_INVOCATION_ID(u),
                        LOG_UNIT_MESSAGE(u, "Directory %s to mount over is not empty, mounting anyway.", where),
                        "WHERE=%s", where);
}

int unit_fail_if_noncanonical(Unit *u, const char* where) {
        _cleanup_free_ char *canonical_where = NULL;
        int r;

        assert(u);
        assert(where);

        r = chase_symlinks(where, NULL, CHASE_NONEXISTENT, &canonical_where, NULL);
        if (r < 0) {
                log_unit_debug_errno(u, r, "Failed to check %s for symlinks, ignoring: %m", where);
                return 0;
        }

        /* We will happily ignore a trailing slash (or any redundant slashes) */
        if (path_equal(where, canonical_where))
                return 0;

        /* No need to mention "." or "..", they would already have been rejected by unit_name_from_path() */
        log_unit_struct(u, LOG_ERR,
                        "MESSAGE_ID=" SD_MESSAGE_OVERMOUNTING_STR,
                        LOG_UNIT_INVOCATION_ID(u),
                        LOG_UNIT_MESSAGE(u, "Mount path %s is not canonical (contains a symlink).", where),
                        "WHERE=%s", where);

        return -ELOOP;
}

bool unit_is_pristine(Unit *u) {
        assert(u);

        /* Check if the unit already exists or is already around, in a number of different ways. Note that to
         * cater for unit types such as slice, we are generally fine with units that are marked UNIT_LOADED
         * even though nothing was actually loaded, as those unit types don't require a file on disk.
         *
         * Note that we don't check for drop-ins here, because we allow drop-ins for transient units
         * identically to non-transient units, both unit-specific and hierarchical. E.g. for a-b-c.service:
         * service.d/….conf, a-.service.d/….conf, a-b-.service.d/….conf, a-b-c.service.d/….conf.
         */

        return IN_SET(u->load_state, UNIT_NOT_FOUND, UNIT_LOADED) &&
               !u->fragment_path &&
               !u->source_path &&
               !u->job &&
               !u->merged_into;
}

pid_t unit_control_pid(Unit *u) {
        assert(u);

        if (UNIT_VTABLE(u)->control_pid)
                return UNIT_VTABLE(u)->control_pid(u);

        return 0;
}

pid_t unit_main_pid(Unit *u) {
        assert(u);

        if (UNIT_VTABLE(u)->main_pid)
                return UNIT_VTABLE(u)->main_pid(u);

        return 0;
}

static void unit_unref_uid_internal(
                Unit *u,
                uid_t *ref_uid,
                bool destroy_now,
                void (*_manager_unref_uid)(Manager *m, uid_t uid, bool destroy_now)) {

        assert(u);
        assert(ref_uid);
        assert(_manager_unref_uid);

        /* Generic implementation of both unit_unref_uid() and unit_unref_gid(), under the assumption that uid_t and
         * gid_t are actually the same time, with the same validity rules.
         *
         * Drops a reference to UID/GID from a unit. */

        assert_cc(sizeof(uid_t) == sizeof(gid_t));
        assert_cc(UID_INVALID == (uid_t) GID_INVALID);

        if (!uid_is_valid(*ref_uid))
                return;

        _manager_unref_uid(u->manager, *ref_uid, destroy_now);
        *ref_uid = UID_INVALID;
}

static void unit_unref_uid(Unit *u, bool destroy_now) {
        unit_unref_uid_internal(u, &u->ref_uid, destroy_now, manager_unref_uid);
}

static void unit_unref_gid(Unit *u, bool destroy_now) {
        unit_unref_uid_internal(u, (uid_t*) &u->ref_gid, destroy_now, manager_unref_gid);
}

void unit_unref_uid_gid(Unit *u, bool destroy_now) {
        assert(u);

        unit_unref_uid(u, destroy_now);
        unit_unref_gid(u, destroy_now);
}

static int unit_ref_uid_internal(
                Unit *u,
                uid_t *ref_uid,
                uid_t uid,
                bool clean_ipc,
                int (*_manager_ref_uid)(Manager *m, uid_t uid, bool clean_ipc)) {

        int r;

        assert(u);
        assert(ref_uid);
        assert(uid_is_valid(uid));
        assert(_manager_ref_uid);

        /* Generic implementation of both unit_ref_uid() and unit_ref_guid(), under the assumption that uid_t and gid_t
         * are actually the same type, and have the same validity rules.
         *
         * Adds a reference on a specific UID/GID to this unit. Each unit referencing the same UID/GID maintains a
         * reference so that we can destroy the UID/GID's IPC resources as soon as this is requested and the counter
         * drops to zero. */

        assert_cc(sizeof(uid_t) == sizeof(gid_t));
        assert_cc(UID_INVALID == (uid_t) GID_INVALID);

        if (*ref_uid == uid)
                return 0;

        if (uid_is_valid(*ref_uid)) /* Already set? */
                return -EBUSY;

        r = _manager_ref_uid(u->manager, uid, clean_ipc);
        if (r < 0)
                return r;

        *ref_uid = uid;
        return 1;
}

static int unit_ref_uid(Unit *u, uid_t uid, bool clean_ipc) {
        return unit_ref_uid_internal(u, &u->ref_uid, uid, clean_ipc, manager_ref_uid);
}

static int unit_ref_gid(Unit *u, gid_t gid, bool clean_ipc) {
        return unit_ref_uid_internal(u, (uid_t*) &u->ref_gid, (uid_t) gid, clean_ipc, manager_ref_gid);
}

static int unit_ref_uid_gid_internal(Unit *u, uid_t uid, gid_t gid, bool clean_ipc) {
        int r = 0, q = 0;

        assert(u);

        /* Reference both a UID and a GID in one go. Either references both, or neither. */

        if (uid_is_valid(uid)) {
                r = unit_ref_uid(u, uid, clean_ipc);
                if (r < 0)
                        return r;
        }

        if (gid_is_valid(gid)) {
                q = unit_ref_gid(u, gid, clean_ipc);
                if (q < 0) {
                        if (r > 0)
                                unit_unref_uid(u, false);

                        return q;
                }
        }

        return r > 0 || q > 0;
}

int unit_ref_uid_gid(Unit *u, uid_t uid, gid_t gid) {
        ExecContext *c;
        int r;

        assert(u);

        c = unit_get_exec_context(u);

        r = unit_ref_uid_gid_internal(u, uid, gid, c ? c->remove_ipc : false);
        if (r < 0)
                return log_unit_warning_errno(u, r, "Couldn't add UID/GID reference to unit, proceeding without: %m");

        return r;
}

void unit_notify_user_lookup(Unit *u, uid_t uid, gid_t gid) {
        int r;

        assert(u);

        /* This is invoked whenever one of the forked off processes let's us know the UID/GID its user name/group names
         * resolved to. We keep track of which UID/GID is currently assigned in order to be able to destroy its IPC
         * objects when no service references the UID/GID anymore. */

        r = unit_ref_uid_gid(u, uid, gid);
        if (r > 0)
                unit_add_to_dbus_queue(u);
}

int unit_acquire_invocation_id(Unit *u) {
        sd_id128_t id;
        int r;

        assert(u);

        r = sd_id128_randomize(&id);
        if (r < 0)
                return log_unit_error_errno(u, r, "Failed to generate invocation ID for unit: %m");

        r = unit_set_invocation_id(u, id);
        if (r < 0)
                return log_unit_error_errno(u, r, "Failed to set invocation ID for unit: %m");

        unit_add_to_dbus_queue(u);
        return 0;
}

int unit_set_exec_params(Unit *u, ExecParameters *p) {
        int r;

        assert(u);
        assert(p);

        /* Copy parameters from manager */
        r = manager_get_effective_environment(u->manager, &p->environment);
        if (r < 0)
                return r;

        p->confirm_spawn = manager_get_confirm_spawn(u->manager);
        p->cgroup_supported = u->manager->cgroup_supported;
        p->prefix = u->manager->prefix;
        SET_FLAG(p->flags, EXEC_PASS_LOG_UNIT|EXEC_CHOWN_DIRECTORIES, MANAGER_IS_SYSTEM(u->manager));

        /* Copy parameters from unit */
        p->cgroup_path = u->cgroup_path;
        SET_FLAG(p->flags, EXEC_CGROUP_DELEGATE, unit_cgroup_delegate(u));

        p->received_credentials_directory = u->manager->received_credentials_directory;
        p->received_encrypted_credentials_directory = u->manager->received_encrypted_credentials_directory;

        return 0;
}

int unit_fork_helper_process(Unit *u, const char *name, pid_t *ret) {
        int r;

        assert(u);
        assert(ret);

        /* Forks off a helper process and makes sure it is a member of the unit's cgroup. Returns == 0 in the child,
         * and > 0 in the parent. The pid parameter is always filled in with the child's PID. */

        (void) unit_realize_cgroup(u);

        r = safe_fork(name, FORK_REOPEN_LOG, ret);
        if (r != 0)
                return r;

        (void) default_signals(SIGNALS_CRASH_HANDLER, SIGNALS_IGNORE);
        (void) ignore_signals(SIGPIPE);

        (void) prctl(PR_SET_PDEATHSIG, SIGTERM);

        if (u->cgroup_path) {
                r = cg_attach_everywhere(u->manager->cgroup_supported, u->cgroup_path, 0, NULL, NULL);
                if (r < 0) {
                        log_unit_error_errno(u, r, "Failed to join unit cgroup %s: %m", empty_to_root(u->cgroup_path));
                        _exit(EXIT_CGROUP);
                }
        }

        return 0;
}

int unit_fork_and_watch_rm_rf(Unit *u, char **paths, pid_t *ret_pid) {
        pid_t pid;
        int r;

        assert(u);
        assert(ret_pid);

        r = unit_fork_helper_process(u, "(sd-rmrf)", &pid);
        if (r < 0)
                return r;
        if (r == 0) {
                int ret = EXIT_SUCCESS;

                STRV_FOREACH(i, paths) {
                        r = rm_rf(*i, REMOVE_ROOT|REMOVE_PHYSICAL|REMOVE_MISSING_OK);
                        if (r < 0) {
                                log_error_errno(r, "Failed to remove '%s': %m", *i);
                                ret = EXIT_FAILURE;
                        }
                }

                _exit(ret);
        }

        r = unit_watch_pid(u, pid, true);
        if (r < 0)
                return r;

        *ret_pid = pid;
        return 0;
}

static void unit_update_dependency_mask(Hashmap *deps, Unit *other, UnitDependencyInfo di) {
        assert(deps);
        assert(other);

        if (di.origin_mask == 0 && di.destination_mask == 0)
                /* No bit set anymore, let's drop the whole entry */
                assert_se(hashmap_remove(deps, other));
        else
                /* Mask was reduced, let's update the entry */
                assert_se(hashmap_update(deps, other, di.data) == 0);
}

void unit_remove_dependencies(Unit *u, UnitDependencyMask mask) {
        Hashmap *deps;
        assert(u);

        /* Removes all dependencies u has on other units marked for ownership by 'mask'. */

        if (mask == 0)
                return;

        HASHMAP_FOREACH(deps, u->dependencies) {
                bool done;

                do {
                        UnitDependencyInfo di;
                        Unit *other;

                        done = true;

                        HASHMAP_FOREACH_KEY(di.data, other, deps) {
                                Hashmap *other_deps;

                                if (FLAGS_SET(~mask, di.origin_mask))
                                        continue;

                                di.origin_mask &= ~mask;
                                unit_update_dependency_mask(deps, other, di);

                                /* We updated the dependency from our unit to the other unit now. But most
                                 * dependencies imply a reverse dependency. Hence, let's delete that one
                                 * too. For that we go through all dependency types on the other unit and
                                 * delete all those which point to us and have the right mask set. */

                                HASHMAP_FOREACH(other_deps, other->dependencies) {
                                        UnitDependencyInfo dj;

                                        dj.data = hashmap_get(other_deps, u);
                                        if (FLAGS_SET(~mask, dj.destination_mask))
                                                continue;

                                        dj.destination_mask &= ~mask;
                                        unit_update_dependency_mask(other_deps, u, dj);
                                }

                                unit_add_to_gc_queue(other);

                                /* The unit 'other' may not be wanted by the unit 'u'. */
                                unit_submit_to_stop_when_unneeded_queue(other);

                                done = false;
                                break;
                        }

                } while (!done);
        }
}

static int unit_get_invocation_path(Unit *u, char **ret) {
        char *p;
        int r;

        assert(u);
        assert(ret);

        if (MANAGER_IS_SYSTEM(u->manager))
                p = strjoin("/run/systemd/units/invocation:", u->id);
        else {
                _cleanup_free_ char *user_path = NULL;
                r = xdg_user_runtime_dir(&user_path, "/systemd/units/invocation:");
                if (r < 0)
                        return r;
                p = strjoin(user_path, u->id);
        }

        if (!p)
                return -ENOMEM;

        *ret = p;
        return 0;
}

static int unit_export_invocation_id(Unit *u) {
        _cleanup_free_ char *p = NULL;
        int r;

        assert(u);

        if (u->exported_invocation_id)
                return 0;

        if (sd_id128_is_null(u->invocation_id))
                return 0;

        r = unit_get_invocation_path(u, &p);
        if (r < 0)
                return log_unit_debug_errno(u, r, "Failed to get invocation path: %m");

        r = symlink_atomic_label(u->invocation_id_string, p);
        if (r < 0)
                return log_unit_debug_errno(u, r, "Failed to create invocation ID symlink %s: %m", p);

        u->exported_invocation_id = true;
        return 0;
}

static int unit_export_log_level_max(Unit *u, const ExecContext *c) {
        const char *p;
        char buf[2];
        int r;

        assert(u);
        assert(c);

        if (u->exported_log_level_max)
                return 0;

        if (c->log_level_max < 0)
                return 0;

        assert(c->log_level_max <= 7);

        buf[0] = '0' + c->log_level_max;
        buf[1] = 0;

        p = strjoina("/run/systemd/units/log-level-max:", u->id);
        r = symlink_atomic(buf, p);
        if (r < 0)
                return log_unit_debug_errno(u, r, "Failed to create maximum log level symlink %s: %m", p);

        u->exported_log_level_max = true;
        return 0;
}

static int unit_export_log_extra_fields(Unit *u, const ExecContext *c) {
        _cleanup_close_ int fd = -EBADF;
        struct iovec *iovec;
        const char *p;
        char *pattern;
        le64_t *sizes;
        ssize_t n;
        int r;

        if (u->exported_log_extra_fields)
                return 0;

        if (c->n_log_extra_fields <= 0)
                return 0;

        sizes = newa(le64_t, c->n_log_extra_fields);
        iovec = newa(struct iovec, c->n_log_extra_fields * 2);

        for (size_t i = 0; i < c->n_log_extra_fields; i++) {
                sizes[i] = htole64(c->log_extra_fields[i].iov_len);

                iovec[i*2] = IOVEC_MAKE(sizes + i, sizeof(le64_t));
                iovec[i*2+1] = c->log_extra_fields[i];
        }

        p = strjoina("/run/systemd/units/log-extra-fields:", u->id);
        pattern = strjoina(p, ".XXXXXX");

        fd = mkostemp_safe(pattern);
        if (fd < 0)
                return log_unit_debug_errno(u, fd, "Failed to create extra fields file %s: %m", p);

        n = writev(fd, iovec, c->n_log_extra_fields*2);
        if (n < 0) {
                r = log_unit_debug_errno(u, errno, "Failed to write extra fields: %m");
                goto fail;
        }

        (void) fchmod(fd, 0644);

        if (rename(pattern, p) < 0) {
                r = log_unit_debug_errno(u, errno, "Failed to rename extra fields file: %m");
                goto fail;
        }

        u->exported_log_extra_fields = true;
        return 0;

fail:
        (void) unlink(pattern);
        return r;
}

static int unit_export_log_ratelimit_interval(Unit *u, const ExecContext *c) {
        _cleanup_free_ char *buf = NULL;
        const char *p;
        int r;

        assert(u);
        assert(c);

        if (u->exported_log_ratelimit_interval)
                return 0;

        if (c->log_ratelimit_interval_usec == 0)
                return 0;

        p = strjoina("/run/systemd/units/log-rate-limit-interval:", u->id);

        if (asprintf(&buf, "%" PRIu64, c->log_ratelimit_interval_usec) < 0)
                return log_oom();

        r = symlink_atomic(buf, p);
        if (r < 0)
                return log_unit_debug_errno(u, r, "Failed to create log rate limit interval symlink %s: %m", p);

        u->exported_log_ratelimit_interval = true;
        return 0;
}

static int unit_export_log_ratelimit_burst(Unit *u, const ExecContext *c) {
        _cleanup_free_ char *buf = NULL;
        const char *p;
        int r;

        assert(u);
        assert(c);

        if (u->exported_log_ratelimit_burst)
                return 0;

        if (c->log_ratelimit_burst == 0)
                return 0;

        p = strjoina("/run/systemd/units/log-rate-limit-burst:", u->id);

        if (asprintf(&buf, "%u", c->log_ratelimit_burst) < 0)
                return log_oom();

        r = symlink_atomic(buf, p);
        if (r < 0)
                return log_unit_debug_errno(u, r, "Failed to create log rate limit burst symlink %s: %m", p);

        u->exported_log_ratelimit_burst = true;
        return 0;
}

void unit_export_state_files(Unit *u) {
        const ExecContext *c;

        assert(u);

        if (!u->id)
                return;

        if (MANAGER_IS_TEST_RUN(u->manager))
                return;

        /* Exports a couple of unit properties to /run/systemd/units/, so that journald can quickly query this data
         * from there. Ideally, journald would use IPC to query this, like everybody else, but that's hard, as long as
         * the IPC system itself and PID 1 also log to the journal.
         *
         * Note that these files really shouldn't be considered API for anyone else, as use a runtime file system as
         * IPC replacement is not compatible with today's world of file system namespaces. However, this doesn't really
         * apply to communication between the journal and systemd, as we assume that these two daemons live in the same
         * namespace at least.
         *
         * Note that some of the "files" exported here are actually symlinks and not regular files. Symlinks work
         * better for storing small bits of data, in particular as we can write them with two system calls, and read
         * them with one. */

        (void) unit_export_invocation_id(u);

        if (!MANAGER_IS_SYSTEM(u->manager))
                return;

        c = unit_get_exec_context(u);
        if (c) {
                (void) unit_export_log_level_max(u, c);
                (void) unit_export_log_extra_fields(u, c);
                (void) unit_export_log_ratelimit_interval(u, c);
                (void) unit_export_log_ratelimit_burst(u, c);
        }
}

void unit_unlink_state_files(Unit *u) {
        const char *p;

        assert(u);

        if (!u->id)
                return;

        /* Undoes the effect of unit_export_state() */

        if (u->exported_invocation_id) {
                _cleanup_free_ char *invocation_path = NULL;
                int r = unit_get_invocation_path(u, &invocation_path);
                if (r >= 0) {
                        (void) unlink(invocation_path);
                        u->exported_invocation_id = false;
                }
        }

        if (!MANAGER_IS_SYSTEM(u->manager))
                return;

        if (u->exported_log_level_max) {
                p = strjoina("/run/systemd/units/log-level-max:", u->id);
                (void) unlink(p);

                u->exported_log_level_max = false;
        }

        if (u->exported_log_extra_fields) {
                p = strjoina("/run/systemd/units/extra-fields:", u->id);
                (void) unlink(p);

                u->exported_log_extra_fields = false;
        }

        if (u->exported_log_ratelimit_interval) {
                p = strjoina("/run/systemd/units/log-rate-limit-interval:", u->id);
                (void) unlink(p);

                u->exported_log_ratelimit_interval = false;
        }

        if (u->exported_log_ratelimit_burst) {
                p = strjoina("/run/systemd/units/log-rate-limit-burst:", u->id);
                (void) unlink(p);

                u->exported_log_ratelimit_burst = false;
        }
}

int unit_prepare_exec(Unit *u) {
        int r;

        assert(u);

        /* Load any custom firewall BPF programs here once to test if they are existing and actually loadable.
         * Fail here early since later errors in the call chain unit_realize_cgroup to cgroup_context_apply are ignored. */
        r = bpf_firewall_load_custom(u);
        if (r < 0)
                return r;

        /* Prepares everything so that we can fork of a process for this unit */

        (void) unit_realize_cgroup(u);

        if (u->reset_accounting) {
                (void) unit_reset_accounting(u);
                u->reset_accounting = false;
        }

        unit_export_state_files(u);

        r = unit_setup_exec_runtime(u);
        if (r < 0)
                return r;

        r = unit_setup_dynamic_creds(u);
        if (r < 0)
                return r;

        return 0;
}

static bool ignore_leftover_process(const char *comm) {
        return comm && comm[0] == '('; /* Most likely our own helper process (PAM?), ignore */
}

int unit_log_leftover_process_start(pid_t pid, int sig, void *userdata) {
        _cleanup_free_ char *comm = NULL;

        (void) get_process_comm(pid, &comm);

        if (ignore_leftover_process(comm))
                return 0;

        /* During start we print a warning */

        log_unit_warning(userdata,
                         "Found left-over process " PID_FMT " (%s) in control group while starting unit. Ignoring.\n"
                         "This usually indicates unclean termination of a previous run, or service implementation deficiencies.",
                         pid, strna(comm));

        return 1;
}

int unit_log_leftover_process_stop(pid_t pid, int sig, void *userdata) {
        _cleanup_free_ char *comm = NULL;

        (void) get_process_comm(pid, &comm);

        if (ignore_leftover_process(comm))
                return 0;

        /* During stop we only print an informational message */

        log_unit_info(userdata,
                      "Unit process " PID_FMT " (%s) remains running after unit stopped.",
                      pid, strna(comm));

        return 1;
}

int unit_warn_leftover_processes(Unit *u, cg_kill_log_func_t log_func) {
        assert(u);

        (void) unit_pick_cgroup_path(u);

        if (!u->cgroup_path)
                return 0;

        return cg_kill_recursive(SYSTEMD_CGROUP_CONTROLLER, u->cgroup_path, 0, 0, NULL, log_func, u);
}

bool unit_needs_console(Unit *u) {
        ExecContext *ec;
        UnitActiveState state;

        assert(u);

        state = unit_active_state(u);

        if (UNIT_IS_INACTIVE_OR_FAILED(state))
                return false;

        if (UNIT_VTABLE(u)->needs_console)
                return UNIT_VTABLE(u)->needs_console(u);

        /* If this unit type doesn't implement this call, let's use a generic fallback implementation: */
        ec = unit_get_exec_context(u);
        if (!ec)
                return false;

        return exec_context_may_touch_console(ec);
}

int unit_pid_attachable(Unit *u, pid_t pid, sd_bus_error *error) {
        int r;

        assert(u);

        /* Checks whether the specified PID is generally good for attaching, i.e. a valid PID, not our manager itself,
         * and not a kernel thread either */

        /* First, a simple range check */
        if (!pid_is_valid(pid))
                return sd_bus_error_setf(error, SD_BUS_ERROR_INVALID_ARGS, "Process identifier " PID_FMT " is not valid.", pid);

        /* Some extra safety check */
        if (pid == 1 || pid == getpid_cached())
                return sd_bus_error_setf(error, SD_BUS_ERROR_INVALID_ARGS, "Process " PID_FMT " is a manager process, refusing.", pid);

        /* Don't even begin to bother with kernel threads */
        r = is_kernel_thread(pid);
        if (r == -ESRCH)
                return sd_bus_error_setf(error, SD_BUS_ERROR_UNIX_PROCESS_ID_UNKNOWN, "Process with ID " PID_FMT " does not exist.", pid);
        if (r < 0)
                return sd_bus_error_set_errnof(error, r, "Failed to determine whether process " PID_FMT " is a kernel thread: %m", pid);
        if (r > 0)
                return sd_bus_error_setf(error, SD_BUS_ERROR_INVALID_ARGS, "Process " PID_FMT " is a kernel thread, refusing.", pid);

        return 0;
}

void unit_log_success(Unit *u) {
        assert(u);

        /* Let's show message "Deactivated successfully" in debug mode (when manager is user) rather than in info mode.
         * This message has low information value for regular users and it might be a bit overwhelming on a system with
         * a lot of devices. */
        log_unit_struct(u,
                        MANAGER_IS_USER(u->manager) ? LOG_DEBUG : LOG_INFO,
                        "MESSAGE_ID=" SD_MESSAGE_UNIT_SUCCESS_STR,
                        LOG_UNIT_INVOCATION_ID(u),
                        LOG_UNIT_MESSAGE(u, "Deactivated successfully."));
}

void unit_log_failure(Unit *u, const char *result) {
        assert(u);
        assert(result);

        log_unit_struct(u, LOG_WARNING,
                        "MESSAGE_ID=" SD_MESSAGE_UNIT_FAILURE_RESULT_STR,
                        LOG_UNIT_INVOCATION_ID(u),
                        LOG_UNIT_MESSAGE(u, "Failed with result '%s'.", result),
                        "UNIT_RESULT=%s", result);
}

void unit_log_skip(Unit *u, const char *result) {
        assert(u);
        assert(result);

        log_unit_struct(u, LOG_INFO,
                        "MESSAGE_ID=" SD_MESSAGE_UNIT_SKIPPED_STR,
                        LOG_UNIT_INVOCATION_ID(u),
                        LOG_UNIT_MESSAGE(u, "Skipped due to '%s'.", result),
                        "UNIT_RESULT=%s", result);
}

void unit_log_process_exit(
                Unit *u,
                const char *kind,
                const char *command,
                bool success,
                int code,
                int status) {

        int level;

        assert(u);
        assert(kind);

        /* If this is a successful exit, let's log about the exit code on DEBUG level. If this is a failure
         * and the process exited on its own via exit(), then let's make this a NOTICE, under the assumption
         * that the service already logged the reason at a higher log level on its own. Otherwise, make it a
         * WARNING. */
        if (success)
                level = LOG_DEBUG;
        else if (code == CLD_EXITED)
                level = LOG_NOTICE;
        else
                level = LOG_WARNING;

        log_unit_struct(u, level,
                        "MESSAGE_ID=" SD_MESSAGE_UNIT_PROCESS_EXIT_STR,
                        LOG_UNIT_MESSAGE(u, "%s exited, code=%s, status=%i/%s%s",
                                         kind,
                                         sigchld_code_to_string(code), status,
                                         strna(code == CLD_EXITED
                                               ? exit_status_to_string(status, EXIT_STATUS_FULL)
                                               : signal_to_string(status)),
                                         success ? " (success)" : ""),
                        "EXIT_CODE=%s", sigchld_code_to_string(code),
                        "EXIT_STATUS=%i", status,
                        "COMMAND=%s", strna(command),
                        LOG_UNIT_INVOCATION_ID(u));
}

int unit_exit_status(Unit *u) {
        assert(u);

        /* Returns the exit status to propagate for the most recent cycle of this unit. Returns a value in the range
         * 0…255 if there's something to propagate. EOPNOTSUPP if the concept does not apply to this unit type, ENODATA
         * if no data is currently known (for example because the unit hasn't deactivated yet) and EBADE if the main
         * service process has exited abnormally (signal/coredump). */

        if (!UNIT_VTABLE(u)->exit_status)
                return -EOPNOTSUPP;

        return UNIT_VTABLE(u)->exit_status(u);
}

int unit_failure_action_exit_status(Unit *u) {
        int r;

        assert(u);

        /* Returns the exit status to propagate on failure, or an error if there's nothing to propagate */

        if (u->failure_action_exit_status >= 0)
                return u->failure_action_exit_status;

        r = unit_exit_status(u);
        if (r == -EBADE) /* Exited, but not cleanly (i.e. by signal or such) */
                return 255;

        return r;
}

int unit_success_action_exit_status(Unit *u) {
        int r;

        assert(u);

        /* Returns the exit status to propagate on success, or an error if there's nothing to propagate */

        if (u->success_action_exit_status >= 0)
                return u->success_action_exit_status;

        r = unit_exit_status(u);
        if (r == -EBADE) /* Exited, but not cleanly (i.e. by signal or such) */
                return 255;

        return r;
}

int unit_test_trigger_loaded(Unit *u) {
        Unit *trigger;

        /* Tests whether the unit to trigger is loaded */

        trigger = UNIT_TRIGGER(u);
        if (!trigger)
                return log_unit_error_errno(u, SYNTHETIC_ERRNO(ENOENT),
                                            "Refusing to start, no unit to trigger.");
        if (trigger->load_state != UNIT_LOADED)
                return log_unit_error_errno(u, SYNTHETIC_ERRNO(ENOENT),
                                            "Refusing to start, unit %s to trigger not loaded.", trigger->id);

        return 0;
}

void unit_destroy_runtime_data(Unit *u, const ExecContext *context) {
        assert(u);
        assert(context);

        if (context->runtime_directory_preserve_mode == EXEC_PRESERVE_NO ||
            (context->runtime_directory_preserve_mode == EXEC_PRESERVE_RESTART && !unit_will_restart(u)))
                exec_context_destroy_runtime_directory(context, u->manager->prefix[EXEC_DIRECTORY_RUNTIME]);

        exec_context_destroy_credentials(context, u->manager->prefix[EXEC_DIRECTORY_RUNTIME], u->id);
        exec_context_destroy_mount_ns_dir(u);
}

int unit_clean(Unit *u, ExecCleanMask mask) {
        UnitActiveState state;

        assert(u);

        /* Special return values:
         *
         *   -EOPNOTSUPP → cleaning not supported for this unit type
         *   -EUNATCH    → cleaning not defined for this resource type
         *   -EBUSY      → unit currently can't be cleaned since it's running or not properly loaded, or has
         *                 a job queued or similar
         */

        if (!UNIT_VTABLE(u)->clean)
                return -EOPNOTSUPP;

        if (mask == 0)
                return -EUNATCH;

        if (u->load_state != UNIT_LOADED)
                return -EBUSY;

        if (u->job)
                return -EBUSY;

        state = unit_active_state(u);
        if (state != UNIT_INACTIVE)
                return -EBUSY;

        return UNIT_VTABLE(u)->clean(u, mask);
}

int unit_can_clean(Unit *u, ExecCleanMask *ret) {
        assert(u);

        if (!UNIT_VTABLE(u)->clean ||
            u->load_state != UNIT_LOADED) {
                *ret = 0;
                return 0;
        }

        /* When the clean() method is set, can_clean() really should be set too */
        assert(UNIT_VTABLE(u)->can_clean);

        return UNIT_VTABLE(u)->can_clean(u, ret);
}

bool unit_can_freeze(Unit *u) {
        assert(u);

        if (UNIT_VTABLE(u)->can_freeze)
                return UNIT_VTABLE(u)->can_freeze(u);

        return UNIT_VTABLE(u)->freeze;
}

void unit_frozen(Unit *u) {
        assert(u);

        u->freezer_state = FREEZER_FROZEN;

        bus_unit_send_pending_freezer_message(u, false);
}

void unit_thawed(Unit *u) {
        assert(u);

        u->freezer_state = FREEZER_RUNNING;

        bus_unit_send_pending_freezer_message(u, false);
}

static int unit_freezer_action(Unit *u, FreezerAction action) {
        UnitActiveState s;
        int (*method)(Unit*);
        int r;

        assert(u);
        assert(IN_SET(action, FREEZER_FREEZE, FREEZER_THAW));

        method = action == FREEZER_FREEZE ? UNIT_VTABLE(u)->freeze : UNIT_VTABLE(u)->thaw;
        if (!method || !cg_freezer_supported())
                return -EOPNOTSUPP;

        if (u->job)
                return -EBUSY;

        if (u->load_state != UNIT_LOADED)
                return -EHOSTDOWN;

        s = unit_active_state(u);
        if (s != UNIT_ACTIVE)
                return -EHOSTDOWN;

        if ((IN_SET(u->freezer_state, FREEZER_FREEZING, FREEZER_THAWING) && action == FREEZER_FREEZE) ||
            (u->freezer_state == FREEZER_THAWING && action == FREEZER_THAW))
                return -EALREADY;

        r = method(u);
        if (r <= 0)
                return r;

        assert(IN_SET(u->freezer_state, FREEZER_FREEZING, FREEZER_THAWING));

        return 1;
}

int unit_freeze(Unit *u) {
        return unit_freezer_action(u, FREEZER_FREEZE);
}

int unit_thaw(Unit *u) {
        return unit_freezer_action(u, FREEZER_THAW);
}

/* Wrappers around low-level cgroup freezer operations common for service and scope units */
int unit_freeze_vtable_common(Unit *u) {
        return unit_cgroup_freezer_action(u, FREEZER_FREEZE);
}

int unit_thaw_vtable_common(Unit *u) {
        return unit_cgroup_freezer_action(u, FREEZER_THAW);
}

Condition *unit_find_failed_condition(Unit *u) {
        Condition *failed_trigger = NULL;
        bool has_succeeded_trigger = false;

        if (u->condition_result)
                return NULL;

        LIST_FOREACH(conditions, c, u->conditions)
                if (c->trigger) {
                        if (c->result == CONDITION_SUCCEEDED)
                                 has_succeeded_trigger = true;
                        else if (!failed_trigger)
                                 failed_trigger = c;
                } else if (c->result != CONDITION_SUCCEEDED)
                        return c;

        return failed_trigger && !has_succeeded_trigger ? failed_trigger : NULL;
}

static const char* const collect_mode_table[_COLLECT_MODE_MAX] = {
        [COLLECT_INACTIVE] = "inactive",
        [COLLECT_INACTIVE_OR_FAILED] = "inactive-or-failed",
};

DEFINE_STRING_TABLE_LOOKUP(collect_mode, CollectMode);

Unit* unit_has_dependency(const Unit *u, UnitDependencyAtom atom, Unit *other) {
        Unit *i;

        assert(u);

        /* Checks if the unit has a dependency on 'other' with the specified dependency atom. If 'other' is
         * NULL checks if the unit has *any* dependency of that atom. Returns 'other' if found (or if 'other'
         * is NULL the first entry found), or NULL if not found. */

        UNIT_FOREACH_DEPENDENCY(i, u, atom)
                if (!other || other == i)
                        return i;

        return NULL;
}

int unit_get_dependency_array(const Unit *u, UnitDependencyAtom atom, Unit ***ret_array) {
        _cleanup_free_ Unit **array = NULL;
        size_t n = 0;
        Unit *other;

        assert(u);
        assert(ret_array);

        /* Gets a list of units matching a specific atom as array. This is useful when iterating through
         * dependencies while modifying them: the array is an "atomic snapshot" of sorts, that can be read
         * while the dependency table is continuously updated. */

        UNIT_FOREACH_DEPENDENCY(other, u, atom) {
                if (!GREEDY_REALLOC(array, n + 1))
                        return -ENOMEM;

                array[n++] = other;
        }

        *ret_array = TAKE_PTR(array);

        assert(n <= INT_MAX);
        return (int) n;
}

const ActivationDetailsVTable * const activation_details_vtable[_UNIT_TYPE_MAX] = {
        [UNIT_PATH] = &activation_details_path_vtable,
        [UNIT_TIMER] = &activation_details_timer_vtable,
};

ActivationDetails *activation_details_new(Unit *trigger_unit) {
        _cleanup_free_ ActivationDetails *details = NULL;

        assert(trigger_unit);
        assert(trigger_unit->type != _UNIT_TYPE_INVALID);
        assert(trigger_unit->id);

        details = malloc0(activation_details_vtable[trigger_unit->type]->object_size);
        if (!details)
                return NULL;

        *details = (ActivationDetails) {
                .n_ref = 1,
                .trigger_unit_type = trigger_unit->type,
        };

        details->trigger_unit_name = strdup(trigger_unit->id);
        if (!details->trigger_unit_name)
                return NULL;

        if (ACTIVATION_DETAILS_VTABLE(details)->init)
                ACTIVATION_DETAILS_VTABLE(details)->init(details, trigger_unit);

        return TAKE_PTR(details);
}

static ActivationDetails *activation_details_free(ActivationDetails *details) {
        if (!details)
                return NULL;

        if (ACTIVATION_DETAILS_VTABLE(details)->done)
                ACTIVATION_DETAILS_VTABLE(details)->done(details);

        free(details->trigger_unit_name);

        return mfree(details);
}

void activation_details_serialize(ActivationDetails *details, FILE *f) {
        if (!details || details->trigger_unit_type == _UNIT_TYPE_INVALID)
                return;

        (void) serialize_item(f, "activation-details-unit-type", unit_type_to_string(details->trigger_unit_type));
        if (details->trigger_unit_name)
                (void) serialize_item(f, "activation-details-unit-name", details->trigger_unit_name);
        if (ACTIVATION_DETAILS_VTABLE(details)->serialize)
                ACTIVATION_DETAILS_VTABLE(details)->serialize(details, f);
}

int activation_details_deserialize(const char *key, const char *value, ActivationDetails **details) {
        assert(key);
        assert(value);
        assert(details);

        if (!*details) {
                UnitType t;

                if (!streq(key, "activation-details-unit-type"))
                        return -EINVAL;

                t = unit_type_from_string(value);
                /* The activation details vtable has defined ops only for path
                 * and timer units */
                if (!IN_SET(t, UNIT_PATH, UNIT_TIMER))
                        return -EINVAL;

                *details = malloc0(activation_details_vtable[t]->object_size);
                if (!*details)
                        return -ENOMEM;

                **details = (ActivationDetails) {
                        .n_ref = 1,
                        .trigger_unit_type = t,
                };

                return 0;
        }

        if (streq(key, "activation-details-unit-name")) {
                (*details)->trigger_unit_name = strdup(value);
                if (!(*details)->trigger_unit_name)
                        return -ENOMEM;

                return 0;
        }

        if (ACTIVATION_DETAILS_VTABLE(*details)->deserialize)
                return ACTIVATION_DETAILS_VTABLE(*details)->deserialize(key, value, details);

        return -EINVAL;
}

int activation_details_append_env(ActivationDetails *details, char ***strv) {
        int r = 0;

        assert(strv);

        if (!details)
                return 0;

        if (!isempty(details->trigger_unit_name)) {
                char *s = strjoin("TRIGGER_UNIT=", details->trigger_unit_name);
                if (!s)
                        return -ENOMEM;

                r = strv_consume(strv, TAKE_PTR(s));
                if (r < 0)
                        return r;
        }

        if (ACTIVATION_DETAILS_VTABLE(details)->append_env) {
                r = ACTIVATION_DETAILS_VTABLE(details)->append_env(details, strv);
                if (r < 0)
                        return r;
        }

        return r + !isempty(details->trigger_unit_name); /* Return the number of variables added to the env block */
}

int activation_details_append_pair(ActivationDetails *details, char ***strv) {
        int r = 0;

        assert(strv);

        if (!details)
                return 0;

        if (!isempty(details->trigger_unit_name)) {
                r = strv_extend(strv, "trigger_unit");
                if (r < 0)
                        return r;

                r = strv_extend(strv, details->trigger_unit_name);
                if (r < 0)
                        return r;
        }

        if (ACTIVATION_DETAILS_VTABLE(details)->append_env) {
                r = ACTIVATION_DETAILS_VTABLE(details)->append_pair(details, strv);
                if (r < 0)
                        return r;
        }

        return r + !isempty(details->trigger_unit_name); /* Return the number of pairs added to the strv */
}

DEFINE_TRIVIAL_REF_UNREF_FUNC(ActivationDetails, activation_details, activation_details_free);<|MERGE_RESOLUTION|>--- conflicted
+++ resolved
@@ -673,8 +673,6 @@
         if (!u)
                 return NULL;
 
-        sd_event_source_disable_unref(u->auto_start_stop_event_source);
-
         u->transient_file = safe_fclose(u->transient_file);
 
         if (!MANAGER_IS_RELOADING(u->manager))
@@ -904,7 +902,7 @@
         /* Let's reserve some space in the dependency hashmaps so that later on merging the units cannot
          * fail.
          *
-         * First make some room in the per dependency type hashmaps. Using the summed size of both units'
+         * First make some room in the per dependency type hashmaps. Using the summed size of both unit's
          * hashmaps is an estimate that is likely too high since they probably use some of the same
          * types. But it's never too low, and that's all we need. */
 
@@ -1545,8 +1543,7 @@
 
 static int unit_add_oomd_dependencies(Unit *u) {
         CGroupContext *c;
-        CGroupMask mask;
-        int r;
+        bool wants_oomd;
 
         assert(u);
 
@@ -1557,18 +1554,8 @@
         if (!c)
                 return 0;
 
-        bool wants_oomd = c->moom_swap == MANAGED_OOM_KILL || c->moom_mem_pressure == MANAGED_OOM_KILL;
+        wants_oomd = (c->moom_swap == MANAGED_OOM_KILL || c->moom_mem_pressure == MANAGED_OOM_KILL);
         if (!wants_oomd)
-                return 0;
-
-        if (!cg_all_unified())
-                return 0;
-
-        r = cg_mask_supported(&mask);
-        if (r < 0)
-                return log_debug_errno(r, "Failed to determine supported controllers: %m");
-
-        if (!FLAGS_SET(mask, CGROUP_MASK_MEMORY))
                 return 0;
 
         return unit_add_two_dependencies_by_name(u, UNIT_AFTER, UNIT_WANTS, "systemd-oomd.service", true, UNIT_DEPENDENCY_FILE);
@@ -4184,23 +4171,6 @@
                         }
 
                         /* If there are encrypted credentials we might need to access the TPM. */
-<<<<<<< HEAD
-                        bool allow_tpm = false;
-                        ExecLoadCredential *load_cred;
-                        ExecSetCredential *set_cred;
-                        HASHMAP_FOREACH(load_cred, ec->load_credentials)
-                                if ((allow_tpm |= load_cred->encrypted))
-                                        break;
-                        HASHMAP_FOREACH(set_cred, ec->set_credentials)
-                                if ((allow_tpm |= set_cred->encrypted))
-                                        break;
-
-                        if (allow_tpm) {
-                                r = cgroup_add_device_allow(cc, "/dev/tpmrm0", "rw");
-                                if (r < 0)
-                                        return r;
-                        }
-=======
                         ExecLoadCredential *cred;
                         HASHMAP_FOREACH(cred, ec->load_credentials)
                                 if (cred->encrypted) {
@@ -4209,7 +4179,6 @@
                                                 return r;
                                         break;
                                 }
->>>>>>> 72ee131f
                 }
         }
 
@@ -6068,9 +6037,7 @@
                         return -EINVAL;
 
                 t = unit_type_from_string(value);
-                /* The activation details vtable has defined ops only for path
-                 * and timer units */
-                if (!IN_SET(t, UNIT_PATH, UNIT_TIMER))
+                if (t == _UNIT_TYPE_INVALID)
                         return -EINVAL;
 
                 *details = malloc0(activation_details_vtable[t]->object_size);
