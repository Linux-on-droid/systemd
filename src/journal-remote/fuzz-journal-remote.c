/* SPDX-License-Identifier: LGPL-2.1-or-later */

#include "fuzz.h"

#include <sys/mman.h>

#include "sd-journal.h"

#include "env-util.h"
#include "fd-util.h"
#include "fileio.h"
#include "fs-util.h"
#include "journal-remote.h"
#include "logs-show.h"
#include "memfd-util.h"
#include "path-util.h"
#include "rm-rf.h"
#include "strv.h"
#include "tmpfile-util.h"

int LLVMFuzzerTestOneInput(const uint8_t *data, size_t size) {
<<<<<<< HEAD
        _cleanup_close_ int fdin_close = -1, fdout = -1;
        _cleanup_(rm_rf_physical_and_freep) char *tmp = NULL;
        _cleanup_(unlink_and_freep) char *name = NULL;
=======
        int fdin;
        void *mem;
        _cleanup_(unlink_tempfilep) char name[] = "/tmp/fuzz-journal-remote.XXXXXX.journal";
        _cleanup_close_ int fdout = -EBADF;
>>>>>>> 72ee131f
        _cleanup_(sd_journal_closep) sd_journal *j = NULL;
        _cleanup_(journal_remote_server_destroy) RemoteServer s = {};
        void *mem;
        int fdin, r;

        if (outside_size_range(size, 3, 65536))
                return 0;

        if (!getenv("SYSTEMD_LOG_LEVEL"))
                log_set_max_level(LOG_ERR);

        assert_se(mkdtemp_malloc("/tmp/fuzz-journal-remote-XXXXXX", &tmp) >= 0);
        assert_se(name = path_join(tmp, "fuzz-journal-remote.XXXXXX.journal"));

        fdin = fdin_close = memfd_new_and_map("fuzz-journal-remote", size, &mem);
        if (fdin < 0)
                return log_error_errno(fdin, "memfd_new_and_map() failed: %m");

        memcpy(mem, data, size);
        assert_se(munmap(mem, size) == 0);

        fdout = mkostemps(name, STRLEN(".journal"), O_CLOEXEC);
        if (fdout < 0)
                return log_error_errno(errno, "mkostemps() failed: %m");

        /* In */

        r = journal_remote_server_init(&s, name, JOURNAL_WRITE_SPLIT_NONE, 0);
        if (r < 0) {
                assert_se(IN_SET(r, -ENOMEM, -EMFILE, -ENFILE));
                return r;
        }

        r = journal_remote_add_source(&s, fdin, (char*) "fuzz-data", false);
        if (r < 0)
                return r;
        TAKE_FD(fdin_close);
        assert(r > 0);

        while (s.active)
                assert_se(journal_remote_handle_raw_source(NULL, fdin, 0, &s) >= 0);

        assert_se(close(fdin) < 0 && errno == EBADF); /* Check that the fd is closed already */

        /* Out */

        r = sd_journal_open_files(&j, (const char**) STRV_MAKE(name), 0);
        if (r < 0) {
                log_error_errno(r, "sd_journal_open_files([\"%s\"]) failed: %m", name);
                assert_se(IN_SET(r, -ENOMEM, -EMFILE, -ENFILE, -ENODATA));
                return r;
        }

        _cleanup_fclose_ FILE *dev_null = NULL;
        if (getenv_bool("SYSTEMD_FUZZ_OUTPUT") <= 0) {
                dev_null = fopen("/dev/null", "we");
                if (!dev_null)
                        return log_error_errno(errno, "fopen(\"/dev/null\") failed: %m");
        }

        for (OutputMode mode = 0; mode < _OUTPUT_MODE_MAX; mode++) {
                if (!dev_null)
                        log_info("/* %s */", output_mode_to_string(mode));
                r = show_journal(dev_null ?: stdout, j, mode, 0, 0, -1, 0, NULL);
                assert_se(r >= 0);

                r = sd_journal_seek_head(j);
                assert_se(r >= 0);
        }

        return 0;
}<|MERGE_RESOLUTION|>--- conflicted
+++ resolved
@@ -13,26 +13,16 @@
 #include "journal-remote.h"
 #include "logs-show.h"
 #include "memfd-util.h"
-#include "path-util.h"
-#include "rm-rf.h"
 #include "strv.h"
-#include "tmpfile-util.h"
 
 int LLVMFuzzerTestOneInput(const uint8_t *data, size_t size) {
-<<<<<<< HEAD
-        _cleanup_close_ int fdin_close = -1, fdout = -1;
-        _cleanup_(rm_rf_physical_and_freep) char *tmp = NULL;
-        _cleanup_(unlink_and_freep) char *name = NULL;
-=======
         int fdin;
         void *mem;
         _cleanup_(unlink_tempfilep) char name[] = "/tmp/fuzz-journal-remote.XXXXXX.journal";
         _cleanup_close_ int fdout = -EBADF;
->>>>>>> 72ee131f
         _cleanup_(sd_journal_closep) sd_journal *j = NULL;
         _cleanup_(journal_remote_server_destroy) RemoteServer s = {};
-        void *mem;
-        int fdin, r;
+        int r;
 
         if (outside_size_range(size, 3, 65536))
                 return 0;
@@ -40,10 +30,7 @@
         if (!getenv("SYSTEMD_LOG_LEVEL"))
                 log_set_max_level(LOG_ERR);
 
-        assert_se(mkdtemp_malloc("/tmp/fuzz-journal-remote-XXXXXX", &tmp) >= 0);
-        assert_se(name = path_join(tmp, "fuzz-journal-remote.XXXXXX.journal"));
-
-        fdin = fdin_close = memfd_new_and_map("fuzz-journal-remote", size, &mem);
+        fdin = memfd_new_and_map("fuzz-journal-remote", size, &mem);
         if (fdin < 0)
                 return log_error_errno(fdin, "memfd_new_and_map() failed: %m");
 
@@ -63,9 +50,10 @@
         }
 
         r = journal_remote_add_source(&s, fdin, (char*) "fuzz-data", false);
-        if (r < 0)
+        if (r < 0) {
+                safe_close(fdin);
                 return r;
-        TAKE_FD(fdin_close);
+        }
         assert(r > 0);
 
         while (s.active)
