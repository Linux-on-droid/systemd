--- conflicted
+++ resolved
@@ -29,17 +29,6 @@
     # cases (see [0]), we can't use -Dc_args=/-Dcpp_args= here because of the
     # RPM hardening macros, that use $CFLAGS/$CPPFLAGS (see [1]).
     #
-<<<<<<< HEAD
-    # Remove ukify/new standalone handling, added in 253
-    - "sed -i '/ukify/d' .packit_rpm/split-files.py"
-    - "sed -i '/%files ukify/d' .packit_rpm/systemd.spec"
-    - "sed -i '/%files standalone-repart/d' .packit_rpm/systemd.spec"
-    - "sed -i '/%files standalone-shutdown/d' .packit_rpm/systemd.spec"
-    # These options were added in 253
-    - "sed -i '/-Ddefault-timeout-sec/d' .packit_rpm/systemd.spec"
-    - "sed -i '/-Ddefault-user-timeout-sec/d' .packit_rpm/systemd.spec"
-=======
->>>>>>> 72ee131f
     # [0] https://github.com/mesonbuild/meson/issues/7360
     # [1] https://github.com/systemd/systemd/pull/18908#issuecomment-792250110
     - 'sed -i "/^CONFIGURE_OPTS=(/a--werror" .packit_rpm/systemd.spec'
