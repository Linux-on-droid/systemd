--- conflicted
+++ resolved
@@ -9,14 +9,15 @@
 systemd-analyze log-level debug
 
 # test one: Restart=on-failure should restart the service
-(! systemd-run --unit=one -p Type=oneshot -p Restart=on-failure /bin/bash -c "exit 1")
+systemd-run --unit=one -p Type=oneshot -p Restart=on-failure /bin/bash -c "exit 1" \
+    && { echo 'unexpected success'; exit 1; }
 
 for ((secs = 0; secs < MAX_SECS; secs++)); do
-    [[ "$(systemctl show one.service -P NRestarts)" -le 0 ]] || break
-    sleep 1
+  [[ "$(systemctl show one.service -P NRestarts)" -le 0 ]] || break
+  sleep 1
 done
 if [[ "$(systemctl show one.service -P NRestarts)" -le 0 ]]; then
-    exit 1
+  exit 1
 fi
 
 TMP_FILE="/tmp/test-41-oneshot-restart-test"
@@ -25,31 +26,27 @@
 
 # test two: make sure StartLimitBurst correctly limits the number of restarts
 # and restarts execution of the unit from the first ExecStart=
-(! systemd-run --unit=two \
+systemd-run --unit=two \
             -p StartLimitIntervalSec=120 \
             -p StartLimitBurst=3 \
             -p Type=oneshot \
             -p Restart=on-failure \
-<<<<<<< HEAD
-            -p ExecStart="/bin/bash -c \"printf a >>  $TMP_FILE\"" /bin/bash -c "exit 1")
-=======
             -p ExecStart="/bin/bash -c \"printf a >>$TMP_FILE\"" /bin/bash -c "exit 1" \
     && { echo 'unexpected success'; exit 1; }
->>>>>>> 72ee131f
 
 # wait for at least 3 restarts
 for ((secs = 0; secs < MAX_SECS; secs++)); do
-    [[ $(cat $TMP_FILE) != "aaa" ]] || break
-    sleep 1
+  [[ $(cat $TMP_FILE) != "aaa" ]] || break
+  sleep 1
 done
 if [[ $(cat $TMP_FILE) != "aaa" ]]; then
-    exit 1
+  exit 1
 fi
 
 # wait for 5 more seconds to make sure there aren't excess restarts
 sleep 5
 if [[ $(cat $TMP_FILE) != "aaa" ]]; then
-    exit 1
+  exit 1
 fi
 
 systemd-analyze log-level info
