--- conflicted
+++ resolved
@@ -161,8 +161,6 @@
         TPM2 device will cause the invocation to fail.</para></listitem>
       </varlistentry>
 
-<<<<<<< HEAD
-=======
       <varlistentry>
         <term><option>--machine-id</option></term>
 
@@ -178,7 +176,6 @@
         established mount point of the file system to measure.</para></listitem>
       </varlistentry>
 
->>>>>>> 72ee131f
       <xi:include href="standard-options.xml" xpointer="help" />
       <xi:include href="standard-options.xml" xpointer="version" />
 
